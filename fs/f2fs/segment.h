/*
 * fs/f2fs/segment.h
 *
 * Copyright (c) 2012 Samsung Electronics Co., Ltd.
 *             http://www.samsung.com/
 *
 * This program is free software; you can redistribute it and/or modify
 * it under the terms of the GNU General Public License version 2 as
 * published by the Free Software Foundation.
 */
#include <linux/blkdev.h>
#include <linux/backing-dev.h>

/* constant macro */
#define NULL_SEGNO			((unsigned int)(~0))
#define NULL_SECNO			((unsigned int)(~0))

#define DEF_RECLAIM_PREFREE_SEGMENTS	5	/* 5% over total segments */
#define DEF_MAX_RECLAIM_PREFREE_SEGMENTS	4096	/* 8GB in maximum */

#define F2FS_MIN_SEGMENTS	9 /* SB + 2 (CP + SIT + NAT) + SSA + MAIN */

/* L: Logical segment # in volume, R: Relative segment # in main area */
#define GET_L2R_SEGNO(free_i, segno)	((segno) - (free_i)->start_segno)
#define GET_R2L_SEGNO(free_i, segno)	((segno) + (free_i)->start_segno)

#define IS_DATASEG(t)	((t) <= CURSEG_COLD_DATA)
#define IS_NODESEG(t)	((t) >= CURSEG_HOT_NODE)

#define IS_HOT(t)	((t) == CURSEG_HOT_NODE || (t) == CURSEG_HOT_DATA)
#define IS_WARM(t)	((t) == CURSEG_WARM_NODE || (t) == CURSEG_WARM_DATA)
#define IS_COLD(t)	((t) == CURSEG_COLD_NODE || (t) == CURSEG_COLD_DATA)

#define IS_CURSEG(sbi, seg)						\
	(((seg) == CURSEG_I(sbi, CURSEG_HOT_DATA)->segno) ||	\
	 ((seg) == CURSEG_I(sbi, CURSEG_WARM_DATA)->segno) ||	\
	 ((seg) == CURSEG_I(sbi, CURSEG_COLD_DATA)->segno) ||	\
	 ((seg) == CURSEG_I(sbi, CURSEG_HOT_NODE)->segno) ||	\
	 ((seg) == CURSEG_I(sbi, CURSEG_WARM_NODE)->segno) ||	\
	 ((seg) == CURSEG_I(sbi, CURSEG_COLD_NODE)->segno))

#define IS_CURSEC(sbi, secno)						\
	(((secno) == CURSEG_I(sbi, CURSEG_HOT_DATA)->segno /		\
	  (sbi)->segs_per_sec) ||	\
	 ((secno) == CURSEG_I(sbi, CURSEG_WARM_DATA)->segno /		\
	  (sbi)->segs_per_sec) ||	\
	 ((secno) == CURSEG_I(sbi, CURSEG_COLD_DATA)->segno /		\
	  (sbi)->segs_per_sec) ||	\
	 ((secno) == CURSEG_I(sbi, CURSEG_HOT_NODE)->segno /		\
	  (sbi)->segs_per_sec) ||	\
	 ((secno) == CURSEG_I(sbi, CURSEG_WARM_NODE)->segno /		\
	  (sbi)->segs_per_sec) ||	\
	 ((secno) == CURSEG_I(sbi, CURSEG_COLD_NODE)->segno /		\
	  (sbi)->segs_per_sec))	\

#define MAIN_BLKADDR(sbi)						\
	(SM_I(sbi) ? SM_I(sbi)->main_blkaddr : 				\
		le32_to_cpu(F2FS_RAW_SUPER(sbi)->main_blkaddr))
#define SEG0_BLKADDR(sbi)						\
	(SM_I(sbi) ? SM_I(sbi)->seg0_blkaddr : 				\
		le32_to_cpu(F2FS_RAW_SUPER(sbi)->segment0_blkaddr))

#define MAIN_SEGS(sbi)	(SM_I(sbi)->main_segments)
#define MAIN_SECS(sbi)	((sbi)->total_sections)

#define TOTAL_SEGS(sbi)							\
	(SM_I(sbi) ? SM_I(sbi)->segment_count : 				\
		le32_to_cpu(F2FS_RAW_SUPER(sbi)->segment_count))
#define TOTAL_BLKS(sbi)	(TOTAL_SEGS(sbi) << (sbi)->log_blocks_per_seg)

#define MAX_BLKADDR(sbi)	(SEG0_BLKADDR(sbi) + TOTAL_BLKS(sbi))
#define SEGMENT_SIZE(sbi)	(1ULL << ((sbi)->log_blocksize +	\
					(sbi)->log_blocks_per_seg))

#define START_BLOCK(sbi, segno)	(SEG0_BLKADDR(sbi) +			\
	 (GET_R2L_SEGNO(FREE_I(sbi), segno) << (sbi)->log_blocks_per_seg))

#define NEXT_FREE_BLKADDR(sbi, curseg)					\
	(START_BLOCK(sbi, (curseg)->segno) + (curseg)->next_blkoff)

#define GET_SEGOFF_FROM_SEG0(sbi, blk_addr)	((blk_addr) - SEG0_BLKADDR(sbi))
#define GET_SEGNO_FROM_SEG0(sbi, blk_addr)				\
	(GET_SEGOFF_FROM_SEG0(sbi, blk_addr) >> (sbi)->log_blocks_per_seg)
#define GET_BLKOFF_FROM_SEG0(sbi, blk_addr)				\
	(GET_SEGOFF_FROM_SEG0(sbi, blk_addr) & ((sbi)->blocks_per_seg - 1))

#define GET_SEGNO(sbi, blk_addr)					\
	((!is_valid_data_blkaddr(sbi, blk_addr)) ?			\
	NULL_SEGNO : GET_L2R_SEGNO(FREE_I(sbi),			\
		GET_SEGNO_FROM_SEG0(sbi, blk_addr)))
#define BLKS_PER_SEC(sbi)					\
	((sbi)->segs_per_sec * (sbi)->blocks_per_seg)
#define GET_SEC_FROM_SEG(sbi, segno)				\
	((segno) / (sbi)->segs_per_sec)
#define GET_SEG_FROM_SEC(sbi, secno)				\
	((secno) * (sbi)->segs_per_sec)
#define GET_ZONE_FROM_SEC(sbi, secno)				\
	((secno) / (sbi)->secs_per_zone)
#define GET_ZONE_FROM_SEG(sbi, segno)				\
	GET_ZONE_FROM_SEC(sbi, GET_SEC_FROM_SEG(sbi, segno))

#define GET_SUM_BLOCK(sbi, segno)				\
	((sbi)->sm_info->ssa_blkaddr + (segno))

#define GET_SUM_TYPE(footer) ((footer)->entry_type)
#define SET_SUM_TYPE(footer, type) ((footer)->entry_type = (type))

#define SIT_ENTRY_OFFSET(sit_i, segno)					\
	((segno) % (sit_i)->sents_per_block)
#define SIT_BLOCK_OFFSET(segno)					\
	((segno) / SIT_ENTRY_PER_BLOCK)
#define	START_SEGNO(segno)		\
	(SIT_BLOCK_OFFSET(segno) * SIT_ENTRY_PER_BLOCK)
#define SIT_BLK_CNT(sbi)			\
	((MAIN_SEGS(sbi) + SIT_ENTRY_PER_BLOCK - 1) / SIT_ENTRY_PER_BLOCK)
#define f2fs_bitmap_size(nr)			\
	(BITS_TO_LONGS(nr) * sizeof(unsigned long))

#define SECTOR_FROM_BLOCK(blk_addr)					\
	(((sector_t)blk_addr) << F2FS_LOG_SECTORS_PER_BLOCK)
#define SECTOR_TO_BLOCK(sectors)					\
	((sectors) >> F2FS_LOG_SECTORS_PER_BLOCK)

/*
 * indicate a block allocation direction: RIGHT and LEFT.
 * RIGHT means allocating new sections towards the end of volume.
 * LEFT means the opposite direction.
 */
enum {
	ALLOC_RIGHT = 0,
	ALLOC_LEFT
};

/*
 * In the victim_sel_policy->alloc_mode, there are two block allocation modes.
 * LFS writes data sequentially with cleaning operations.
 * SSR (Slack Space Recycle) reuses obsolete space without cleaning operations.
 */
enum {
	LFS = 0,
	SSR
};

/*
 * In the victim_sel_policy->gc_mode, there are two gc, aka cleaning, modes.
 * GC_CB is based on cost-benefit algorithm.
 * GC_GREEDY is based on greedy algorithm.
 */
enum {
	GC_CB = 0,
	GC_GREEDY,
	ALLOC_NEXT,
	FLUSH_DEVICE,
	MAX_GC_POLICY,
};

/*
 * BG_GC means the background cleaning job.
 * FG_GC means the on-demand cleaning job.
 * FORCE_FG_GC means on-demand cleaning job in background.
 */
enum {
	BG_GC = 0,
	FG_GC,
	FORCE_FG_GC,
};

/* for a function parameter to select a victim segment */
struct victim_sel_policy {
	int alloc_mode;			/* LFS or SSR */
	int gc_mode;			/* GC_CB or GC_GREEDY */
	unsigned long *dirty_segmap;	/* dirty segment bitmap */
	unsigned int max_search;	/* maximum # of segments to search */
	unsigned int offset;		/* last scanned bitmap offset */
	unsigned int ofs_unit;		/* bitmap search unit */
	unsigned int min_cost;		/* minimum cost */
	unsigned int min_segno;		/* segment # having min. cost */
};

struct seg_entry {
	unsigned int type:6;		/* segment type like CURSEG_XXX_TYPE */
	unsigned int valid_blocks:10;	/* # of valid blocks */
	unsigned int ckpt_valid_blocks:10;	/* # of valid blocks last cp */
	unsigned int padding:6;		/* padding */
	unsigned char *cur_valid_map;	/* validity bitmap of blocks */
#ifdef CONFIG_F2FS_CHECK_FS
	unsigned char *cur_valid_map_mir;	/* mirror of current valid bitmap */
#endif
	/*
	 * # of valid blocks and the validity bitmap stored in the the last
	 * checkpoint pack. This information is used by the SSR mode.
	 */
	unsigned char *ckpt_valid_map;	/* validity bitmap of blocks last cp */
	unsigned char *discard_map;
	unsigned long long mtime;	/* modification time of the segment */
};

struct sec_entry {
	unsigned int valid_blocks;	/* # of valid blocks in a section */
};

struct segment_allocation {
	void (*allocate_segment)(struct f2fs_sb_info *, int, bool);
};

/*
 * this value is set in page as a private data which indicate that
 * the page is atomically written, and it is in inmem_pages list.
 */
#define ATOMIC_WRITTEN_PAGE		((unsigned long)-1)
#define DUMMY_WRITTEN_PAGE		((unsigned long)-2)

#define IS_ATOMIC_WRITTEN_PAGE(page)			\
		(page_private(page) == (unsigned long)ATOMIC_WRITTEN_PAGE)
#define IS_DUMMY_WRITTEN_PAGE(page)			\
		(page_private(page) == (unsigned long)DUMMY_WRITTEN_PAGE)

struct inmem_pages {
	struct list_head list;
	struct page *page;
	block_t old_addr;		/* for revoking when fail to commit */
};

struct sit_info {
	const struct segment_allocation *s_ops;

	block_t sit_base_addr;		/* start block address of SIT area */
	block_t sit_blocks;		/* # of blocks used by SIT area */
	block_t written_valid_blocks;	/* # of valid blocks in main area */
	char *sit_bitmap;		/* SIT bitmap pointer */
#ifdef CONFIG_F2FS_CHECK_FS
	char *sit_bitmap_mir;		/* SIT bitmap mirror */
#endif
	unsigned int bitmap_size;	/* SIT bitmap size */

	unsigned long *tmp_map;			/* bitmap for temporal use */
	unsigned long *dirty_sentries_bitmap;	/* bitmap for dirty sentries */
	unsigned int dirty_sentries;		/* # of dirty sentries */
	unsigned int sents_per_block;		/* # of SIT entries per block */
	struct rw_semaphore sentry_lock;	/* to protect SIT cache */
	struct seg_entry *sentries;		/* SIT segment-level cache */
	struct sec_entry *sec_entries;		/* SIT section-level cache */

	/* for cost-benefit algorithm in cleaning procedure */
	unsigned long long elapsed_time;	/* elapsed time after mount */
	unsigned long long mounted_time;	/* mount time */
	unsigned long long min_mtime;		/* min. modification time */
	unsigned long long max_mtime;		/* max. modification time */

	unsigned int last_victim[MAX_GC_POLICY]; /* last victim segment # */
};

struct free_segmap_info {
	unsigned int start_segno;	/* start segment number logically */
	unsigned int free_segments;	/* # of free segments */
	unsigned int free_sections;	/* # of free sections */
	spinlock_t segmap_lock;		/* free segmap lock */
	unsigned long *free_segmap;	/* free segment bitmap */
	unsigned long *free_secmap;	/* free section bitmap */
};

/* Notice: The order of dirty type is same with CURSEG_XXX in f2fs.h */
enum dirty_type {
	DIRTY_HOT_DATA,		/* dirty segments assigned as hot data logs */
	DIRTY_WARM_DATA,	/* dirty segments assigned as warm data logs */
	DIRTY_COLD_DATA,	/* dirty segments assigned as cold data logs */
	DIRTY_HOT_NODE,		/* dirty segments assigned as hot node logs */
	DIRTY_WARM_NODE,	/* dirty segments assigned as warm node logs */
	DIRTY_COLD_NODE,	/* dirty segments assigned as cold node logs */
	DIRTY,			/* to count # of dirty segments */
	PRE,			/* to count # of entirely obsolete segments */
	NR_DIRTY_TYPE
};

struct dirty_seglist_info {
	const struct victim_selection *v_ops;	/* victim selction operation */
	unsigned long *dirty_segmap[NR_DIRTY_TYPE];
	struct mutex seglist_lock;		/* lock for segment bitmaps */
	int nr_dirty[NR_DIRTY_TYPE];		/* # of dirty segments */
	unsigned long *victim_secmap;		/* background GC victims */
};

/* victim selection function for cleaning and SSR */
struct victim_selection {
	int (*get_victim)(struct f2fs_sb_info *, unsigned int *,
							int, int, char);
};

/* for active log information */
struct curseg_info {
	struct mutex curseg_mutex;		/* lock for consistency */
	struct f2fs_summary_block *sum_blk;	/* cached summary block */
	struct rw_semaphore journal_rwsem;	/* protect journal area */
	struct f2fs_journal *journal;		/* cached journal info */
	unsigned char alloc_type;		/* current allocation type */
	unsigned int segno;			/* current segment number */
	unsigned short next_blkoff;		/* next block offset to write */
	unsigned int zone;			/* current zone number */
	unsigned int next_segno;		/* preallocated segment */
};

struct sit_entry_set {
	struct list_head set_list;	/* link with all sit sets */
	unsigned int start_segno;	/* start segno of sits in set */
	unsigned int entry_cnt;		/* the # of sit entries in set */
};

/*
 * inline functions
 */
static inline struct curseg_info *CURSEG_I(struct f2fs_sb_info *sbi, int type)
{
	return (struct curseg_info *)(SM_I(sbi)->curseg_array + type);
}

static inline struct seg_entry *get_seg_entry(struct f2fs_sb_info *sbi,
						unsigned int segno)
{
	struct sit_info *sit_i = SIT_I(sbi);
	return &sit_i->sentries[segno];
}

static inline struct sec_entry *get_sec_entry(struct f2fs_sb_info *sbi,
						unsigned int segno)
{
	struct sit_info *sit_i = SIT_I(sbi);
	return &sit_i->sec_entries[GET_SEC_FROM_SEG(sbi, segno)];
}

static inline unsigned int get_valid_blocks(struct f2fs_sb_info *sbi,
				unsigned int segno, bool use_section)
{
	/*
	 * In order to get # of valid blocks in a section instantly from many
	 * segments, f2fs manages two counting structures separately.
	 */
	if (use_section && sbi->segs_per_sec > 1)
		return get_sec_entry(sbi, segno)->valid_blocks;
	else
		return get_seg_entry(sbi, segno)->valid_blocks;
}

static inline void seg_info_from_raw_sit(struct seg_entry *se,
					struct f2fs_sit_entry *rs)
{
	se->valid_blocks = GET_SIT_VBLOCKS(rs);
	se->ckpt_valid_blocks = GET_SIT_VBLOCKS(rs);
	memcpy(se->cur_valid_map, rs->valid_map, SIT_VBLOCK_MAP_SIZE);
	memcpy(se->ckpt_valid_map, rs->valid_map, SIT_VBLOCK_MAP_SIZE);
#ifdef CONFIG_F2FS_CHECK_FS
	memcpy(se->cur_valid_map_mir, rs->valid_map, SIT_VBLOCK_MAP_SIZE);
#endif
	se->type = GET_SIT_TYPE(rs);
	se->mtime = le64_to_cpu(rs->mtime);
}

static inline void __seg_info_to_raw_sit(struct seg_entry *se,
					struct f2fs_sit_entry *rs)
{
	unsigned short raw_vblocks = (se->type << SIT_VBLOCKS_SHIFT) |
					se->valid_blocks;
	rs->vblocks = cpu_to_le16(raw_vblocks);
	memcpy(rs->valid_map, se->cur_valid_map, SIT_VBLOCK_MAP_SIZE);
	rs->mtime = cpu_to_le64(se->mtime);
}

static inline void seg_info_to_sit_page(struct f2fs_sb_info *sbi,
				struct page *page, unsigned int start)
{
	struct f2fs_sit_block *raw_sit;
	struct seg_entry *se;
	struct f2fs_sit_entry *rs;
	unsigned int end = min(start + SIT_ENTRY_PER_BLOCK,
					(unsigned long)MAIN_SEGS(sbi));
	int i;

	raw_sit = (struct f2fs_sit_block *)page_address(page);
	for (i = 0; i < end - start; i++) {
		rs = &raw_sit->entries[i];
		se = get_seg_entry(sbi, start + i);
		__seg_info_to_raw_sit(se, rs);
	}
}

static inline void seg_info_to_raw_sit(struct seg_entry *se,
					struct f2fs_sit_entry *rs)
{
	__seg_info_to_raw_sit(se, rs);

	memcpy(se->ckpt_valid_map, rs->valid_map, SIT_VBLOCK_MAP_SIZE);
	se->ckpt_valid_blocks = se->valid_blocks;
}

static inline unsigned int find_next_inuse(struct free_segmap_info *free_i,
		unsigned int max, unsigned int segno)
{
	unsigned int ret;
	spin_lock(&free_i->segmap_lock);
	ret = find_next_bit(free_i->free_segmap, max, segno);
	spin_unlock(&free_i->segmap_lock);
	return ret;
}

static inline void __set_free(struct f2fs_sb_info *sbi, unsigned int segno)
{
	struct free_segmap_info *free_i = FREE_I(sbi);
	unsigned int secno = GET_SEC_FROM_SEG(sbi, segno);
	unsigned int start_segno = GET_SEG_FROM_SEC(sbi, secno);
	unsigned int next;

	spin_lock(&free_i->segmap_lock);
	clear_bit(segno, free_i->free_segmap);
	free_i->free_segments++;

	next = find_next_bit(free_i->free_segmap,
			start_segno + sbi->segs_per_sec, start_segno);
	if (next >= start_segno + sbi->segs_per_sec) {
		clear_bit(secno, free_i->free_secmap);
		free_i->free_sections++;
	}
	spin_unlock(&free_i->segmap_lock);
}

static inline void __set_inuse(struct f2fs_sb_info *sbi,
		unsigned int segno)
{
	struct free_segmap_info *free_i = FREE_I(sbi);
	unsigned int secno = GET_SEC_FROM_SEG(sbi, segno);

	set_bit(segno, free_i->free_segmap);
	free_i->free_segments--;
	if (!test_and_set_bit(secno, free_i->free_secmap))
		free_i->free_sections--;
}

static inline void __set_test_and_free(struct f2fs_sb_info *sbi,
		unsigned int segno)
{
	struct free_segmap_info *free_i = FREE_I(sbi);
	unsigned int secno = GET_SEC_FROM_SEG(sbi, segno);
	unsigned int start_segno = GET_SEG_FROM_SEC(sbi, secno);
	unsigned int next;

	spin_lock(&free_i->segmap_lock);
	if (test_and_clear_bit(segno, free_i->free_segmap)) {
		free_i->free_segments++;

		if (IS_CURSEC(sbi, secno))
			goto skip_free;
		next = find_next_bit(free_i->free_segmap,
				start_segno + sbi->segs_per_sec, start_segno);
		if (next >= start_segno + sbi->segs_per_sec) {
			if (test_and_clear_bit(secno, free_i->free_secmap))
				free_i->free_sections++;
		}
	}
skip_free:
	spin_unlock(&free_i->segmap_lock);
}

static inline void __set_test_and_inuse(struct f2fs_sb_info *sbi,
		unsigned int segno)
{
	struct free_segmap_info *free_i = FREE_I(sbi);
	unsigned int secno = GET_SEC_FROM_SEG(sbi, segno);

	spin_lock(&free_i->segmap_lock);
	if (!test_and_set_bit(segno, free_i->free_segmap)) {
		free_i->free_segments--;
		if (!test_and_set_bit(secno, free_i->free_secmap))
			free_i->free_sections--;
	}
	spin_unlock(&free_i->segmap_lock);
}

static inline void get_sit_bitmap(struct f2fs_sb_info *sbi,
		void *dst_addr)
{
	struct sit_info *sit_i = SIT_I(sbi);

#ifdef CONFIG_F2FS_CHECK_FS
	if (memcmp(sit_i->sit_bitmap, sit_i->sit_bitmap_mir,
						sit_i->bitmap_size))
		f2fs_bug_on(sbi, 1);
#endif
	memcpy(dst_addr, sit_i->sit_bitmap, sit_i->bitmap_size);
}

static inline block_t written_block_count(struct f2fs_sb_info *sbi)
{
	return SIT_I(sbi)->written_valid_blocks;
}

static inline unsigned int free_segments(struct f2fs_sb_info *sbi)
{
	return FREE_I(sbi)->free_segments;
}

static inline int reserved_segments(struct f2fs_sb_info *sbi)
{
	return SM_I(sbi)->reserved_segments;
}

static inline unsigned int free_sections(struct f2fs_sb_info *sbi)
{
	return FREE_I(sbi)->free_sections;
}

static inline unsigned int prefree_segments(struct f2fs_sb_info *sbi)
{
	return DIRTY_I(sbi)->nr_dirty[PRE];
}

static inline unsigned int dirty_segments(struct f2fs_sb_info *sbi)
{
	return DIRTY_I(sbi)->nr_dirty[DIRTY_HOT_DATA] +
		DIRTY_I(sbi)->nr_dirty[DIRTY_WARM_DATA] +
		DIRTY_I(sbi)->nr_dirty[DIRTY_COLD_DATA] +
		DIRTY_I(sbi)->nr_dirty[DIRTY_HOT_NODE] +
		DIRTY_I(sbi)->nr_dirty[DIRTY_WARM_NODE] +
		DIRTY_I(sbi)->nr_dirty[DIRTY_COLD_NODE];
}

static inline int overprovision_segments(struct f2fs_sb_info *sbi)
{
	return SM_I(sbi)->ovp_segments;
}

static inline int reserved_sections(struct f2fs_sb_info *sbi)
{
	return GET_SEC_FROM_SEG(sbi, (unsigned int)reserved_segments(sbi));
}

static inline bool has_curseg_enough_space(struct f2fs_sb_info *sbi)
{
	unsigned int node_blocks = get_pages(sbi, F2FS_DIRTY_NODES) +
					get_pages(sbi, F2FS_DIRTY_DENTS);
	unsigned int dent_blocks = get_pages(sbi, F2FS_DIRTY_DENTS);
	unsigned int segno, left_blocks;
	int i;

	/* check current node segment */
	for (i = CURSEG_HOT_NODE; i <= CURSEG_COLD_NODE; i++) {
		segno = CURSEG_I(sbi, i)->segno;
		left_blocks = sbi->blocks_per_seg -
			get_seg_entry(sbi, segno)->ckpt_valid_blocks;

		if (node_blocks > left_blocks)
			return false;
	}

	/* check current data segment */
	segno = CURSEG_I(sbi, CURSEG_HOT_DATA)->segno;
	left_blocks = sbi->blocks_per_seg -
			get_seg_entry(sbi, segno)->ckpt_valid_blocks;
	if (dent_blocks > left_blocks)
		return false;
	return true;
}

static inline bool has_not_enough_free_secs(struct f2fs_sb_info *sbi,
					int freed, int needed)
{
	int node_secs = get_blocktype_secs(sbi, F2FS_DIRTY_NODES);
	int dent_secs = get_blocktype_secs(sbi, F2FS_DIRTY_DENTS);
	int imeta_secs = get_blocktype_secs(sbi, F2FS_DIRTY_IMETA);

	if (unlikely(is_sbi_flag_set(sbi, SBI_POR_DOING)))
		return false;

	if (free_sections(sbi) + freed == reserved_sections(sbi) + needed &&
			has_curseg_enough_space(sbi))
		return false;
	return (free_sections(sbi) + freed) <=
		(node_secs + 2 * dent_secs + imeta_secs +
		reserved_sections(sbi) + needed);
}

static inline bool excess_prefree_segs(struct f2fs_sb_info *sbi)
{
	return prefree_segments(sbi) > SM_I(sbi)->rec_prefree_segments;
}

static inline int utilization(struct f2fs_sb_info *sbi)
{
	return div_u64((u64)valid_user_blocks(sbi) * 100,
					sbi->user_block_count);
}

/*
 * Sometimes f2fs may be better to drop out-of-place update policy.
 * And, users can control the policy through sysfs entries.
 * There are five policies with triggering conditions as follows.
 * F2FS_IPU_FORCE - all the time,
 * F2FS_IPU_SSR - if SSR mode is activated,
 * F2FS_IPU_UTIL - if FS utilization is over threashold,
 * F2FS_IPU_SSR_UTIL - if SSR mode is activated and FS utilization is over
 *                     threashold,
 * F2FS_IPU_FSYNC - activated in fsync path only for high performance flash
 *                     storages. IPU will be triggered only if the # of dirty
 *                     pages over min_fsync_blocks.
 * F2FS_IPUT_DISABLE - disable IPU. (=default option)
 */
#define DEF_MIN_IPU_UTIL	70
#define DEF_MIN_FSYNC_BLOCKS	8
#define DEF_MIN_HOT_BLOCKS	16

#define SMALL_VOLUME_SEGMENTS	(16 * 512)	/* 16GB */

enum {
	F2FS_IPU_FORCE,
	F2FS_IPU_SSR,
	F2FS_IPU_UTIL,
	F2FS_IPU_SSR_UTIL,
	F2FS_IPU_FSYNC,
	F2FS_IPU_ASYNC,
};

static inline unsigned int curseg_segno(struct f2fs_sb_info *sbi,
		int type)
{
	struct curseg_info *curseg = CURSEG_I(sbi, type);
	return curseg->segno;
}

static inline unsigned char curseg_alloc_type(struct f2fs_sb_info *sbi,
		int type)
{
	struct curseg_info *curseg = CURSEG_I(sbi, type);
	return curseg->alloc_type;
}

static inline unsigned short curseg_blkoff(struct f2fs_sb_info *sbi, int type)
{
	struct curseg_info *curseg = CURSEG_I(sbi, type);
	return curseg->next_blkoff;
}

static inline void check_seg_range(struct f2fs_sb_info *sbi, unsigned int segno)
{
	f2fs_bug_on(sbi, segno > TOTAL_SEGS(sbi) - 1);
}

static inline void verify_block_addr(struct f2fs_io_info *fio, block_t blk_addr)
{
	struct f2fs_sb_info *sbi = fio->sbi;

<<<<<<< HEAD
	if (PAGE_TYPE_OF_BIO(fio->type) == META &&
				(!is_read_io(fio->op) || fio->is_meta))
		BUG_ON(blk_addr < SEG0_BLKADDR(sbi) ||
				blk_addr >= MAIN_BLKADDR(sbi));
	else
		BUG_ON(blk_addr < MAIN_BLKADDR(sbi) ||
				blk_addr >= MAX_BLKADDR(sbi));
=======
	if (__is_meta_io(fio))
		verify_blkaddr(sbi, blk_addr, META_GENERIC);
	else
		verify_blkaddr(sbi, blk_addr, DATA_GENERIC);
>>>>>>> 7152401a
}

/*
 * Summary block is always treated as an invalid block
 */
static inline int check_block_count(struct f2fs_sb_info *sbi,
		int segno, struct f2fs_sit_entry *raw_sit)
{
#ifdef CONFIG_F2FS_CHECK_FS
	bool is_valid  = test_bit_le(0, raw_sit->valid_map) ? true : false;
	int valid_blocks = 0;
	int cur_pos = 0, next_pos;

	/* check bitmap with valid block count */
	do {
		if (is_valid) {
			next_pos = find_next_zero_bit_le(&raw_sit->valid_map,
					sbi->blocks_per_seg,
					cur_pos);
			valid_blocks += next_pos - cur_pos;
		} else
			next_pos = find_next_bit_le(&raw_sit->valid_map,
					sbi->blocks_per_seg,
					cur_pos);
		cur_pos = next_pos;
		is_valid = !is_valid;
	} while (cur_pos < sbi->blocks_per_seg);

	if (unlikely(GET_SIT_VBLOCKS(raw_sit) != valid_blocks)) {
		f2fs_msg(sbi->sb, KERN_ERR,
				"Mismatch valid blocks %d vs. %d",
					GET_SIT_VBLOCKS(raw_sit), valid_blocks);
		set_sbi_flag(sbi, SBI_NEED_FSCK);
		return -EINVAL;
	}
#endif
	/* check segment usage, and check boundary of a given segment number */
	if (unlikely(GET_SIT_VBLOCKS(raw_sit) > sbi->blocks_per_seg
					|| segno > TOTAL_SEGS(sbi) - 1)) {
		f2fs_msg(sbi->sb, KERN_ERR,
				"Wrong valid blocks %d or segno %u",
					GET_SIT_VBLOCKS(raw_sit), segno);
		set_sbi_flag(sbi, SBI_NEED_FSCK);
		return -EINVAL;
	}
	return 0;
}

static inline pgoff_t current_sit_addr(struct f2fs_sb_info *sbi,
						unsigned int start)
{
	struct sit_info *sit_i = SIT_I(sbi);
	unsigned int offset = SIT_BLOCK_OFFSET(start);
	block_t blk_addr = sit_i->sit_base_addr + offset;

	check_seg_range(sbi, start);

#ifdef CONFIG_F2FS_CHECK_FS
	if (f2fs_test_bit(offset, sit_i->sit_bitmap) !=
			f2fs_test_bit(offset, sit_i->sit_bitmap_mir))
		f2fs_bug_on(sbi, 1);
#endif

	/* calculate sit block address */
	if (f2fs_test_bit(offset, sit_i->sit_bitmap))
		blk_addr += sit_i->sit_blocks;

	return blk_addr;
}

static inline pgoff_t next_sit_addr(struct f2fs_sb_info *sbi,
						pgoff_t block_addr)
{
	struct sit_info *sit_i = SIT_I(sbi);
	block_addr -= sit_i->sit_base_addr;
	if (block_addr < sit_i->sit_blocks)
		block_addr += sit_i->sit_blocks;
	else
		block_addr -= sit_i->sit_blocks;

	return block_addr + sit_i->sit_base_addr;
}

static inline void set_to_next_sit(struct sit_info *sit_i, unsigned int start)
{
	unsigned int block_off = SIT_BLOCK_OFFSET(start);

	f2fs_change_bit(block_off, sit_i->sit_bitmap);
#ifdef CONFIG_F2FS_CHECK_FS
	f2fs_change_bit(block_off, sit_i->sit_bitmap_mir);
#endif
}

static inline unsigned long long get_mtime(struct f2fs_sb_info *sbi)
{
	struct sit_info *sit_i = SIT_I(sbi);
	time64_t now = ktime_get_real_seconds();

	return sit_i->elapsed_time + now - sit_i->mounted_time;
}

static inline void set_summary(struct f2fs_summary *sum, nid_t nid,
			unsigned int ofs_in_node, unsigned char version)
{
	sum->nid = cpu_to_le32(nid);
	sum->ofs_in_node = cpu_to_le16(ofs_in_node);
	sum->version = version;
}

static inline block_t start_sum_block(struct f2fs_sb_info *sbi)
{
	return __start_cp_addr(sbi) +
		le32_to_cpu(F2FS_CKPT(sbi)->cp_pack_start_sum);
}

static inline block_t sum_blk_addr(struct f2fs_sb_info *sbi, int base, int type)
{
	return __start_cp_addr(sbi) +
		le32_to_cpu(F2FS_CKPT(sbi)->cp_pack_total_block_count)
				- (base + 1) + type;
}

static inline bool no_fggc_candidate(struct f2fs_sb_info *sbi,
						unsigned int secno)
{
	if (get_valid_blocks(sbi, GET_SEG_FROM_SEC(sbi, secno), true) >
						sbi->fggc_threshold)
		return true;
	return false;
}

static inline bool sec_usage_check(struct f2fs_sb_info *sbi, unsigned int secno)
{
	if (IS_CURSEC(sbi, secno) || (sbi->cur_victim_sec == secno))
		return true;
	return false;
}

/*
 * It is very important to gather dirty pages and write at once, so that we can
 * submit a big bio without interfering other data writes.
 * By default, 512 pages for directory data,
 * 512 pages (2MB) * 8 for nodes, and
 * 256 pages * 8 for meta are set.
 */
static inline int nr_pages_to_skip(struct f2fs_sb_info *sbi, int type)
{
	if (sbi->sb->s_bdi->wb.dirty_exceeded)
		return 0;

	if (type == DATA)
		return sbi->blocks_per_seg;
	else if (type == NODE)
		return 8 * sbi->blocks_per_seg;
	else if (type == META)
		return 8 * BIO_MAX_PAGES;
	else
		return 0;
}

/*
 * When writing pages, it'd better align nr_to_write for segment size.
 */
static inline long nr_pages_to_write(struct f2fs_sb_info *sbi, int type,
					struct writeback_control *wbc)
{
	long nr_to_write, desired;

	if (wbc->sync_mode != WB_SYNC_NONE)
		return 0;

	nr_to_write = wbc->nr_to_write;
	desired = BIO_MAX_PAGES;
	if (type == NODE)
		desired <<= 1;

	wbc->nr_to_write = desired;
	return desired - nr_to_write;
}

static inline void wake_up_discard_thread(struct f2fs_sb_info *sbi, bool force)
{
	struct discard_cmd_control *dcc = SM_I(sbi)->dcc_info;
	bool wakeup = false;
	int i;

	if (force)
		goto wake_up;

	mutex_lock(&dcc->cmd_lock);
	for (i = MAX_PLIST_NUM - 1; i >= 0; i--) {
		if (i + 1 < dcc->discard_granularity)
			break;
		if (!list_empty(&dcc->pend_list[i])) {
			wakeup = true;
			break;
		}
	}
	mutex_unlock(&dcc->cmd_lock);
	if (!wakeup)
		return;
wake_up:
	dcc->discard_wake = 1;
	wake_up_interruptible_all(&dcc->discard_wait_queue);
}<|MERGE_RESOLUTION|>--- conflicted
+++ resolved
@@ -645,20 +645,10 @@
 {
 	struct f2fs_sb_info *sbi = fio->sbi;
 
-<<<<<<< HEAD
-	if (PAGE_TYPE_OF_BIO(fio->type) == META &&
-				(!is_read_io(fio->op) || fio->is_meta))
-		BUG_ON(blk_addr < SEG0_BLKADDR(sbi) ||
-				blk_addr >= MAIN_BLKADDR(sbi));
-	else
-		BUG_ON(blk_addr < MAIN_BLKADDR(sbi) ||
-				blk_addr >= MAX_BLKADDR(sbi));
-=======
 	if (__is_meta_io(fio))
 		verify_blkaddr(sbi, blk_addr, META_GENERIC);
 	else
 		verify_blkaddr(sbi, blk_addr, DATA_GENERIC);
->>>>>>> 7152401a
 }
 
 /*
