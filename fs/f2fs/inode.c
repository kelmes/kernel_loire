// SPDX-License-Identifier: GPL-2.0
/*
 * fs/f2fs/inode.c
 *
 * Copyright (c) 2012 Samsung Electronics Co., Ltd.
 *             http://www.samsung.com/
 */
#include <linux/fs.h>
#include <linux/f2fs_fs.h>
#include <linux/buffer_head.h>
#include <linux/backing-dev.h>
#include <linux/writeback.h>

#include "f2fs.h"
#include "node.h"
#include "segment.h"

#include <trace/events/f2fs.h>

void f2fs_mark_inode_dirty_sync(struct inode *inode, bool sync)
{
	if (is_inode_flag_set(inode, FI_NEW_INODE))
		return;

	if (f2fs_inode_dirtied(inode, sync))
		return;

	mark_inode_dirty_sync(inode);
}

void f2fs_set_inode_flags(struct inode *inode)
{
	unsigned int flags = F2FS_I(inode)->i_flags;
	unsigned int new_fl = 0;

	if (flags & F2FS_SYNC_FL)
		new_fl |= S_SYNC;
	if (flags & F2FS_APPEND_FL)
		new_fl |= S_APPEND;
	if (flags & F2FS_IMMUTABLE_FL)
		new_fl |= S_IMMUTABLE;
	if (flags & F2FS_NOATIME_FL)
		new_fl |= S_NOATIME;
	if (flags & F2FS_DIRSYNC_FL)
		new_fl |= S_DIRSYNC;
	if (f2fs_encrypted_inode(inode))
		new_fl |= S_ENCRYPTED;
	inode_set_flags(inode, new_fl,
			S_SYNC|S_APPEND|S_IMMUTABLE|S_NOATIME|S_DIRSYNC|
			S_ENCRYPTED);
}

static void __get_inode_rdev(struct inode *inode, struct f2fs_inode *ri)
{
	int extra_size = get_extra_isize(inode);

	if (S_ISCHR(inode->i_mode) || S_ISBLK(inode->i_mode) ||
			S_ISFIFO(inode->i_mode) || S_ISSOCK(inode->i_mode)) {
		if (ri->i_addr[extra_size])
			inode->i_rdev = old_decode_dev(
				le32_to_cpu(ri->i_addr[extra_size]));
		else
			inode->i_rdev = new_decode_dev(
				le32_to_cpu(ri->i_addr[extra_size + 1]));
	}
}

static int __written_first_block(struct f2fs_sb_info *sbi,
					struct f2fs_inode *ri)
{
	block_t addr = le32_to_cpu(ri->i_addr[offset_in_addr(ri)]);

	if (!__is_valid_data_blkaddr(addr))
		return 1;
	if (!f2fs_is_valid_blkaddr(sbi, addr, DATA_GENERIC))
		return -EFAULT;
	return 0;
}

static void __set_inode_rdev(struct inode *inode, struct f2fs_inode *ri)
{
	int extra_size = get_extra_isize(inode);

	if (S_ISCHR(inode->i_mode) || S_ISBLK(inode->i_mode)) {
		if (old_valid_dev(inode->i_rdev)) {
			ri->i_addr[extra_size] =
				cpu_to_le32(old_encode_dev(inode->i_rdev));
			ri->i_addr[extra_size + 1] = 0;
		} else {
			ri->i_addr[extra_size] = 0;
			ri->i_addr[extra_size + 1] =
				cpu_to_le32(new_encode_dev(inode->i_rdev));
			ri->i_addr[extra_size + 2] = 0;
		}
	}
}

static void __recover_inline_status(struct inode *inode, struct page *ipage)
{
	void *inline_data = inline_data_addr(inode, ipage);
	__le32 *start = inline_data;
	__le32 *end = start + MAX_INLINE_DATA(inode) / sizeof(__le32);

	while (start < end) {
		if (*start++) {
			f2fs_wait_on_page_writeback(ipage, NODE, true);

			set_inode_flag(inode, FI_DATA_EXIST);
			set_raw_inline(inode, F2FS_INODE(ipage));
			set_page_dirty(ipage);
			return;
		}
	}
	return;
}

static bool f2fs_enable_inode_chksum(struct f2fs_sb_info *sbi, struct page *page)
{
	struct f2fs_inode *ri = &F2FS_NODE(page)->i;

	if (!f2fs_sb_has_inode_chksum(sbi->sb))
		return false;

	if (!IS_INODE(page) || !(ri->i_inline & F2FS_EXTRA_ATTR))
		return false;

	if (!F2FS_FITS_IN_INODE(ri, le16_to_cpu(ri->i_extra_isize),
				i_inode_checksum))
		return false;

	return true;
}

static __u32 f2fs_inode_chksum(struct f2fs_sb_info *sbi, struct page *page)
{
	struct f2fs_node *node = F2FS_NODE(page);
	struct f2fs_inode *ri = &node->i;
	__le32 ino = node->footer.ino;
	__le32 gen = ri->i_generation;
	__u32 chksum, chksum_seed;
	__u32 dummy_cs = 0;
	unsigned int offset = offsetof(struct f2fs_inode, i_inode_checksum);
	unsigned int cs_size = sizeof(dummy_cs);

	chksum = f2fs_chksum(sbi, sbi->s_chksum_seed, (__u8 *)&ino,
							sizeof(ino));
	chksum_seed = f2fs_chksum(sbi, chksum, (__u8 *)&gen, sizeof(gen));

	chksum = f2fs_chksum(sbi, chksum_seed, (__u8 *)ri, offset);
	chksum = f2fs_chksum(sbi, chksum, (__u8 *)&dummy_cs, cs_size);
	offset += cs_size;
	chksum = f2fs_chksum(sbi, chksum, (__u8 *)ri + offset,
						F2FS_BLKSIZE - offset);
	return chksum;
}

bool f2fs_inode_chksum_verify(struct f2fs_sb_info *sbi, struct page *page)
{
	struct f2fs_inode *ri;
	__u32 provided, calculated;

	if (unlikely(is_sbi_flag_set(sbi, SBI_IS_SHUTDOWN)))
		return true;

#ifdef CONFIG_F2FS_CHECK_FS
	if (!f2fs_enable_inode_chksum(sbi, page))
#else
	if (!f2fs_enable_inode_chksum(sbi, page) ||
			PageDirty(page) || PageWriteback(page))
#endif
		return true;

	ri = &F2FS_NODE(page)->i;
	provided = le32_to_cpu(ri->i_inode_checksum);
	calculated = f2fs_inode_chksum(sbi, page);

	if (provided != calculated)
		f2fs_msg(sbi->sb, KERN_WARNING,
			"checksum invalid, ino = %x, %x vs. %x",
			ino_of_node(page), provided, calculated);

	return provided == calculated;
}

void f2fs_inode_chksum_set(struct f2fs_sb_info *sbi, struct page *page)
{
	struct f2fs_inode *ri = &F2FS_NODE(page)->i;

	if (!f2fs_enable_inode_chksum(sbi, page))
		return;

	ri->i_inode_checksum = cpu_to_le32(f2fs_inode_chksum(sbi, page));
}

static bool sanity_check_inode(struct inode *inode, struct page *node_page)
{
	struct f2fs_sb_info *sbi = F2FS_I_SB(inode);
	struct f2fs_inode_info *fi = F2FS_I(inode);
	unsigned long long iblocks;

	iblocks = le64_to_cpu(F2FS_INODE(node_page)->i_blocks);
	if (!iblocks) {
		set_sbi_flag(sbi, SBI_NEED_FSCK);
		f2fs_msg(sbi->sb, KERN_WARNING,
			"%s: corrupted inode i_blocks i_ino=%lx iblocks=%llu, "
			"run fsck to fix.",
			__func__, inode->i_ino, iblocks);
		return false;
	}

	if (ino_of_node(node_page) != nid_of_node(node_page)) {
		set_sbi_flag(sbi, SBI_NEED_FSCK);
		f2fs_msg(sbi->sb, KERN_WARNING,
			"%s: corrupted inode footer i_ino=%lx, ino,nid: "
			"[%u, %u] run fsck to fix.",
			__func__, inode->i_ino,
			ino_of_node(node_page), nid_of_node(node_page));
		return false;
	}

	if (f2fs_sb_has_flexible_inline_xattr(sbi->sb)
			&& !f2fs_has_extra_attr(inode)) {
		set_sbi_flag(sbi, SBI_NEED_FSCK);
		f2fs_msg(sbi->sb, KERN_WARNING,
			"%s: corrupted inode ino=%lx, run fsck to fix.",
			__func__, inode->i_ino);
		return false;
	}

	if (f2fs_has_extra_attr(inode) &&
			!f2fs_sb_has_extra_attr(sbi->sb)) {
		set_sbi_flag(sbi, SBI_NEED_FSCK);
		f2fs_msg(sbi->sb, KERN_WARNING,
			"%s: inode (ino=%lx) is with extra_attr, "
			"but extra_attr feature is off",
			__func__, inode->i_ino);
		return false;
	}

	if (fi->i_extra_isize > F2FS_TOTAL_EXTRA_ATTR_SIZE ||
			fi->i_extra_isize % sizeof(__le32)) {
		set_sbi_flag(sbi, SBI_NEED_FSCK);
		f2fs_msg(sbi->sb, KERN_WARNING,
			"%s: inode (ino=%lx) has corrupted i_extra_isize: %d, "
			"max: %zu",
			__func__, inode->i_ino, fi->i_extra_isize,
			F2FS_TOTAL_EXTRA_ATTR_SIZE);
		return false;
	}

	if (F2FS_I(inode)->extent_tree) {
		struct extent_info *ei = &F2FS_I(inode)->extent_tree->largest;

		if (ei->len &&
			(!f2fs_is_valid_blkaddr(sbi, ei->blk, DATA_GENERIC) ||
			!f2fs_is_valid_blkaddr(sbi, ei->blk + ei->len - 1,
							DATA_GENERIC))) {
			set_sbi_flag(sbi, SBI_NEED_FSCK);
			f2fs_msg(sbi->sb, KERN_WARNING,
				"%s: inode (ino=%lx) extent info [%u, %u, %u] "
				"is incorrect, run fsck to fix",
				__func__, inode->i_ino,
				ei->blk, ei->fofs, ei->len);
			return false;
		}
	}

	if (f2fs_has_inline_data(inode) &&
			(!S_ISREG(inode->i_mode) && !S_ISLNK(inode->i_mode))) {
		set_sbi_flag(sbi, SBI_NEED_FSCK);
		f2fs_msg(sbi->sb, KERN_WARNING,
			"%s: inode (ino=%lx, mode=%u) should not have "
			"inline_data, run fsck to fix",
			__func__, inode->i_ino, inode->i_mode);
		return false;
	}

	if (f2fs_has_inline_dentry(inode) && !S_ISDIR(inode->i_mode)) {
		set_sbi_flag(sbi, SBI_NEED_FSCK);
		f2fs_msg(sbi->sb, KERN_WARNING,
			"%s: inode (ino=%lx, mode=%u) should not have "
			"inline_dentry, run fsck to fix",
			__func__, inode->i_ino, inode->i_mode);
		return false;
	}

	return true;
}

static int do_read_inode(struct inode *inode)
{
	struct f2fs_sb_info *sbi = F2FS_I_SB(inode);
	struct f2fs_inode_info *fi = F2FS_I(inode);
	struct page *node_page;
	struct f2fs_inode *ri;
	projid_t i_projid;
	int err;

	/* Check if ino is within scope */
	if (f2fs_check_nid_range(sbi, inode->i_ino))
		return -EINVAL;

	node_page = f2fs_get_node_page(sbi, inode->i_ino);
	if (IS_ERR(node_page))
		return PTR_ERR(node_page);

	ri = F2FS_INODE(node_page);

	inode->i_mode = le16_to_cpu(ri->i_mode);
	i_uid_write(inode, le32_to_cpu(ri->i_uid));
	i_gid_write(inode, le32_to_cpu(ri->i_gid));
	set_nlink(inode, le32_to_cpu(ri->i_links));
	inode->i_size = le64_to_cpu(ri->i_size);
	inode->i_blocks = SECTOR_FROM_BLOCK(le64_to_cpu(ri->i_blocks) - 1);

	inode->i_atime.tv_sec = le64_to_cpu(ri->i_atime);
	inode->i_ctime.tv_sec = le64_to_cpu(ri->i_ctime);
	inode->i_mtime.tv_sec = le64_to_cpu(ri->i_mtime);
	inode->i_atime.tv_nsec = le32_to_cpu(ri->i_atime_nsec);
	inode->i_ctime.tv_nsec = le32_to_cpu(ri->i_ctime_nsec);
	inode->i_mtime.tv_nsec = le32_to_cpu(ri->i_mtime_nsec);
	inode->i_generation = le32_to_cpu(ri->i_generation);
	if (S_ISDIR(inode->i_mode))
		fi->i_current_depth = le32_to_cpu(ri->i_current_depth);
	else if (S_ISREG(inode->i_mode))
		fi->i_gc_failures[GC_FAILURE_PIN] =
					le16_to_cpu(ri->i_gc_failures);
	fi->i_xattr_nid = le32_to_cpu(ri->i_xattr_nid);
	fi->i_flags = le32_to_cpu(ri->i_flags);
	fi->flags = 0;
	fi->i_advise = ri->i_advise;
	fi->i_pino = le32_to_cpu(ri->i_pino);
	fi->i_dir_level = ri->i_dir_level;

	if (f2fs_init_extent_tree(inode, &ri->i_ext))
		set_page_dirty(node_page);

	get_inline_info(inode, ri);

	fi->i_extra_isize = f2fs_has_extra_attr(inode) ?
					le16_to_cpu(ri->i_extra_isize) : 0;

	if (f2fs_sb_has_flexible_inline_xattr(sbi->sb)) {
		fi->i_inline_xattr_size = le16_to_cpu(ri->i_inline_xattr_size);
	} else if (f2fs_has_inline_xattr(inode) ||
				f2fs_has_inline_dentry(inode)) {
		fi->i_inline_xattr_size = DEFAULT_INLINE_XATTR_ADDRS;
	} else {

		/*
		 * Previous inline data or directory always reserved 200 bytes
		 * in inode layout, even if inline_xattr is disabled. In order
		 * to keep inline_dentry's structure for backward compatibility,
		 * we get the space back only from inline_data.
		 */
		fi->i_inline_xattr_size = 0;
	}

	if (!sanity_check_inode(inode, node_page)) {
		f2fs_put_page(node_page, 1);
		return -EINVAL;
	}

	/* check data exist */
	if (f2fs_has_inline_data(inode) && !f2fs_exist_data(inode))
		__recover_inline_status(inode, node_page);

	/* try to recover cold bit for non-dir inode */
	if (!S_ISDIR(inode->i_mode) && !is_cold_node(node_page)) {
		set_cold_node(node_page, false);
		set_page_dirty(node_page);
	}

	/* get rdev by using inline_info */
	__get_inode_rdev(inode, ri);

	if (S_ISREG(inode->i_mode)) {
		err = __written_first_block(sbi, ri);
		if (err < 0) {
			f2fs_put_page(node_page, 1);
			return err;
		}
		if (!err)
			set_inode_flag(inode, FI_FIRST_BLOCK_WRITTEN);
	}

	if (!f2fs_need_inode_block_update(sbi, inode->i_ino))
		fi->last_disk_size = inode->i_size;

	if (fi->i_flags & F2FS_PROJINHERIT_FL)
		set_inode_flag(inode, FI_PROJ_INHERIT);

	if (f2fs_has_extra_attr(inode) && f2fs_sb_has_project_quota(sbi->sb) &&
			F2FS_FITS_IN_INODE(ri, fi->i_extra_isize, i_projid))
		i_projid = (projid_t)le32_to_cpu(ri->i_projid);
	else
		i_projid = F2FS_DEF_PROJID;
	fi->i_projid = make_kprojid(&init_user_ns, i_projid);

	if (f2fs_has_extra_attr(inode) && f2fs_sb_has_inode_crtime(sbi->sb) &&
			F2FS_FITS_IN_INODE(ri, fi->i_extra_isize, i_crtime)) {
		fi->i_crtime.tv_sec = le64_to_cpu(ri->i_crtime);
		fi->i_crtime.tv_nsec = le32_to_cpu(ri->i_crtime_nsec);
	}

	F2FS_I(inode)->i_disk_time[0] = inode->i_atime;
	F2FS_I(inode)->i_disk_time[1] = inode->i_ctime;
	F2FS_I(inode)->i_disk_time[2] = inode->i_mtime;
	F2FS_I(inode)->i_disk_time[3] = F2FS_I(inode)->i_crtime;
	f2fs_put_page(node_page, 1);

	stat_inc_inline_xattr(inode);
	stat_inc_inline_inode(inode);
	stat_inc_inline_dir(inode);

	return 0;
}

struct inode *f2fs_iget(struct super_block *sb, unsigned long ino)
{
	struct f2fs_sb_info *sbi = F2FS_SB(sb);
	struct inode *inode;
	int ret = 0;

	inode = iget_locked(sb, ino);
	if (!inode)
		return ERR_PTR(-ENOMEM);

	if (!(inode->i_state & I_NEW)) {
		trace_f2fs_iget(inode);
		return inode;
	}
	if (ino == F2FS_NODE_INO(sbi) || ino == F2FS_META_INO(sbi))
		goto make_now;

	ret = do_read_inode(inode);
	if (ret)
		goto bad_inode;
make_now:
	if (ino == F2FS_NODE_INO(sbi)) {
		inode->i_mapping->a_ops = &f2fs_node_aops;
		mapping_set_gfp_mask(inode->i_mapping, GFP_NOFS);
	} else if (ino == F2FS_META_INO(sbi)) {
		inode->i_mapping->a_ops = &f2fs_meta_aops;
		mapping_set_gfp_mask(inode->i_mapping, GFP_NOFS);
	} else if (S_ISREG(inode->i_mode)) {
		inode->i_op = &f2fs_file_inode_operations;
		inode->i_fop = &f2fs_file_operations;
		inode->i_mapping->a_ops = &f2fs_dblock_aops;
	} else if (S_ISDIR(inode->i_mode)) {
		inode->i_op = &f2fs_dir_inode_operations;
		inode->i_fop = &f2fs_dir_operations;
		inode->i_mapping->a_ops = &f2fs_dblock_aops;
		inode_nohighmem(inode);
	} else if (S_ISLNK(inode->i_mode)) {
		if (f2fs_encrypted_inode(inode))
			inode->i_op = &f2fs_encrypted_symlink_inode_operations;
		else
			inode->i_op = &f2fs_symlink_inode_operations;
		inode_nohighmem(inode);
		inode->i_mapping->a_ops = &f2fs_dblock_aops;
	} else if (S_ISCHR(inode->i_mode) || S_ISBLK(inode->i_mode) ||
			S_ISFIFO(inode->i_mode) || S_ISSOCK(inode->i_mode)) {
		inode->i_op = &f2fs_special_inode_operations;
		init_special_inode(inode, inode->i_mode, inode->i_rdev);
	} else {
		ret = -EIO;
		goto bad_inode;
	}
	f2fs_set_inode_flags(inode);
	unlock_new_inode(inode);
	trace_f2fs_iget(inode);
	return inode;

bad_inode:
	iget_failed(inode);
	trace_f2fs_iget_exit(inode, ret);
	return ERR_PTR(ret);
}

struct inode *f2fs_iget_retry(struct super_block *sb, unsigned long ino)
{
	struct inode *inode;
retry:
	inode = f2fs_iget(sb, ino);
	if (IS_ERR(inode)) {
		if (PTR_ERR(inode) == -ENOMEM) {
			congestion_wait(BLK_RW_ASYNC, HZ/50);
			goto retry;
		}
	}
	return inode;
}

void f2fs_update_inode(struct inode *inode, struct page *node_page)
{
	struct f2fs_inode *ri;
	struct extent_tree *et = F2FS_I(inode)->extent_tree;

	f2fs_wait_on_page_writeback(node_page, NODE, true);
	set_page_dirty(node_page);

	f2fs_inode_synced(inode);

	ri = F2FS_INODE(node_page);

	ri->i_mode = cpu_to_le16(inode->i_mode);
	ri->i_advise = F2FS_I(inode)->i_advise;
	ri->i_uid = cpu_to_le32(i_uid_read(inode));
	ri->i_gid = cpu_to_le32(i_gid_read(inode));
	ri->i_links = cpu_to_le32(inode->i_nlink);
	ri->i_size = cpu_to_le64(i_size_read(inode));
	ri->i_blocks = cpu_to_le64(SECTOR_TO_BLOCK(inode->i_blocks) + 1);

	if (et) {
		read_lock(&et->lock);
		set_raw_extent(&et->largest, &ri->i_ext);
		read_unlock(&et->lock);
	} else {
		memset(&ri->i_ext, 0, sizeof(ri->i_ext));
	}
	set_raw_inline(inode, ri);

	ri->i_atime = cpu_to_le64(inode->i_atime.tv_sec);
	ri->i_ctime = cpu_to_le64(inode->i_ctime.tv_sec);
	ri->i_mtime = cpu_to_le64(inode->i_mtime.tv_sec);
	ri->i_atime_nsec = cpu_to_le32(inode->i_atime.tv_nsec);
	ri->i_ctime_nsec = cpu_to_le32(inode->i_ctime.tv_nsec);
	ri->i_mtime_nsec = cpu_to_le32(inode->i_mtime.tv_nsec);
	if (S_ISDIR(inode->i_mode))
		ri->i_current_depth =
			cpu_to_le32(F2FS_I(inode)->i_current_depth);
	else if (S_ISREG(inode->i_mode))
		ri->i_gc_failures =
			cpu_to_le16(F2FS_I(inode)->i_gc_failures[GC_FAILURE_PIN]);
	ri->i_xattr_nid = cpu_to_le32(F2FS_I(inode)->i_xattr_nid);
	ri->i_flags = cpu_to_le32(F2FS_I(inode)->i_flags);
	ri->i_pino = cpu_to_le32(F2FS_I(inode)->i_pino);
	ri->i_generation = cpu_to_le32(inode->i_generation);
	ri->i_dir_level = F2FS_I(inode)->i_dir_level;

	if (f2fs_has_extra_attr(inode)) {
		ri->i_extra_isize = cpu_to_le16(F2FS_I(inode)->i_extra_isize);

		if (f2fs_sb_has_flexible_inline_xattr(F2FS_I_SB(inode)->sb))
			ri->i_inline_xattr_size =
				cpu_to_le16(F2FS_I(inode)->i_inline_xattr_size);

		if (f2fs_sb_has_project_quota(F2FS_I_SB(inode)->sb) &&
			F2FS_FITS_IN_INODE(ri, F2FS_I(inode)->i_extra_isize,
								i_projid)) {
			projid_t i_projid;

			i_projid = from_kprojid(&init_user_ns,
						F2FS_I(inode)->i_projid);
			ri->i_projid = cpu_to_le32(i_projid);
		}

		if (f2fs_sb_has_inode_crtime(F2FS_I_SB(inode)->sb) &&
			F2FS_FITS_IN_INODE(ri, F2FS_I(inode)->i_extra_isize,
								i_crtime)) {
			ri->i_crtime =
				cpu_to_le64(F2FS_I(inode)->i_crtime.tv_sec);
			ri->i_crtime_nsec =
				cpu_to_le32(F2FS_I(inode)->i_crtime.tv_nsec);
		}
	}

	__set_inode_rdev(inode, ri);

	/* deleted inode */
	if (inode->i_nlink == 0)
		clear_inline_node(node_page);

	F2FS_I(inode)->i_disk_time[0] = inode->i_atime;
	F2FS_I(inode)->i_disk_time[1] = inode->i_ctime;
	F2FS_I(inode)->i_disk_time[2] = inode->i_mtime;
	F2FS_I(inode)->i_disk_time[3] = F2FS_I(inode)->i_crtime;

#ifdef CONFIG_F2FS_CHECK_FS
	f2fs_inode_chksum_set(F2FS_I_SB(inode), node_page);
#endif
}

void f2fs_update_inode_page(struct inode *inode)
{
	struct f2fs_sb_info *sbi = F2FS_I_SB(inode);
	struct page *node_page;
retry:
	node_page = f2fs_get_node_page(sbi, inode->i_ino);
	if (IS_ERR(node_page)) {
		int err = PTR_ERR(node_page);
		if (err == -ENOMEM) {
			cond_resched();
			goto retry;
		} else if (err != -ENOENT) {
			f2fs_stop_checkpoint(sbi, false);
		}
		return;
	}
	f2fs_update_inode(inode, node_page);
	f2fs_put_page(node_page, 1);
}

int f2fs_write_inode(struct inode *inode, struct writeback_control *wbc)
{
	struct f2fs_sb_info *sbi = F2FS_I_SB(inode);

	if (inode->i_ino == F2FS_NODE_INO(sbi) ||
			inode->i_ino == F2FS_META_INO(sbi))
		return 0;

	if (!is_inode_flag_set(inode, FI_DIRTY_INODE))
		return 0;

	if (f2fs_is_checkpoint_ready(sbi))
		return -ENOSPC;

	/*
	 * We need to balance fs here to prevent from producing dirty node pages
	 * during the urgent cleaning time when runing out of free sections.
	 */
	f2fs_update_inode_page(inode);
	if (wbc && wbc->nr_to_write)
		f2fs_balance_fs(sbi, true);
	return 0;
}

/*
 * Called at the last iput() if i_nlink is zero
 */
void f2fs_evict_inode(struct inode *inode)
{
	struct f2fs_sb_info *sbi = F2FS_I_SB(inode);
	nid_t xnid = F2FS_I(inode)->i_xattr_nid;
	int err = 0;

	/* some remained atomic pages should discarded */
	if (f2fs_is_atomic_file(inode))
		f2fs_drop_inmem_pages(inode);

	trace_f2fs_evict_inode(inode);
	truncate_inode_pages_final(&inode->i_data);

	if (inode->i_ino == F2FS_NODE_INO(sbi) ||
			inode->i_ino == F2FS_META_INO(sbi))
		goto out_clear;

	f2fs_bug_on(sbi, get_dirty_pages(inode));
	f2fs_remove_dirty_inode(inode);

	f2fs_destroy_extent_tree(inode);

	if (inode->i_nlink || is_bad_inode(inode))
		goto no_delete;

	err = dquot_initialize(inode);
	if (err) {
		err = 0;
		set_sbi_flag(sbi, SBI_QUOTA_NEED_REPAIR);
	}

	f2fs_remove_ino_entry(sbi, inode->i_ino, APPEND_INO);
	f2fs_remove_ino_entry(sbi, inode->i_ino, UPDATE_INO);
	f2fs_remove_ino_entry(sbi, inode->i_ino, FLUSH_INO);

	sb_start_intwrite(inode->i_sb);
	set_inode_flag(inode, FI_NO_ALLOC);
	i_size_write(inode, 0);
retry:
	if (F2FS_HAS_BLOCKS(inode))
		err = f2fs_truncate(inode);

	if (time_to_inject(sbi, FAULT_EVICT_INODE)) {
		f2fs_show_injection_info(FAULT_EVICT_INODE);
		err = -EIO;
	}

	if (!err) {
		f2fs_lock_op(sbi);
		err = f2fs_remove_inode_page(inode);
		f2fs_unlock_op(sbi);
		if (err == -ENOENT)
			err = 0;
	}

	/* give more chances, if ENOMEM case */
	if (err == -ENOMEM) {
		err = 0;
		goto retry;
	}

<<<<<<< HEAD
	if (err)
		f2fs_update_inode_page(inode);
	dquot_free_inode(inode);
=======
	if (err) {
		f2fs_update_inode_page(inode);
		set_sbi_flag(sbi, SBI_QUOTA_NEED_REPAIR);
	}
>>>>>>> 71347a7a
	sb_end_intwrite(inode->i_sb);
no_delete:
	dquot_drop(inode);

	stat_dec_inline_xattr(inode);
	stat_dec_inline_dir(inode);
	stat_dec_inline_inode(inode);

<<<<<<< HEAD
	if (unlikely(is_inode_flag_set(inode, FI_DIRTY_INODE))) {
		f2fs_inode_synced(inode);
		f2fs_msg(sbi->sb, KERN_WARNING,
			 "inconsistent dirty inode:%u entry found during eviction\n",
			 inode->i_ino);
		if (!is_set_ckpt_flags(sbi, CP_ERROR_FLAG))
			f2fs_bug_on(sbi, 1);
	}
=======
	if (likely(!is_set_ckpt_flags(sbi, CP_ERROR_FLAG) &&
				!is_sbi_flag_set(sbi, SBI_CP_DISABLED)))
		f2fs_bug_on(sbi, is_inode_flag_set(inode, FI_DIRTY_INODE));
	else
		f2fs_inode_synced(inode);
>>>>>>> 71347a7a

	/* ino == 0, if f2fs_new_inode() was failed t*/
	if (inode->i_ino)
		invalidate_mapping_pages(NODE_MAPPING(sbi), inode->i_ino,
							inode->i_ino);
	if (xnid)
		invalidate_mapping_pages(NODE_MAPPING(sbi), xnid, xnid);
	if (inode->i_nlink) {
		if (is_inode_flag_set(inode, FI_APPEND_WRITE))
			f2fs_add_ino_entry(sbi, inode->i_ino, APPEND_INO);
		if (is_inode_flag_set(inode, FI_UPDATE_WRITE))
			f2fs_add_ino_entry(sbi, inode->i_ino, UPDATE_INO);
	}
	if (is_inode_flag_set(inode, FI_FREE_NID)) {
		f2fs_alloc_nid_failed(sbi, inode->i_ino);
		clear_inode_flag(inode, FI_FREE_NID);
	} else {
		/*
		 * If xattr nid is corrupted, we can reach out error condition,
		 * err & !f2fs_exist_written_data(sbi, inode->i_ino, ORPHAN_INO)).
		 * In that case, f2fs_check_nid_range() is enough to give a clue.
		 */
	}
out_clear:
	fscrypt_put_encryption_info(inode);
	clear_inode(inode);
}

/* caller should call f2fs_lock_op() */
void f2fs_handle_failed_inode(struct inode *inode)
{
	struct f2fs_sb_info *sbi = F2FS_I_SB(inode);
	struct node_info ni;
	int err;

	/*
	 * clear nlink of inode in order to release resource of inode
	 * immediately.
	 */
	clear_nlink(inode);

	/*
	 * we must call this to avoid inode being remained as dirty, resulting
	 * in a panic when flushing dirty inodes in gdirty_list.
	 */
	f2fs_update_inode_page(inode);
	f2fs_inode_synced(inode);

	/* don't make bad inode, since it becomes a regular file. */
	unlock_new_inode(inode);

	/*
	 * Note: we should add inode to orphan list before f2fs_unlock_op()
	 * so we can prevent losing this orphan when encoutering checkpoint
	 * and following suddenly power-off.
	 */
	err = f2fs_get_node_info(sbi, inode->i_ino, &ni);
	if (err) {
		set_sbi_flag(sbi, SBI_NEED_FSCK);
		f2fs_msg(sbi->sb, KERN_WARNING,
			"May loss orphan inode, run fsck to fix.");
		goto out;
	}

	if (ni.blk_addr != NULL_ADDR) {
		err = f2fs_acquire_orphan_inode(sbi);
		if (err) {
			set_sbi_flag(sbi, SBI_NEED_FSCK);
			f2fs_msg(sbi->sb, KERN_WARNING,
				"Too many orphan inodes, run fsck to fix.");
		} else {
			f2fs_add_orphan_inode(inode);
		}
		f2fs_alloc_nid_done(sbi, inode->i_ino);
	} else {
		set_inode_flag(inode, FI_FREE_NID);
	}
<<<<<<< HEAD
=======

>>>>>>> 71347a7a
out:
	f2fs_unlock_op(sbi);

	/* iput will drop the inode object */
	iput(inode);
}<|MERGE_RESOLUTION|>--- conflicted
+++ resolved
@@ -690,16 +690,10 @@
 		goto retry;
 	}
 
-<<<<<<< HEAD
-	if (err)
-		f2fs_update_inode_page(inode);
-	dquot_free_inode(inode);
-=======
 	if (err) {
 		f2fs_update_inode_page(inode);
 		set_sbi_flag(sbi, SBI_QUOTA_NEED_REPAIR);
 	}
->>>>>>> 71347a7a
 	sb_end_intwrite(inode->i_sb);
 no_delete:
 	dquot_drop(inode);
@@ -708,22 +702,15 @@
 	stat_dec_inline_dir(inode);
 	stat_dec_inline_inode(inode);
 
-<<<<<<< HEAD
 	if (unlikely(is_inode_flag_set(inode, FI_DIRTY_INODE))) {
 		f2fs_inode_synced(inode);
 		f2fs_msg(sbi->sb, KERN_WARNING,
 			 "inconsistent dirty inode:%u entry found during eviction\n",
 			 inode->i_ino);
-		if (!is_set_ckpt_flags(sbi, CP_ERROR_FLAG))
+		if (!is_set_ckpt_flags(sbi, CP_ERROR_FLAG) &&
+		    !is_sbi_flag_set(sbi, SBI_CP_DISABLED))
 			f2fs_bug_on(sbi, 1);
 	}
-=======
-	if (likely(!is_set_ckpt_flags(sbi, CP_ERROR_FLAG) &&
-				!is_sbi_flag_set(sbi, SBI_CP_DISABLED)))
-		f2fs_bug_on(sbi, is_inode_flag_set(inode, FI_DIRTY_INODE));
-	else
-		f2fs_inode_synced(inode);
->>>>>>> 71347a7a
 
 	/* ino == 0, if f2fs_new_inode() was failed t*/
 	if (inode->i_ino)
@@ -801,10 +788,6 @@
 	} else {
 		set_inode_flag(inode, FI_FREE_NID);
 	}
-<<<<<<< HEAD
-=======
-
->>>>>>> 71347a7a
 out:
 	f2fs_unlock_op(sbi);
 
