--- conflicted
+++ resolved
@@ -182,10 +182,6 @@
 
 #define MAX_DISCARD_BLOCKS(sbi)		BLKS_PER_SEC(sbi)
 #define DEF_MAX_DISCARD_REQUEST		8	/* issue 8 discards per round */
-<<<<<<< HEAD
-#define DEF_MAX_DISCARD_LEN		512	/* Max. 2MB per discard */
-=======
->>>>>>> d44e71e8
 #define DEF_MIN_DISCARD_ISSUE_TIME	50	/* 50 ms, if exists */
 #define DEF_MID_DISCARD_ISSUE_TIME	500	/* 500 ms, if device busy */
 #define DEF_MAX_DISCARD_ISSUE_TIME	60000	/* 60 s, if no candidates */
@@ -309,26 +305,6 @@
 	bool io_aware;			/* issue discard in idle time */
 	bool sync;			/* submit discard with REQ_SYNC flag */
 	bool ordered;			/* issue discard by lba order */
-	unsigned int granularity;	/* discard granularity */
-};
-
-enum {
-	DPOLICY_BG,
-	DPOLICY_FORCE,
-	DPOLICY_FSTRIM,
-	DPOLICY_UMOUNT,
-	MAX_DPOLICY,
-};
-
-struct discard_policy {
-	int type;			/* type of discard */
-	unsigned int min_interval;	/* used for candidates exist */
-	unsigned int mid_interval;	/* used for device busy */
-	unsigned int max_interval;	/* used for candidates not exist */
-	unsigned int max_requests;	/* # of discards issued per round */
-	unsigned int io_aware_gran;	/* minimum granularity discard not be aware of I/O */
-	bool io_aware;			/* issue discard in idle time */
-	bool sync;			/* submit discard with REQ_SYNC flag */
 	unsigned int granularity;	/* discard granularity */
 };
 
@@ -640,11 +616,8 @@
 #define FADVISE_KEEP_SIZE_BIT	0x10
 #define FADVISE_HOT_BIT		0x20
 #define FADVISE_VERITY_BIT	0x40	/* reserved */
-<<<<<<< HEAD
-=======
 
 #define FADVISE_MODIFIABLE_BITS	(FADVISE_COLD_BIT | FADVISE_HOT_BIT)
->>>>>>> d44e71e8
 
 #define file_is_cold(inode)	is_file(inode, FADVISE_COLD_BIT)
 #define file_wrong_pino(inode)	is_file(inode, FADVISE_LOST_PINO_BIT)
@@ -747,11 +720,7 @@
 			struct discard_info *front, unsigned int max_len)
 {
 	return (back->lstart + back->len == front->lstart) &&
-<<<<<<< HEAD
-		(back->len + front->len < DEF_MAX_DISCARD_LEN);
-=======
 		(back->len + front->len <= max_len);
->>>>>>> d44e71e8
 }
 
 static inline bool __is_discard_back_mergeable(struct discard_info *cur,
@@ -1067,10 +1036,7 @@
 	bool retry;		/* need to reallocate block address */
 	enum iostat_type io_type;	/* io type */
 	struct writeback_control *io_wbc; /* writeback control */
-<<<<<<< HEAD
 	unsigned char version;		/* version of the node */
-=======
->>>>>>> d44e71e8
 };
 
 #define is_read_io(rw) ((rw) == READ)
@@ -1278,10 +1244,7 @@
 	unsigned int gc_mode;			/* current GC state */
 	/* for skip statistic */
 	unsigned long long skipped_atomic_files[2];	/* FG_GC and BG_GC */
-<<<<<<< HEAD
-=======
 	unsigned long long skipped_gc_rwsem;		/* FG_GC only */
->>>>>>> d44e71e8
 
 	/* threshold for gc trials on pinned files */
 	u64 gc_pin_file_threshold;
@@ -1757,12 +1720,8 @@
 	}
 	spin_unlock(&sbi->stat_lock);
 
-<<<<<<< HEAD
-	if (unlikely(release))
-=======
 	if (unlikely(release)) {
 		percpu_counter_sub(&sbi->alloc_valid_block_count, release);
->>>>>>> d44e71e8
 		dquot_release_reservation_block(inode, release);
 	}
 	f2fs_i_blocks_write(inode, *count, true, true);
@@ -1941,18 +1900,10 @@
 			return ret;
 	}
 
-<<<<<<< HEAD
-#ifdef CONFIG_F2FS_FAULT_INJECTION
-=======
->>>>>>> d44e71e8
 	if (time_to_inject(sbi, FAULT_BLOCK)) {
 		f2fs_show_injection_info(FAULT_BLOCK);
 		goto enospc;
 	}
-<<<<<<< HEAD
-#endif
-=======
->>>>>>> d44e71e8
 
 	spin_lock(&sbi->stat_lock);
 
@@ -2063,19 +2014,11 @@
 				struct address_space *mapping, pgoff_t index,
 				int fgp_flags, gfp_t gfp_mask)
 {
-<<<<<<< HEAD
-#ifdef CONFIG_F2FS_FAULT_INJECTION
-=======
->>>>>>> d44e71e8
 	if (time_to_inject(F2FS_M_SB(mapping), FAULT_PAGE_GET)) {
 		f2fs_show_injection_info(FAULT_PAGE_GET);
 		return NULL;
 	}
-<<<<<<< HEAD
-#endif
-=======
-
->>>>>>> d44e71e8
+
 	return pagecache_get_page(mapping, index, fgp_flags, gfp_mask);
 }
 
@@ -2140,19 +2083,11 @@
 			bio = bio_alloc(GFP_NOIO | __GFP_NOFAIL, npages);
 		return bio;
 	}
-<<<<<<< HEAD
-#ifdef CONFIG_F2FS_FAULT_INJECTION
-=======
->>>>>>> d44e71e8
 	if (time_to_inject(sbi, FAULT_ALLOC_BIO)) {
 		f2fs_show_injection_info(FAULT_ALLOC_BIO);
 		return NULL;
 	}
-<<<<<<< HEAD
-#endif
-=======
-
->>>>>>> d44e71e8
+
 	return bio_alloc(GFP_KERNEL, npages);
 }
 
@@ -2638,7 +2573,6 @@
 		return false;
 
 	if (!timespec_equal(F2FS_I(inode)->i_disk_time, &inode->i_atime))
-<<<<<<< HEAD
 		return false;
 	if (!timespec_equal(F2FS_I(inode)->i_disk_time + 1, &inode->i_ctime))
 		return false;
@@ -2647,16 +2581,6 @@
 	if (!timespec_equal(F2FS_I(inode)->i_disk_time + 3,
 						&F2FS_I(inode)->i_crtime))
 		return false;
-=======
-		return false;
-	if (!timespec_equal(F2FS_I(inode)->i_disk_time + 1, &inode->i_ctime))
-		return false;
-	if (!timespec_equal(F2FS_I(inode)->i_disk_time + 2, &inode->i_mtime))
-		return false;
-	if (!timespec_equal(F2FS_I(inode)->i_disk_time + 3,
-						&F2FS_I(inode)->i_crtime))
-		return false;
->>>>>>> d44e71e8
 
 	down_read(&F2FS_I(inode)->i_sem);
 	ret = F2FS_I(inode)->last_disk_size == i_size_read(inode);
@@ -2724,19 +2648,11 @@
 static inline void *f2fs_kvmalloc(struct f2fs_sb_info *sbi,
 					size_t size, gfp_t flags)
 {
-<<<<<<< HEAD
-#ifdef CONFIG_F2FS_FAULT_INJECTION
-=======
->>>>>>> d44e71e8
 	if (time_to_inject(sbi, FAULT_KVMALLOC)) {
 		f2fs_show_injection_info(FAULT_KVMALLOC);
 		return NULL;
 	}
-<<<<<<< HEAD
-#endif
-=======
-
->>>>>>> d44e71e8
+
 	return kvmalloc(size, flags);
 }
 
@@ -2942,12 +2858,6 @@
 
 int f2fs_check_nid_range(struct f2fs_sb_info *sbi, nid_t nid);
 bool f2fs_available_free_memory(struct f2fs_sb_info *sbi, int type);
-<<<<<<< HEAD
-int f2fs_need_dentry_mark(struct f2fs_sb_info *sbi, nid_t nid);
-bool f2fs_is_checkpointed_node(struct f2fs_sb_info *sbi, nid_t nid);
-bool f2fs_need_inode_block_update(struct f2fs_sb_info *sbi, nid_t ino);
-int f2fs_get_node_info(struct f2fs_sb_info *sbi, nid_t nid,
-=======
 bool f2fs_in_warm_node_list(struct f2fs_sb_info *sbi, struct page *page);
 void f2fs_init_fsync_node_info(struct f2fs_sb_info *sbi);
 void f2fs_del_fsync_node_entry(struct f2fs_sb_info *sbi, struct page *page);
@@ -2955,43 +2865,28 @@
 int f2fs_need_dentry_mark(struct f2fs_sb_info *sbi, nid_t nid);
 bool f2fs_is_checkpointed_node(struct f2fs_sb_info *sbi, nid_t nid);
 bool f2fs_need_inode_block_update(struct f2fs_sb_info *sbi, nid_t ino);
-void f2fs_get_node_info(struct f2fs_sb_info *sbi, nid_t nid,
->>>>>>> d44e71e8
+int f2fs_get_node_info(struct f2fs_sb_info *sbi, nid_t nid,
 						struct node_info *ni);
 pgoff_t f2fs_get_next_page_offset(struct dnode_of_data *dn, pgoff_t pgofs);
 int f2fs_get_dnode_of_data(struct dnode_of_data *dn, pgoff_t index, int mode);
 int f2fs_truncate_inode_blocks(struct inode *inode, pgoff_t from);
 int f2fs_truncate_xattr_node(struct inode *inode);
-<<<<<<< HEAD
-int f2fs_wait_on_node_pages_writeback(struct f2fs_sb_info *sbi, nid_t ino);
-=======
 int f2fs_wait_on_node_pages_writeback(struct f2fs_sb_info *sbi,
 					unsigned int seq_id);
->>>>>>> d44e71e8
 int f2fs_remove_inode_page(struct inode *inode);
 struct page *f2fs_new_inode_page(struct inode *inode);
 struct page *f2fs_new_node_page(struct dnode_of_data *dn, unsigned int ofs);
 void f2fs_ra_node_page(struct f2fs_sb_info *sbi, nid_t nid);
 struct page *f2fs_get_node_page(struct f2fs_sb_info *sbi, pgoff_t nid);
 struct page *f2fs_get_node_page_ra(struct page *parent, int start);
-<<<<<<< HEAD
 int f2fs_move_node_page(struct page *node_page, int gc_type);
-int f2fs_fsync_node_pages(struct f2fs_sb_info *sbi, struct inode *inode,
-			struct writeback_control *wbc, bool atomic);
-int f2fs_sync_node_pages(struct f2fs_sb_info *sbi,
-			struct writeback_control *wbc,
-			bool do_balance, enum iostat_type io_type);
-int f2fs_build_free_nids(struct f2fs_sb_info *sbi, bool sync, bool mount);
-=======
-void f2fs_move_node_page(struct page *node_page, int gc_type);
 int f2fs_fsync_node_pages(struct f2fs_sb_info *sbi, struct inode *inode,
 			struct writeback_control *wbc, bool atomic,
 			unsigned int *seq_id);
 int f2fs_sync_node_pages(struct f2fs_sb_info *sbi,
 			struct writeback_control *wbc,
 			bool do_balance, enum iostat_type io_type);
-void f2fs_build_free_nids(struct f2fs_sb_info *sbi, bool sync, bool mount);
->>>>>>> d44e71e8
+int f2fs_build_free_nids(struct f2fs_sb_info *sbi, bool sync, bool mount);
 bool f2fs_alloc_nid(struct f2fs_sb_info *sbi, nid_t *nid);
 void f2fs_alloc_nid_done(struct f2fs_sb_info *sbi, nid_t nid);
 void f2fs_alloc_nid_failed(struct f2fs_sb_info *sbi, nid_t nid);
@@ -2999,15 +2894,9 @@
 void f2fs_recover_inline_xattr(struct inode *inode, struct page *page);
 int f2fs_recover_xattr_data(struct inode *inode, struct page *page);
 int f2fs_recover_inode_page(struct f2fs_sb_info *sbi, struct page *page);
-<<<<<<< HEAD
 int f2fs_restore_node_summary(struct f2fs_sb_info *sbi,
 			unsigned int segno, struct f2fs_summary_block *sum);
 int f2fs_flush_nat_entries(struct f2fs_sb_info *sbi, struct cp_control *cpc);
-=======
-void f2fs_restore_node_summary(struct f2fs_sb_info *sbi,
-			unsigned int segno, struct f2fs_summary_block *sum);
-void f2fs_flush_nat_entries(struct f2fs_sb_info *sbi, struct cp_control *cpc);
->>>>>>> d44e71e8
 int f2fs_build_node_manager(struct f2fs_sb_info *sbi);
 void f2fs_destroy_node_manager(struct f2fs_sb_info *sbi);
 int __init f2fs_create_node_manager_caches(void);
@@ -3063,11 +2952,7 @@
 			struct f2fs_io_info *fio, bool add_list);
 void f2fs_wait_on_page_writeback(struct page *page,
 			enum page_type type, bool ordered);
-<<<<<<< HEAD
 void f2fs_wait_on_block_writeback(struct inode *inode, block_t blkaddr);
-=======
-void f2fs_wait_on_block_writeback(struct f2fs_sb_info *sbi, block_t blkaddr);
->>>>>>> d44e71e8
 void f2fs_write_data_summaries(struct f2fs_sb_info *sbi, block_t start_blk);
 void f2fs_write_node_summaries(struct f2fs_sb_info *sbi, block_t start_blk);
 int f2fs_lookup_journal_in_cursum(struct f2fs_journal *journal, int type,
@@ -3087,16 +2972,10 @@
 void f2fs_stop_checkpoint(struct f2fs_sb_info *sbi, bool end_io);
 struct page *f2fs_grab_meta_page(struct f2fs_sb_info *sbi, pgoff_t index);
 struct page *f2fs_get_meta_page(struct f2fs_sb_info *sbi, pgoff_t index);
-<<<<<<< HEAD
 struct page *f2fs_get_meta_page_nofail(struct f2fs_sb_info *sbi, pgoff_t index);
 struct page *f2fs_get_tmp_page(struct f2fs_sb_info *sbi, pgoff_t index);
 bool f2fs_is_valid_blkaddr(struct f2fs_sb_info *sbi,
 			block_t blkaddr, int type);
-=======
-struct page *f2fs_get_tmp_page(struct f2fs_sb_info *sbi, pgoff_t index);
-bool f2fs_is_valid_blkaddr(struct f2fs_sb_info *sbi,
-					block_t blkaddr, int type);
->>>>>>> d44e71e8
 int f2fs_ra_meta_pages(struct f2fs_sb_info *sbi, block_t start, int nrpages,
 			int type, bool sync);
 void f2fs_ra_meta_pages_cond(struct f2fs_sb_info *sbi, pgoff_t index);
@@ -3120,10 +2999,7 @@
 void f2fs_update_dirty_page(struct inode *inode, struct page *page);
 void f2fs_remove_dirty_inode(struct inode *inode);
 int f2fs_sync_dirty_inodes(struct f2fs_sb_info *sbi, enum inode_type type);
-<<<<<<< HEAD
-=======
 void f2fs_wait_on_all_pages_writeback(struct f2fs_sb_info *sbi);
->>>>>>> d44e71e8
 int f2fs_write_checkpoint(struct f2fs_sb_info *sbi, struct cp_control *cpc);
 void f2fs_init_ino_entry_info(struct f2fs_sb_info *sbi);
 int __init f2fs_create_checkpoint_caches(void);
@@ -3569,17 +3445,12 @@
 
 static inline bool f2fs_force_buffered_io(struct inode *inode, int rw)
 {
-<<<<<<< HEAD
 	return ((f2fs_encrypted_file(inode) &&
 		!fscrypt_using_hardware_encryption(inode)) ||
-=======
-	return (f2fs_post_read_required(inode) ||
->>>>>>> d44e71e8
 			(rw == WRITE && test_opt(F2FS_I_SB(inode), LFS)) ||
 			F2FS_I_SB(inode)->s_ndevs);
 }
 
-<<<<<<< HEAD
 static inline bool f2fs_may_encrypt_bio(struct inode *inode,
 		struct f2fs_io_info *fio)
 {
@@ -3589,13 +3460,12 @@
 	return (f2fs_encrypted_file(inode) &&
 			fscrypt_using_hardware_encryption(inode));
 }
-=======
+
 #ifdef CONFIG_F2FS_FAULT_INJECTION
 extern void f2fs_build_fault_attr(struct f2fs_sb_info *sbi, unsigned int rate,
 							unsigned int type);
 #else
 #define f2fs_build_fault_attr(sbi, rate, type)		do { } while (0)
 #endif
->>>>>>> d44e71e8
 
 #endif