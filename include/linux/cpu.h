--- conflicted
+++ resolved
@@ -278,14 +278,6 @@
 static inline void cpu_smt_check_topology(void) { }
 #endif
 
-<<<<<<< HEAD
-#define IDLE_START 1
-#define IDLE_END 2
-
-void idle_notifier_register(struct notifier_block *n);
-void idle_notifier_unregister(struct notifier_block *n);
-void idle_notifier_call_chain(unsigned long val);
-=======
 /*
  * These are used for a global "mitigations=" cmdline option for toggling
  * optional CPU mitigations.
@@ -309,6 +301,12 @@
 {
 	return cpu_mitigations == CPU_MITIGATIONS_AUTO_NOSMT;
 }
->>>>>>> ffe8cffc
+
+#define IDLE_START 1
+#define IDLE_END 2
+
+void idle_notifier_register(struct notifier_block *n);
+void idle_notifier_unregister(struct notifier_block *n);
+void idle_notifier_call_chain(unsigned long val);
 
 #endif /* _LINUX_CPU_H_ */