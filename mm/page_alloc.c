/*
 *  linux/mm/page_alloc.c
 *
 *  Manages the free list, the system allocates free pages here.
 *  Note that kmalloc() lives in slab.c
 *
 *  Copyright (C) 1991, 1992, 1993, 1994  Linus Torvalds
 *  Swap reorganised 29.12.95, Stephen Tweedie
 *  Support of BIGMEM added by Gerhard Wichert, Siemens AG, July 1999
 *  Reshaped it to be a zoned allocator, Ingo Molnar, Red Hat, 1999
 *  Discontiguous memory support, Kanoj Sarcar, SGI, Nov 1999
 *  Zone balancing, Kanoj Sarcar, SGI, Jan 2000
 *  Per cpu hot/cold page lists, bulk allocation, Martin J. Bligh, Sept 2002
 *          (lots of bits borrowed from Ingo Molnar & Andrew Morton)
 */

#include <linux/stddef.h>
#include <linux/mm.h>
#include <linux/swap.h>
#include <linux/interrupt.h>
#include <linux/pagemap.h>
#include <linux/jiffies.h>
#include <linux/bootmem.h>
#include <linux/memblock.h>
#include <linux/compiler.h>
#include <linux/kernel.h>
#include <linux/kmemcheck.h>
#include <linux/kasan.h>
#include <linux/module.h>
#include <linux/suspend.h>
#include <linux/pagevec.h>
#include <linux/blkdev.h>
#include <linux/slab.h>
#include <linux/ratelimit.h>
#include <linux/oom.h>
#include <linux/notifier.h>
#include <linux/topology.h>
#include <linux/sysctl.h>
#include <linux/cpu.h>
#include <linux/cpuset.h>
#include <linux/memory_hotplug.h>
#include <linux/nodemask.h>
#include <linux/vmalloc.h>
#include <linux/vmstat.h>
#include <linux/mempolicy.h>
#include <linux/memremap.h>
#include <linux/stop_machine.h>
#include <linux/sort.h>
#include <linux/pfn.h>
#include <linux/backing-dev.h>
#include <linux/fault-inject.h>
#include <linux/page-isolation.h>
#include <linux/page_ext.h>
#include <linux/debugobjects.h>
#include <linux/kmemleak.h>
#include <linux/compaction.h>
#include <trace/events/kmem.h>
#include <linux/prefetch.h>
#include <linux/mm_inline.h>
#include <linux/migrate.h>
#include <linux/page_ext.h>
#include <linux/hugetlb.h>
#include <linux/sched/rt.h>
#include <linux/page_owner.h>
#include <linux/kthread.h>
#include <linux/memcontrol.h>
#include <linux/show_mem_notifier.h>

#include <asm/sections.h>
#include <asm/tlbflush.h>
#include <asm/div64.h>
#include "internal.h"

/* prevent >1 _updater_ of zone percpu pageset ->high and ->batch fields */
static DEFINE_MUTEX(pcp_batch_high_lock);
#define MIN_PERCPU_PAGELIST_FRACTION	(8)

#ifdef CONFIG_USE_PERCPU_NUMA_NODE_ID
DEFINE_PER_CPU(int, numa_node);
EXPORT_PER_CPU_SYMBOL(numa_node);
#endif

#ifdef CONFIG_HAVE_MEMORYLESS_NODES
/*
 * N.B., Do NOT reference the '_numa_mem_' per cpu variable directly.
 * It will not be defined when CONFIG_HAVE_MEMORYLESS_NODES is not defined.
 * Use the accessor functions set_numa_mem(), numa_mem_id() and cpu_to_mem()
 * defined in <linux/topology.h>.
 */
DEFINE_PER_CPU(int, _numa_mem_);		/* Kernel "local memory" node */
EXPORT_PER_CPU_SYMBOL(_numa_mem_);
int _node_numa_mem_[MAX_NUMNODES];
#endif

#ifdef CONFIG_GCC_PLUGIN_LATENT_ENTROPY
volatile unsigned long latent_entropy __latent_entropy;
EXPORT_SYMBOL(latent_entropy);
#endif

/*
 * Array of node states.
 */
nodemask_t node_states[NR_NODE_STATES] __read_mostly = {
	[N_POSSIBLE] = NODE_MASK_ALL,
	[N_ONLINE] = { { [0] = 1UL } },
#ifndef CONFIG_NUMA
	[N_NORMAL_MEMORY] = { { [0] = 1UL } },
#ifdef CONFIG_HIGHMEM
	[N_HIGH_MEMORY] = { { [0] = 1UL } },
#endif
#ifdef CONFIG_MOVABLE_NODE
	[N_MEMORY] = { { [0] = 1UL } },
#endif
	[N_CPU] = { { [0] = 1UL } },
#endif	/* NUMA */
};
EXPORT_SYMBOL(node_states);

/* Protect totalram_pages and zone->managed_pages */
static DEFINE_SPINLOCK(managed_page_count_lock);

unsigned long totalram_pages __read_mostly;
unsigned long totalreserve_pages __read_mostly;
unsigned long totalcma_pages __read_mostly;

int percpu_pagelist_fraction;
gfp_t gfp_allowed_mask __read_mostly = GFP_BOOT_MASK;

/*
 * A cached value of the page's pageblock's migratetype, used when the page is
 * put on a pcplist. Used to avoid the pageblock migratetype lookup when
 * freeing from pcplists in most cases, at the cost of possibly becoming stale.
 * Also the migratetype set in the page does not necessarily match the pcplist
 * index, e.g. page might have MIGRATE_CMA set but be on a pcplist with any
 * other index - this ensures that it will be put on the correct CMA freelist.
 */
static inline int get_pcppage_migratetype(struct page *page)
{
	return page->index;
}

static inline void set_pcppage_migratetype(struct page *page, int migratetype)
{
	page->index = migratetype;
}

#ifdef CONFIG_PM_SLEEP
/*
 * The following functions are used by the suspend/hibernate code to temporarily
 * change gfp_allowed_mask in order to avoid using I/O during memory allocations
 * while devices are suspended.  To avoid races with the suspend/hibernate code,
 * they should always be called with pm_mutex held (gfp_allowed_mask also should
 * only be modified with pm_mutex held, unless the suspend/hibernate code is
 * guaranteed not to run in parallel with that modification).
 */

static gfp_t saved_gfp_mask;

void pm_restore_gfp_mask(void)
{
	WARN_ON(!mutex_is_locked(&pm_mutex));
	if (saved_gfp_mask) {
		gfp_allowed_mask = saved_gfp_mask;
		saved_gfp_mask = 0;
	}
}

void pm_restrict_gfp_mask(void)
{
	WARN_ON(!mutex_is_locked(&pm_mutex));
	WARN_ON(saved_gfp_mask);
	saved_gfp_mask = gfp_allowed_mask;
	gfp_allowed_mask &= ~(__GFP_IO | __GFP_FS);
}

bool pm_suspended_storage(void)
{
	if ((gfp_allowed_mask & (__GFP_IO | __GFP_FS)) == (__GFP_IO | __GFP_FS))
		return false;
	return true;
}
#endif /* CONFIG_PM_SLEEP */

#ifdef CONFIG_HUGETLB_PAGE_SIZE_VARIABLE
unsigned int pageblock_order __read_mostly;
#endif

static void __free_pages_ok(struct page *page, unsigned int order);

/*
 * results with 256, 32 in the lowmem_reserve sysctl:
 *	1G machine -> (16M dma, 800M-16M normal, 1G-800M high)
 *	1G machine -> (16M dma, 784M normal, 224M high)
 *	NORMAL allocation will leave 784M/256 of ram reserved in the ZONE_DMA
 *	HIGHMEM allocation will leave 224M/32 of ram reserved in ZONE_NORMAL
 *	HIGHMEM allocation will leave (224M+784M)/256 of ram reserved in ZONE_DMA
 *
 * TBD: should special case ZONE_DMA32 machines here - in those we normally
 * don't need any ZONE_NORMAL reservation
 */
int sysctl_lowmem_reserve_ratio[MAX_NR_ZONES-1] = {
#ifdef CONFIG_ZONE_DMA
	 256,
#endif
#ifdef CONFIG_ZONE_DMA32
	 256,
#endif
#ifdef CONFIG_HIGHMEM
	 32,
#endif
	 32,
};

EXPORT_SYMBOL(totalram_pages);

static char * const zone_names[MAX_NR_ZONES] = {
#ifdef CONFIG_ZONE_DMA
	 "DMA",
#endif
#ifdef CONFIG_ZONE_DMA32
	 "DMA32",
#endif
	 "Normal",
#ifdef CONFIG_HIGHMEM
	 "HighMem",
#endif
	 "Movable",
#ifdef CONFIG_ZONE_DEVICE
	 "Device",
#endif
};

char * const migratetype_names[MIGRATE_TYPES] = {
	"Unmovable",
	"Movable",
	"Reclaimable",
#ifdef CONFIG_CMA
	"CMA",
#endif
	"HighAtomic",
#ifdef CONFIG_MEMORY_ISOLATION
	"Isolate",
#endif
};

compound_page_dtor * const compound_page_dtors[] = {
	NULL,
	free_compound_page,
#ifdef CONFIG_HUGETLB_PAGE
	free_huge_page,
#endif
#ifdef CONFIG_TRANSPARENT_HUGEPAGE
	free_transhuge_page,
#endif
};

int min_free_kbytes = 1024;
int user_min_free_kbytes = -1;
int watermark_scale_factor = 10;

static unsigned long __meminitdata nr_kernel_pages;
static unsigned long __meminitdata nr_all_pages;
static unsigned long __meminitdata dma_reserve;

#ifdef CONFIG_HAVE_MEMBLOCK_NODE_MAP
static unsigned long __meminitdata arch_zone_lowest_possible_pfn[MAX_NR_ZONES];
static unsigned long __meminitdata arch_zone_highest_possible_pfn[MAX_NR_ZONES];
static unsigned long __initdata required_kernelcore;
static unsigned long __initdata required_movablecore;
static unsigned long __meminitdata zone_movable_pfn[MAX_NUMNODES];
static bool mirrored_kernelcore;

/* movable_zone is the "real" zone pages in ZONE_MOVABLE are taken from */
int movable_zone;
EXPORT_SYMBOL(movable_zone);
#endif /* CONFIG_HAVE_MEMBLOCK_NODE_MAP */

#if MAX_NUMNODES > 1
int nr_node_ids __read_mostly = MAX_NUMNODES;
int nr_online_nodes __read_mostly = 1;
EXPORT_SYMBOL(nr_node_ids);
EXPORT_SYMBOL(nr_online_nodes);
#endif

int page_group_by_mobility_disabled __read_mostly;

#ifdef CONFIG_DEFERRED_STRUCT_PAGE_INIT

/*
 * Determine how many pages need to be initialized durig early boot
 * (non-deferred initialization).
 * The value of first_deferred_pfn will be set later, once non-deferred pages
 * are initialized, but for now set it ULONG_MAX.
 */
static inline void reset_deferred_meminit(pg_data_t *pgdat)
{
	phys_addr_t start_addr, end_addr;
	unsigned long max_pgcnt;
	unsigned long reserved;

	/*
	 * Initialise at least 2G of a node but also take into account that
	 * two large system hashes that can take up 1GB for 0.25TB/node.
	 */
	max_pgcnt = max(2UL << (30 - PAGE_SHIFT),
			(pgdat->node_spanned_pages >> 8));

	/*
	 * Compensate the all the memblock reservations (e.g. crash kernel)
	 * from the initial estimation to make sure we will initialize enough
	 * memory to boot.
	 */
	start_addr = PFN_PHYS(pgdat->node_start_pfn);
	end_addr = PFN_PHYS(pgdat->node_start_pfn + max_pgcnt);
	reserved = memblock_reserved_memory_within(start_addr, end_addr);
	max_pgcnt += PHYS_PFN(reserved);

	pgdat->static_init_pgcnt = min(max_pgcnt, pgdat->node_spanned_pages);
	pgdat->first_deferred_pfn = ULONG_MAX;
}

/* Returns true if the struct page for the pfn is uninitialised */
static inline bool __meminit early_page_uninitialised(unsigned long pfn)
{
	int nid = early_pfn_to_nid(pfn);

	if (node_online(nid) && pfn >= NODE_DATA(nid)->first_deferred_pfn)
		return true;

	return false;
}

/*
 * Returns false when the remaining initialisation should be deferred until
 * later in the boot cycle when it can be parallelised.
 */
static inline bool update_defer_init(pg_data_t *pgdat,
				unsigned long pfn, unsigned long zone_end,
				unsigned long *nr_initialised)
{
	/* Always populate low zones for address-contrained allocations */
	if (zone_end < pgdat_end_pfn(pgdat))
		return true;
	(*nr_initialised)++;
	if ((*nr_initialised > pgdat->static_init_pgcnt) &&
	    (pfn & (PAGES_PER_SECTION - 1)) == 0) {
		pgdat->first_deferred_pfn = pfn;
		return false;
	}

	return true;
}
#else
static inline void reset_deferred_meminit(pg_data_t *pgdat)
{
}

static inline bool early_page_uninitialised(unsigned long pfn)
{
	return false;
}

static inline bool update_defer_init(pg_data_t *pgdat,
				unsigned long pfn, unsigned long zone_end,
				unsigned long *nr_initialised)
{
	return true;
}
#endif

/* Return a pointer to the bitmap storing bits affecting a block of pages */
static inline unsigned long *get_pageblock_bitmap(struct page *page,
							unsigned long pfn)
{
#ifdef CONFIG_SPARSEMEM
	return __pfn_to_section(pfn)->pageblock_flags;
#else
	return page_zone(page)->pageblock_flags;
#endif /* CONFIG_SPARSEMEM */
}

static inline int pfn_to_bitidx(struct page *page, unsigned long pfn)
{
#ifdef CONFIG_SPARSEMEM
	pfn &= (PAGES_PER_SECTION-1);
	return (pfn >> pageblock_order) * NR_PAGEBLOCK_BITS;
#else
	pfn = pfn - round_down(page_zone(page)->zone_start_pfn, pageblock_nr_pages);
	return (pfn >> pageblock_order) * NR_PAGEBLOCK_BITS;
#endif /* CONFIG_SPARSEMEM */
}

/**
 * get_pfnblock_flags_mask - Return the requested group of flags for the pageblock_nr_pages block of pages
 * @page: The page within the block of interest
 * @pfn: The target page frame number
 * @end_bitidx: The last bit of interest to retrieve
 * @mask: mask of bits that the caller is interested in
 *
 * Return: pageblock_bits flags
 */
static __always_inline unsigned long __get_pfnblock_flags_mask(struct page *page,
					unsigned long pfn,
					unsigned long end_bitidx,
					unsigned long mask)
{
	unsigned long *bitmap;
	unsigned long bitidx, word_bitidx;
	unsigned long word;

	bitmap = get_pageblock_bitmap(page, pfn);
	bitidx = pfn_to_bitidx(page, pfn);
	word_bitidx = bitidx / BITS_PER_LONG;
	bitidx &= (BITS_PER_LONG-1);

	word = bitmap[word_bitidx];
	bitidx += end_bitidx;
	return (word >> (BITS_PER_LONG - bitidx - 1)) & mask;
}

unsigned long get_pfnblock_flags_mask(struct page *page, unsigned long pfn,
					unsigned long end_bitidx,
					unsigned long mask)
{
	return __get_pfnblock_flags_mask(page, pfn, end_bitidx, mask);
}

static __always_inline int get_pfnblock_migratetype(struct page *page, unsigned long pfn)
{
	return __get_pfnblock_flags_mask(page, pfn, PB_migrate_end, MIGRATETYPE_MASK);
}

/**
 * set_pfnblock_flags_mask - Set the requested group of flags for a pageblock_nr_pages block of pages
 * @page: The page within the block of interest
 * @flags: The flags to set
 * @pfn: The target page frame number
 * @end_bitidx: The last bit of interest
 * @mask: mask of bits that the caller is interested in
 */
void set_pfnblock_flags_mask(struct page *page, unsigned long flags,
					unsigned long pfn,
					unsigned long end_bitidx,
					unsigned long mask)
{
	unsigned long *bitmap;
	unsigned long bitidx, word_bitidx;
	unsigned long old_word, word;

	BUILD_BUG_ON(NR_PAGEBLOCK_BITS != 4);

	bitmap = get_pageblock_bitmap(page, pfn);
	bitidx = pfn_to_bitidx(page, pfn);
	word_bitidx = bitidx / BITS_PER_LONG;
	bitidx &= (BITS_PER_LONG-1);

	VM_BUG_ON_PAGE(!zone_spans_pfn(page_zone(page), pfn), page);

	bitidx += end_bitidx;
	mask <<= (BITS_PER_LONG - bitidx - 1);
	flags <<= (BITS_PER_LONG - bitidx - 1);

	word = READ_ONCE(bitmap[word_bitidx]);
	for (;;) {
		old_word = cmpxchg(&bitmap[word_bitidx], word, (word & ~mask) | flags);
		if (word == old_word)
			break;
		word = old_word;
	}
}

void set_pageblock_migratetype(struct page *page, int migratetype)
{
	if (unlikely(page_group_by_mobility_disabled &&
		     migratetype < MIGRATE_PCPTYPES))
		migratetype = MIGRATE_UNMOVABLE;

	set_pageblock_flags_group(page, (unsigned long)migratetype,
					PB_migrate, PB_migrate_end);
}

#ifdef CONFIG_DEBUG_VM
static int page_outside_zone_boundaries(struct zone *zone, struct page *page)
{
	int ret = 0;
	unsigned seq;
	unsigned long pfn = page_to_pfn(page);
	unsigned long sp, start_pfn;

	do {
		seq = zone_span_seqbegin(zone);
		start_pfn = zone->zone_start_pfn;
		sp = zone->spanned_pages;
		if (!zone_spans_pfn(zone, pfn))
			ret = 1;
	} while (zone_span_seqretry(zone, seq));

	if (ret)
		pr_err("page 0x%lx outside node %d zone %s [ 0x%lx - 0x%lx ]\n",
			pfn, zone_to_nid(zone), zone->name,
			start_pfn, start_pfn + sp);

	return ret;
}

static int page_is_consistent(struct zone *zone, struct page *page)
{
	if (!pfn_valid_within(page_to_pfn(page)))
		return 0;
	if (zone != page_zone(page))
		return 0;

	return 1;
}
/*
 * Temporary debugging check for pages not lying within a given zone.
 */
static int bad_range(struct zone *zone, struct page *page)
{
	if (page_outside_zone_boundaries(zone, page))
		return 1;
	if (!page_is_consistent(zone, page))
		return 1;

	return 0;
}
#else
static inline int bad_range(struct zone *zone, struct page *page)
{
	return 0;
}
#endif

static void bad_page(struct page *page, const char *reason,
		unsigned long bad_flags)
{
	static unsigned long resume;
	static unsigned long nr_shown;
	static unsigned long nr_unshown;

	/*
	 * Allow a burst of 60 reports, then keep quiet for that minute;
	 * or allow a steady drip of one report per second.
	 */
	if (nr_shown == 60) {
		if (time_before(jiffies, resume)) {
			nr_unshown++;
			goto out;
		}
		if (nr_unshown) {
			pr_alert(
			      "BUG: Bad page state: %lu messages suppressed\n",
				nr_unshown);
			nr_unshown = 0;
		}
		nr_shown = 0;
	}
	if (nr_shown++ == 0)
		resume = jiffies + 60 * HZ;

	pr_alert("BUG: Bad page state in process %s  pfn:%05lx\n",
		current->comm, page_to_pfn(page));
	__dump_page(page, reason);
	bad_flags &= page->flags;
	if (bad_flags)
		pr_alert("bad because of flags: %#lx(%pGp)\n",
						bad_flags, &bad_flags);
	dump_page_owner(page);

	print_modules();
	dump_stack();
out:
	/* Leave bad fields for debug, except PageBuddy could make trouble */
	page_mapcount_reset(page); /* remove PageBuddy */
	add_taint(TAINT_BAD_PAGE, LOCKDEP_NOW_UNRELIABLE);
}

/*
 * Higher-order pages are called "compound pages".  They are structured thusly:
 *
 * The first PAGE_SIZE page is called the "head page" and have PG_head set.
 *
 * The remaining PAGE_SIZE pages are called "tail pages". PageTail() is encoded
 * in bit 0 of page->compound_head. The rest of bits is pointer to head page.
 *
 * The first tail page's ->compound_dtor holds the offset in array of compound
 * page destructors. See compound_page_dtors.
 *
 * The first tail page's ->compound_order holds the order of allocation.
 * This usage means that zero-order pages may not be compound.
 */

void free_compound_page(struct page *page)
{
	__free_pages_ok(page, compound_order(page));
}

void prep_compound_page(struct page *page, unsigned int order)
{
	int i;
	int nr_pages = 1 << order;

	set_compound_page_dtor(page, COMPOUND_PAGE_DTOR);
	set_compound_order(page, order);
	__SetPageHead(page);
	for (i = 1; i < nr_pages; i++) {
		struct page *p = page + i;
		set_page_count(p, 0);
		p->mapping = TAIL_MAPPING;
		set_compound_head(p, page);
	}
	atomic_set(compound_mapcount_ptr(page), -1);
}

#ifdef CONFIG_DEBUG_PAGEALLOC
unsigned int _debug_guardpage_minorder;
bool _debug_pagealloc_enabled __read_mostly
			= IS_ENABLED(CONFIG_DEBUG_PAGEALLOC_ENABLE_DEFAULT);
EXPORT_SYMBOL(_debug_pagealloc_enabled);
bool _debug_guardpage_enabled __read_mostly;

static int __init early_debug_pagealloc(char *buf)
{
	if (!buf)
		return -EINVAL;
	return kstrtobool(buf, &_debug_pagealloc_enabled);
}
early_param("debug_pagealloc", early_debug_pagealloc);

static bool need_debug_guardpage(void)
{
	/* If we don't use debug_pagealloc, we don't need guard page */
	if (!debug_pagealloc_enabled())
		return false;

	if (!debug_guardpage_minorder())
		return false;

	return true;
}

static void init_debug_guardpage(void)
{
	if (!debug_pagealloc_enabled())
		return;

	if (!debug_guardpage_minorder())
		return;

	_debug_guardpage_enabled = true;
}

struct page_ext_operations debug_guardpage_ops = {
	.need = need_debug_guardpage,
	.init = init_debug_guardpage,
};

static int __init debug_guardpage_minorder_setup(char *buf)
{
	unsigned long res;

	if (kstrtoul(buf, 10, &res) < 0 ||  res > MAX_ORDER / 2) {
		pr_err("Bad debug_guardpage_minorder value\n");
		return 0;
	}
	_debug_guardpage_minorder = res;
	pr_info("Setting debug_guardpage_minorder to %lu\n", res);
	return 0;
}
early_param("debug_guardpage_minorder", debug_guardpage_minorder_setup);

static inline bool set_page_guard(struct zone *zone, struct page *page,
				unsigned int order, int migratetype)
{
	struct page_ext *page_ext;

	if (!debug_guardpage_enabled())
		return false;

	if (order >= debug_guardpage_minorder())
		return false;

	page_ext = lookup_page_ext(page);
	if (unlikely(!page_ext))
		return false;

	__set_bit(PAGE_EXT_DEBUG_GUARD, &page_ext->flags);

	INIT_LIST_HEAD(&page->lru);
	set_page_private(page, order);
	/* Guard pages are not available for any usage */
	__mod_zone_freepage_state(zone, -(1 << order), migratetype);

	return true;
}

static inline void clear_page_guard(struct zone *zone, struct page *page,
				unsigned int order, int migratetype)
{
	struct page_ext *page_ext;

	if (!debug_guardpage_enabled())
		return;

	page_ext = lookup_page_ext(page);
	if (unlikely(!page_ext))
		return;

	__clear_bit(PAGE_EXT_DEBUG_GUARD, &page_ext->flags);

	set_page_private(page, 0);
	if (!is_migrate_isolate(migratetype))
		__mod_zone_freepage_state(zone, (1 << order), migratetype);
}
#else
struct page_ext_operations debug_guardpage_ops;
static inline bool set_page_guard(struct zone *zone, struct page *page,
			unsigned int order, int migratetype) { return false; }
static inline void clear_page_guard(struct zone *zone, struct page *page,
				unsigned int order, int migratetype) {}
#endif

static inline void set_page_order(struct page *page, unsigned int order)
{
	set_page_private(page, order);
	__SetPageBuddy(page);
}

static inline void rmv_page_order(struct page *page)
{
	__ClearPageBuddy(page);
	set_page_private(page, 0);
}

/*
 * This function checks whether a page is free && is the buddy
 * we can do coalesce a page and its buddy if
 * (a) the buddy is not in a hole &&
 * (b) the buddy is in the buddy system &&
 * (c) a page and its buddy have the same order &&
 * (d) a page and its buddy are in the same zone.
 *
 * For recording whether a page is in the buddy system, we set ->_mapcount
 * PAGE_BUDDY_MAPCOUNT_VALUE.
 * Setting, clearing, and testing _mapcount PAGE_BUDDY_MAPCOUNT_VALUE is
 * serialized by zone->lock.
 *
 * For recording page's order, we use page_private(page).
 */
static inline int page_is_buddy(struct page *page, struct page *buddy,
							unsigned int order)
{
	if (!pfn_valid_within(page_to_pfn(buddy)))
		return 0;

	if (page_is_guard(buddy) && page_order(buddy) == order) {
		if (page_zone_id(page) != page_zone_id(buddy))
			return 0;

		VM_BUG_ON_PAGE(page_count(buddy) != 0, buddy);

		return 1;
	}

	if (PageBuddy(buddy) && page_order(buddy) == order) {
		/*
		 * zone check is done late to avoid uselessly
		 * calculating zone/node ids for pages that could
		 * never merge.
		 */
		if (page_zone_id(page) != page_zone_id(buddy))
			return 0;

		VM_BUG_ON_PAGE(page_count(buddy) != 0, buddy);

		return 1;
	}
	return 0;
}

/*
 * Freeing function for a buddy system allocator.
 *
 * The concept of a buddy system is to maintain direct-mapped table
 * (containing bit values) for memory blocks of various "orders".
 * The bottom level table contains the map for the smallest allocatable
 * units of memory (here, pages), and each level above it describes
 * pairs of units from the levels below, hence, "buddies".
 * At a high level, all that happens here is marking the table entry
 * at the bottom level available, and propagating the changes upward
 * as necessary, plus some accounting needed to play nicely with other
 * parts of the VM system.
 * At each level, we keep a list of pages, which are heads of continuous
 * free pages of length of (1 << order) and marked with _mapcount
 * PAGE_BUDDY_MAPCOUNT_VALUE. Page's order is recorded in page_private(page)
 * field.
 * So when we are allocating or freeing one, we can derive the state of the
 * other.  That is, if we allocate a small block, and both were
 * free, the remainder of the region must be split into blocks.
 * If a block is freed, and its buddy is also free, then this
 * triggers coalescing into a block of larger size.
 *
 * -- nyc
 */

static inline void __free_one_page(struct page *page,
		unsigned long pfn,
		struct zone *zone, unsigned int order,
		int migratetype)
{
	unsigned long page_idx;
	unsigned long combined_idx;
	unsigned long uninitialized_var(buddy_idx);
	struct page *buddy;
	unsigned int max_order;

	max_order = min_t(unsigned int, MAX_ORDER, pageblock_order + 1);

	VM_BUG_ON(!zone_is_initialized(zone));
	VM_BUG_ON_PAGE(page->flags & PAGE_FLAGS_CHECK_AT_PREP, page);

	VM_BUG_ON(migratetype == -1);
	if (likely(!is_migrate_isolate(migratetype)))
		__mod_zone_freepage_state(zone, 1 << order, migratetype);

	page_idx = pfn & ((1 << MAX_ORDER) - 1);

	VM_BUG_ON_PAGE(page_idx & ((1 << order) - 1), page);
	VM_BUG_ON_PAGE(bad_range(zone, page), page);

continue_merging:
	while (order < max_order - 1) {
		buddy_idx = __find_buddy_index(page_idx, order);
		buddy = page + (buddy_idx - page_idx);
		if (!page_is_buddy(page, buddy, order))
			goto done_merging;
		/*
		 * Our buddy is free or it is CONFIG_DEBUG_PAGEALLOC guard page,
		 * merge with it and move up one order.
		 */
		if (page_is_guard(buddy)) {
			clear_page_guard(zone, buddy, order, migratetype);
		} else {
			list_del(&buddy->lru);
			zone->free_area[order].nr_free--;
			rmv_page_order(buddy);
		}
		combined_idx = buddy_idx & page_idx;
		page = page + (combined_idx - page_idx);
		page_idx = combined_idx;
		order++;
	}
	if (max_order < MAX_ORDER) {
		/* If we are here, it means order is >= pageblock_order.
		 * We want to prevent merge between freepages on isolate
		 * pageblock and normal pageblock. Without this, pageblock
		 * isolation could cause incorrect freepage or CMA accounting.
		 *
		 * We don't want to hit this code for the more frequent
		 * low-order merging.
		 */
		if (unlikely(has_isolate_pageblock(zone))) {
			int buddy_mt;

			buddy_idx = __find_buddy_index(page_idx, order);
			buddy = page + (buddy_idx - page_idx);
			buddy_mt = get_pageblock_migratetype(buddy);

			if (migratetype != buddy_mt
					&& (is_migrate_isolate(migratetype) ||
						is_migrate_isolate(buddy_mt)))
				goto done_merging;
		}
		max_order++;
		goto continue_merging;
	}

done_merging:
	set_page_order(page, order);

	/*
	 * If this is not the largest possible page, check if the buddy
	 * of the next-highest order is free. If it is, it's possible
	 * that pages are being freed that will coalesce soon. In case,
	 * that is happening, add the free page to the tail of the list
	 * so it's less likely to be used soon and more likely to be merged
	 * as a higher order page
	 */
	if ((order < MAX_ORDER-2) && pfn_valid_within(page_to_pfn(buddy))) {
		struct page *higher_page, *higher_buddy;
		combined_idx = buddy_idx & page_idx;
		higher_page = page + (combined_idx - page_idx);
		buddy_idx = __find_buddy_index(combined_idx, order + 1);
		higher_buddy = higher_page + (buddy_idx - combined_idx);
		if (page_is_buddy(higher_page, higher_buddy, order + 1)) {
			list_add_tail(&page->lru,
				&zone->free_area[order].free_list[migratetype]);
			goto out;
		}
	}

	list_add(&page->lru, &zone->free_area[order].free_list[migratetype]);
out:
	zone->free_area[order].nr_free++;
}

/*
 * A bad page could be due to a number of fields. Instead of multiple branches,
 * try and check multiple fields with one check. The caller must do a detailed
 * check if necessary.
 */
static inline bool page_expected_state(struct page *page,
					unsigned long check_flags)
{
	if (unlikely(atomic_read(&page->_mapcount) != -1))
		return false;

	if (unlikely((unsigned long)page->mapping |
			page_ref_count(page) |
#ifdef CONFIG_MEMCG
			(unsigned long)page->mem_cgroup |
#endif
			(page->flags & check_flags)))
		return false;

	return true;
}

static void free_pages_check_bad(struct page *page)
{
	const char *bad_reason;
	unsigned long bad_flags;

	bad_reason = NULL;
	bad_flags = 0;

	if (unlikely(atomic_read(&page->_mapcount) != -1))
		bad_reason = "nonzero mapcount";
	if (unlikely(page->mapping != NULL))
		bad_reason = "non-NULL mapping";
	if (unlikely(page_ref_count(page) != 0))
		bad_reason = "nonzero _refcount";
	if (unlikely(page->flags & PAGE_FLAGS_CHECK_AT_FREE)) {
		bad_reason = "PAGE_FLAGS_CHECK_AT_FREE flag(s) set";
		bad_flags = PAGE_FLAGS_CHECK_AT_FREE;
	}
#ifdef CONFIG_MEMCG
	if (unlikely(page->mem_cgroup))
		bad_reason = "page still charged to cgroup";
#endif
	bad_page(page, bad_reason, bad_flags);
}

static inline int free_pages_check(struct page *page)
{
	if (likely(page_expected_state(page, PAGE_FLAGS_CHECK_AT_FREE)))
		return 0;

	/* Something has gone sideways, find it */
	free_pages_check_bad(page);
	return 1;
}

static int free_tail_pages_check(struct page *head_page, struct page *page)
{
	int ret = 1;

	/*
	 * We rely page->lru.next never has bit 0 set, unless the page
	 * is PageTail(). Let's make sure that's true even for poisoned ->lru.
	 */
	BUILD_BUG_ON((unsigned long)LIST_POISON1 & 1);

	if (!IS_ENABLED(CONFIG_DEBUG_VM)) {
		ret = 0;
		goto out;
	}
	switch (page - head_page) {
	case 1:
		/* the first tail page: ->mapping is compound_mapcount() */
		if (unlikely(compound_mapcount(page))) {
			bad_page(page, "nonzero compound_mapcount", 0);
			goto out;
		}
		break;
	case 2:
		/*
		 * the second tail page: ->mapping is
		 * page_deferred_list().next -- ignore value.
		 */
		break;
	default:
		if (page->mapping != TAIL_MAPPING) {
			bad_page(page, "corrupted mapping in tail page", 0);
			goto out;
		}
		break;
	}
	if (unlikely(!PageTail(page))) {
		bad_page(page, "PageTail not set", 0);
		goto out;
	}
	if (unlikely(compound_head(page) != head_page)) {
		bad_page(page, "compound_head not consistent", 0);
		goto out;
	}
	ret = 0;
out:
	page->mapping = NULL;
	clear_compound_head(page);
	return ret;
}

static __always_inline bool free_pages_prepare(struct page *page,
					unsigned int order, bool check_free)
{
	int bad = 0;

	VM_BUG_ON_PAGE(PageTail(page), page);

	trace_mm_page_free(page, order);
	kmemcheck_free_shadow(page, order);

	/*
	 * Check tail pages before head page information is cleared to
	 * avoid checking PageCompound for order-0 pages.
	 */
	if (unlikely(order)) {
		bool compound = PageCompound(page);
		int i;

		VM_BUG_ON_PAGE(compound && compound_order(page) != order, page);

		if (compound)
			ClearPageDoubleMap(page);
		for (i = 1; i < (1 << order); i++) {
			if (compound)
				bad += free_tail_pages_check(page, page + i);
			if (unlikely(free_pages_check(page + i))) {
				bad++;
				continue;
			}
			(page + i)->flags &= ~PAGE_FLAGS_CHECK_AT_PREP;
		}
	}
	if (PageMappingFlags(page))
		page->mapping = NULL;
	if (memcg_kmem_enabled() && PageKmemcg(page))
		memcg_kmem_uncharge(page, order);
	if (check_free)
		bad += free_pages_check(page);
	if (bad)
		return false;

	page_cpupid_reset_last(page);
	page->flags &= ~PAGE_FLAGS_CHECK_AT_PREP;
	reset_page_owner(page, order);

	if (!PageHighMem(page)) {
		debug_check_no_locks_freed(page_address(page),
					   PAGE_SIZE << order);
		debug_check_no_obj_freed(page_address(page),
					   PAGE_SIZE << order);
	}
	arch_free_page(page, order);
	kernel_poison_pages(page, 1 << order, 0);
	kernel_map_pages(page, 1 << order, 0);
	kasan_free_pages(page, order);

	return true;
}

#ifdef CONFIG_DEBUG_VM
static inline bool free_pcp_prepare(struct page *page)
{
	return free_pages_prepare(page, 0, true);
}

static inline bool bulkfree_pcp_prepare(struct page *page)
{
	return false;
}
#else
static bool free_pcp_prepare(struct page *page)
{
	return free_pages_prepare(page, 0, false);
}

static bool bulkfree_pcp_prepare(struct page *page)
{
	return free_pages_check(page);
}
#endif /* CONFIG_DEBUG_VM */

/*
 * Frees a number of pages from the PCP lists
 * Assumes all pages on list are in same zone, and of same order.
 * count is the number of pages to free.
 *
 * If the zone was previously in an "all pages pinned" state then look to
 * see if this freeing clears that state.
 *
 * And clear the zone's pages_scanned counter, to hold off the "all pages are
 * pinned" detection logic.
 */
static void free_pcppages_bulk(struct zone *zone, int count,
					struct per_cpu_pages *pcp)
{
	int migratetype = 0;
	int batch_free = 0;
	bool isolated_pageblocks;

	spin_lock(&zone->lock);
	isolated_pageblocks = has_isolate_pageblock(zone);

	while (count) {
		struct page *page;
		struct list_head *list;

		/*
		 * Remove pages from lists in a round-robin fashion. A
		 * batch_free count is maintained that is incremented when an
		 * empty list is encountered.  This is so more pages are freed
		 * off fuller lists instead of spinning excessively around empty
		 * lists
		 */
		do {
			batch_free++;
			if (++migratetype == MIGRATE_PCPTYPES)
				migratetype = 0;
			list = &pcp->lists[migratetype];
		} while (list_empty(list));

		/* This is the only non-empty list. Free them all. */
		if (batch_free == MIGRATE_PCPTYPES)
			batch_free = count;

		do {
			int mt;	/* migratetype of the to-be-freed page */

			page = list_last_entry(list, struct page, lru);
			/* must delete as __free_one_page list manipulates */
			list_del(&page->lru);

			mt = get_pcppage_migratetype(page);
			/* MIGRATE_ISOLATE page should not go to pcplists */
			VM_BUG_ON_PAGE(is_migrate_isolate(mt), page);
			/* Pageblock could have been isolated meanwhile */
			if (unlikely(isolated_pageblocks))
				mt = get_pageblock_migratetype(page);

			if (bulkfree_pcp_prepare(page))
				continue;

			__free_one_page(page, page_to_pfn(page), zone, 0, mt);
			trace_mm_page_pcpu_drain(page, 0, mt);
		} while (--count && --batch_free && !list_empty(list));
	}
	spin_unlock(&zone->lock);
}

static void free_one_page(struct zone *zone,
				struct page *page, unsigned long pfn,
				unsigned int order,
				int migratetype)
{
	spin_lock(&zone->lock);
	if (unlikely(has_isolate_pageblock(zone) ||
		is_migrate_isolate(migratetype))) {
		migratetype = get_pfnblock_migratetype(page, pfn);
	}
	__free_one_page(page, pfn, zone, order, migratetype);
	spin_unlock(&zone->lock);
}

static void __meminit __init_single_page(struct page *page, unsigned long pfn,
				unsigned long zone, int nid)
{
	set_page_links(page, zone, nid, pfn);
	init_page_count(page);
	page_mapcount_reset(page);
	page_cpupid_reset_last(page);

	INIT_LIST_HEAD(&page->lru);
#ifdef WANT_PAGE_VIRTUAL
	/* The shift won't overflow because ZONE_NORMAL is below 4G. */
	if (!is_highmem_idx(zone))
		set_page_address(page, __va(pfn << PAGE_SHIFT));
#endif
}

static void __meminit __init_single_pfn(unsigned long pfn, unsigned long zone,
					int nid)
{
	return __init_single_page(pfn_to_page(pfn), pfn, zone, nid);
}

#ifdef CONFIG_DEFERRED_STRUCT_PAGE_INIT
static void init_reserved_page(unsigned long pfn)
{
	pg_data_t *pgdat;
	int nid, zid;

	if (!early_page_uninitialised(pfn))
		return;

	nid = early_pfn_to_nid(pfn);
	pgdat = NODE_DATA(nid);

	for (zid = 0; zid < MAX_NR_ZONES; zid++) {
		struct zone *zone = &pgdat->node_zones[zid];

		if (pfn >= zone->zone_start_pfn && pfn < zone_end_pfn(zone))
			break;
	}
	__init_single_pfn(pfn, zid, nid);
}
#else
static inline void init_reserved_page(unsigned long pfn)
{
}
#endif /* CONFIG_DEFERRED_STRUCT_PAGE_INIT */

/*
 * Initialised pages do not have PageReserved set. This function is
 * called for each range allocated by the bootmem allocator and
 * marks the pages PageReserved. The remaining valid pages are later
 * sent to the buddy page allocator.
 */
void __meminit reserve_bootmem_region(phys_addr_t start, phys_addr_t end)
{
	unsigned long start_pfn = PFN_DOWN(start);
	unsigned long end_pfn = PFN_UP(end);

	for (; start_pfn < end_pfn; start_pfn++) {
		if (pfn_valid(start_pfn)) {
			struct page *page = pfn_to_page(start_pfn);

			init_reserved_page(start_pfn);

			/* Avoid false-positive PageTail() */
			INIT_LIST_HEAD(&page->lru);

			SetPageReserved(page);
		}
	}
}

static void __free_pages_ok(struct page *page, unsigned int order)
{
	unsigned long flags;
	int migratetype;
	unsigned long pfn = page_to_pfn(page);

	if (!free_pages_prepare(page, order, true))
		return;

	migratetype = get_pfnblock_migratetype(page, pfn);
	local_irq_save(flags);
	__count_vm_events(PGFREE, 1 << order);
	free_one_page(page_zone(page), page, pfn, order, migratetype);
	local_irq_restore(flags);
}

static void __free_pages_boot_core(struct page *page, unsigned int order)
{
	unsigned int nr_pages = 1 << order;
	struct page *p = page;
	unsigned int loop;

	prefetchw(p);
	for (loop = 0; loop < (nr_pages - 1); loop++, p++) {
		prefetchw(p + 1);
		__ClearPageReserved(p);
		set_page_count(p, 0);
	}
	__ClearPageReserved(p);
	set_page_count(p, 0);

	page_zone(page)->managed_pages += nr_pages;
	set_page_refcounted(page);
	__free_pages(page, order);
}

#if defined(CONFIG_HAVE_ARCH_EARLY_PFN_TO_NID) || \
	defined(CONFIG_HAVE_MEMBLOCK_NODE_MAP)

static struct mminit_pfnnid_cache early_pfnnid_cache __meminitdata;

int __meminit early_pfn_to_nid(unsigned long pfn)
{
	static DEFINE_SPINLOCK(early_pfn_lock);
	int nid;

	spin_lock(&early_pfn_lock);
	nid = __early_pfn_to_nid(pfn, &early_pfnnid_cache);
	if (nid < 0)
		nid = first_online_node;
	spin_unlock(&early_pfn_lock);

	return nid;
}
#endif

#ifdef CONFIG_NODES_SPAN_OTHER_NODES
static inline bool __meminit meminit_pfn_in_nid(unsigned long pfn, int node,
					struct mminit_pfnnid_cache *state)
{
	int nid;

	nid = __early_pfn_to_nid(pfn, state);
	if (nid >= 0 && nid != node)
		return false;
	return true;
}

/* Only safe to use early in boot when initialisation is single-threaded */
static inline bool __meminit early_pfn_in_nid(unsigned long pfn, int node)
{
	return meminit_pfn_in_nid(pfn, node, &early_pfnnid_cache);
}

#else

static inline bool __meminit early_pfn_in_nid(unsigned long pfn, int node)
{
	return true;
}
static inline bool __meminit meminit_pfn_in_nid(unsigned long pfn, int node,
					struct mminit_pfnnid_cache *state)
{
	return true;
}
#endif


void __free_pages_bootmem(struct page *page, unsigned long pfn,
							unsigned int order)
{
	if (early_page_uninitialised(pfn))
		return;
	return __free_pages_boot_core(page, order);
}

/*
 * Check that the whole (or subset of) a pageblock given by the interval of
 * [start_pfn, end_pfn) is valid and within the same zone, before scanning it
 * with the migration of free compaction scanner. The scanners then need to
 * use only pfn_valid_within() check for arches that allow holes within
 * pageblocks.
 *
 * Return struct page pointer of start_pfn, or NULL if checks were not passed.
 *
 * It's possible on some configurations to have a setup like node0 node1 node0
 * i.e. it's possible that all pages within a zones range of pages do not
 * belong to a single zone. We assume that a border between node0 and node1
 * can occur within a single pageblock, but not a node0 node1 node0
 * interleaving within a single pageblock. It is therefore sufficient to check
 * the first and last page of a pageblock and avoid checking each individual
 * page in a pageblock.
 */
struct page *__pageblock_pfn_to_page(unsigned long start_pfn,
				     unsigned long end_pfn, struct zone *zone)
{
	struct page *start_page;
	struct page *end_page;

	/* end_pfn is one past the range we are checking */
	end_pfn--;

	if (!pfn_valid(start_pfn) || !pfn_valid(end_pfn))
		return NULL;

	start_page = pfn_to_page(start_pfn);

	if (page_zone(start_page) != zone)
		return NULL;

	end_page = pfn_to_page(end_pfn);

	/* This gives a shorter code than deriving page_zone(end_page) */
	if (page_zone_id(start_page) != page_zone_id(end_page))
		return NULL;

	return start_page;
}

void set_zone_contiguous(struct zone *zone)
{
	unsigned long block_start_pfn = zone->zone_start_pfn;
	unsigned long block_end_pfn;

	block_end_pfn = ALIGN(block_start_pfn + 1, pageblock_nr_pages);
	for (; block_start_pfn < zone_end_pfn(zone);
			block_start_pfn = block_end_pfn,
			 block_end_pfn += pageblock_nr_pages) {

		block_end_pfn = min(block_end_pfn, zone_end_pfn(zone));

		if (!__pageblock_pfn_to_page(block_start_pfn,
					     block_end_pfn, zone))
			return;
	}

	/* We confirm that there is no hole */
	zone->contiguous = true;
}

void clear_zone_contiguous(struct zone *zone)
{
	zone->contiguous = false;
}

#ifdef CONFIG_DEFERRED_STRUCT_PAGE_INIT
static void __init deferred_free_range(struct page *page,
					unsigned long pfn, int nr_pages)
{
	int i;

	if (!page)
		return;

	/* Free a large naturally-aligned chunk if possible */
	if (nr_pages == pageblock_nr_pages &&
	    (pfn & (pageblock_nr_pages - 1)) == 0) {
		set_pageblock_migratetype(page, MIGRATE_MOVABLE);
		__free_pages_boot_core(page, pageblock_order);
		return;
	}

	for (i = 0; i < nr_pages; i++, page++, pfn++) {
		if ((pfn & (pageblock_nr_pages - 1)) == 0)
			set_pageblock_migratetype(page, MIGRATE_MOVABLE);
		__free_pages_boot_core(page, 0);
	}
}

/* Completion tracking for deferred_init_memmap() threads */
static atomic_t pgdat_init_n_undone __initdata;
static __initdata DECLARE_COMPLETION(pgdat_init_all_done_comp);

static inline void __init pgdat_init_report_one_done(void)
{
	if (atomic_dec_and_test(&pgdat_init_n_undone))
		complete(&pgdat_init_all_done_comp);
}

/* Initialise remaining memory on a node */
static int __init deferred_init_memmap(void *data)
{
	pg_data_t *pgdat = data;
	int nid = pgdat->node_id;
	struct mminit_pfnnid_cache nid_init_state = { };
	unsigned long start = jiffies;
	unsigned long nr_pages = 0;
	unsigned long walk_start, walk_end;
	int i, zid;
	struct zone *zone;
	unsigned long first_init_pfn = pgdat->first_deferred_pfn;
	const struct cpumask *cpumask = cpumask_of_node(pgdat->node_id);

	if (first_init_pfn == ULONG_MAX) {
		pgdat_init_report_one_done();
		return 0;
	}

	/* Bind memory initialisation thread to a local node if possible */
	if (!cpumask_empty(cpumask))
		set_cpus_allowed_ptr(current, cpumask);

	/* Sanity check boundaries */
	BUG_ON(pgdat->first_deferred_pfn < pgdat->node_start_pfn);
	BUG_ON(pgdat->first_deferred_pfn > pgdat_end_pfn(pgdat));
	pgdat->first_deferred_pfn = ULONG_MAX;

	/* Only the highest zone is deferred so find it */
	for (zid = 0; zid < MAX_NR_ZONES; zid++) {
		zone = pgdat->node_zones + zid;
		if (first_init_pfn < zone_end_pfn(zone))
			break;
	}

	for_each_mem_pfn_range(i, nid, &walk_start, &walk_end, NULL) {
		unsigned long pfn, end_pfn;
		struct page *page = NULL;
		struct page *free_base_page = NULL;
		unsigned long free_base_pfn = 0;
		int nr_to_free = 0;

		end_pfn = min(walk_end, zone_end_pfn(zone));
		pfn = first_init_pfn;
		if (pfn < walk_start)
			pfn = walk_start;
		if (pfn < zone->zone_start_pfn)
			pfn = zone->zone_start_pfn;

		for (; pfn < end_pfn; pfn++) {
			if (!pfn_valid_within(pfn))
				goto free_range;

			/*
			 * Ensure pfn_valid is checked every
			 * pageblock_nr_pages for memory holes
			 */
			if ((pfn & (pageblock_nr_pages - 1)) == 0) {
				if (!pfn_valid(pfn)) {
					page = NULL;
					goto free_range;
				}
			}

			if (!meminit_pfn_in_nid(pfn, nid, &nid_init_state)) {
				page = NULL;
				goto free_range;
			}

			/* Minimise pfn page lookups and scheduler checks */
			if (page && (pfn & (pageblock_nr_pages - 1)) != 0) {
				page++;
			} else {
				nr_pages += nr_to_free;
				deferred_free_range(free_base_page,
						free_base_pfn, nr_to_free);
				free_base_page = NULL;
				free_base_pfn = nr_to_free = 0;

				page = pfn_to_page(pfn);
				cond_resched();
			}

			if (page->flags) {
				VM_BUG_ON(page_zone(page) != zone);
				goto free_range;
			}

			__init_single_page(page, pfn, zid, nid);
			if (!free_base_page) {
				free_base_page = page;
				free_base_pfn = pfn;
				nr_to_free = 0;
			}
			nr_to_free++;

			/* Where possible, batch up pages for a single free */
			continue;
free_range:
			/* Free the current block of pages to allocator */
			nr_pages += nr_to_free;
			deferred_free_range(free_base_page, free_base_pfn,
								nr_to_free);
			free_base_page = NULL;
			free_base_pfn = nr_to_free = 0;
		}
		/* Free the last block of pages to allocator */
		nr_pages += nr_to_free;
		deferred_free_range(free_base_page, free_base_pfn, nr_to_free);

		first_init_pfn = max(end_pfn, first_init_pfn);
	}

	/* Sanity check that the next zone really is unpopulated */
	WARN_ON(++zid < MAX_NR_ZONES && populated_zone(++zone));

	pr_info("node %d initialised, %lu pages in %ums\n", nid, nr_pages,
					jiffies_to_msecs(jiffies - start));

	pgdat_init_report_one_done();
	return 0;
}
#endif /* CONFIG_DEFERRED_STRUCT_PAGE_INIT */

void __init page_alloc_init_late(void)
{
	struct zone *zone;

#ifdef CONFIG_DEFERRED_STRUCT_PAGE_INIT
	int nid;

	/* There will be num_node_state(N_MEMORY) threads */
	atomic_set(&pgdat_init_n_undone, num_node_state(N_MEMORY));
	for_each_node_state(nid, N_MEMORY) {
		kthread_run(deferred_init_memmap, NODE_DATA(nid), "pgdatinit%d", nid);
	}

	/* Block until all are initialised */
	wait_for_completion(&pgdat_init_all_done_comp);

	/* Reinit limits that are based on free pages after the kernel is up */
	files_maxfiles_init();
#endif
#ifdef CONFIG_ARCH_DISCARD_MEMBLOCK
	/* Discard memblock private memory */
	memblock_discard();
#endif

	for_each_populated_zone(zone)
		set_zone_contiguous(zone);
}

#ifdef CONFIG_CMA
/* Free whole pageblock and set its migration type to MIGRATE_CMA. */
void __init init_cma_reserved_pageblock(struct page *page)
{
	unsigned i = pageblock_nr_pages;
	struct page *p = page;

	do {
		__ClearPageReserved(p);
		set_page_count(p, 0);
	} while (++p, --i);

	set_pageblock_migratetype(page, MIGRATE_CMA);

	if (pageblock_order >= MAX_ORDER) {
		i = pageblock_nr_pages;
		p = page;
		do {
			set_page_refcounted(p);
			__free_pages(p, MAX_ORDER - 1);
			p += MAX_ORDER_NR_PAGES;
		} while (i -= MAX_ORDER_NR_PAGES);
	} else {
		set_page_refcounted(page);
		__free_pages(page, pageblock_order);
	}

	adjust_managed_page_count(page, pageblock_nr_pages);
}
#endif

/*
 * The order of subdivision here is critical for the IO subsystem.
 * Please do not alter this order without good reasons and regression
 * testing. Specifically, as large blocks of memory are subdivided,
 * the order in which smaller blocks are delivered depends on the order
 * they're subdivided in this function. This is the primary factor
 * influencing the order in which pages are delivered to the IO
 * subsystem according to empirical testing, and this is also justified
 * by considering the behavior of a buddy system containing a single
 * large block of memory acted on by a series of small allocations.
 * This behavior is a critical factor in sglist merging's success.
 *
 * -- nyc
 */
static inline void expand(struct zone *zone, struct page *page,
	int low, int high, struct free_area *area,
	int migratetype)
{
	unsigned long size = 1 << high;

	while (high > low) {
		area--;
		high--;
		size >>= 1;
		VM_BUG_ON_PAGE(bad_range(zone, &page[size]), &page[size]);

		/*
		 * Mark as guard pages (or page), that will allow to
		 * merge back to allocator when buddy will be freed.
		 * Corresponding page table entries will not be touched,
		 * pages will stay not present in virtual address space
		 */
		if (set_page_guard(zone, &page[size], high, migratetype))
			continue;

		list_add(&page[size].lru, &area->free_list[migratetype]);
		area->nr_free++;
		set_page_order(&page[size], high);
	}
}

static void check_new_page_bad(struct page *page)
{
	const char *bad_reason = NULL;
	unsigned long bad_flags = 0;

	if (unlikely(atomic_read(&page->_mapcount) != -1))
		bad_reason = "nonzero mapcount";
	if (unlikely(page->mapping != NULL))
		bad_reason = "non-NULL mapping";
	if (unlikely(page_ref_count(page) != 0))
		bad_reason = "nonzero _count";
	if (unlikely(page->flags & __PG_HWPOISON)) {
		bad_reason = "HWPoisoned (hardware-corrupted)";
		bad_flags = __PG_HWPOISON;
		/* Don't complain about hwpoisoned pages */
		page_mapcount_reset(page); /* remove PageBuddy */
		return;
	}
	if (unlikely(page->flags & PAGE_FLAGS_CHECK_AT_PREP)) {
		bad_reason = "PAGE_FLAGS_CHECK_AT_PREP flag set";
		bad_flags = PAGE_FLAGS_CHECK_AT_PREP;
	}
#ifdef CONFIG_MEMCG
	if (unlikely(page->mem_cgroup))
		bad_reason = "page still charged to cgroup";
#endif
	bad_page(page, bad_reason, bad_flags);
}

/*
 * This page is about to be returned from the page allocator
 */
static inline int check_new_page(struct page *page)
{
	if (likely(page_expected_state(page,
				PAGE_FLAGS_CHECK_AT_PREP|__PG_HWPOISON)))
		return 0;

	check_new_page_bad(page);
	return 1;
}

static inline bool free_pages_prezeroed(void)
{
	return IS_ENABLED(CONFIG_PAGE_POISONING_ZERO) &&
		page_poisoning_enabled();
}

#ifdef CONFIG_DEBUG_VM
static bool check_pcp_refill(struct page *page)
{
	return false;
}

static bool check_new_pcp(struct page *page)
{
	return check_new_page(page);
}
#else
static bool check_pcp_refill(struct page *page)
{
	return check_new_page(page);
}
static bool check_new_pcp(struct page *page)
{
	return false;
}
#endif /* CONFIG_DEBUG_VM */

static bool check_new_pages(struct page *page, unsigned int order)
{
	int i;
	for (i = 0; i < (1 << order); i++) {
		struct page *p = page + i;

		if (unlikely(check_new_page(p)))
			return true;
	}

	return false;
}

inline void post_alloc_hook(struct page *page, unsigned int order,
				gfp_t gfp_flags)
{
	set_page_private(page, 0);
	set_page_refcounted(page);

	arch_alloc_page(page, order);
	kasan_alloc_pages(page, order);
	kernel_map_pages(page, 1 << order, 1);
	kernel_poison_pages(page, 1 << order, 1);
	set_page_owner(page, order, gfp_flags);
}

static void prep_new_page(struct page *page, unsigned int order, gfp_t gfp_flags,
							unsigned int alloc_flags)
{
	int i;

	post_alloc_hook(page, order, gfp_flags);

	if (!free_pages_prezeroed() && (gfp_flags & __GFP_ZERO))
		for (i = 0; i < (1 << order); i++)
			clear_highpage(page + i);

	if (order && (gfp_flags & __GFP_COMP))
		prep_compound_page(page, order);

	/*
	 * page is set pfmemalloc when ALLOC_NO_WATERMARKS was necessary to
	 * allocate the page. The expectation is that the caller is taking
	 * steps that will free more memory. The caller should avoid the page
	 * being used for !PFMEMALLOC purposes.
	 */
	if (alloc_flags & ALLOC_NO_WATERMARKS)
		set_page_pfmemalloc(page);
	else
		clear_page_pfmemalloc(page);
}

/*
 * Go through the free lists for the given migratetype and remove
 * the smallest available page from the freelists
 */
static inline
struct page *__rmqueue_smallest(struct zone *zone, unsigned int order,
						int migratetype)
{
	unsigned int current_order;
	struct free_area *area;
	struct page *page;

	/* Find a page of the appropriate size in the preferred list */
	for (current_order = order; current_order < MAX_ORDER; ++current_order) {
		area = &(zone->free_area[current_order]);
		page = list_first_entry_or_null(&area->free_list[migratetype],
							struct page, lru);
		if (!page)
			continue;
		list_del(&page->lru);
		rmv_page_order(page);
		area->nr_free--;
		expand(zone, page, order, current_order, area, migratetype);
		set_pcppage_migratetype(page, migratetype);
		return page;
	}

	return NULL;
}


/*
 * This array describes the order lists are fallen back to when
 * the free lists for the desirable migrate type are depleted
 */
static int fallbacks[MIGRATE_TYPES][4] = {
	[MIGRATE_UNMOVABLE]   = { MIGRATE_RECLAIMABLE, MIGRATE_MOVABLE,   MIGRATE_TYPES },
	[MIGRATE_RECLAIMABLE] = { MIGRATE_UNMOVABLE,   MIGRATE_MOVABLE,   MIGRATE_TYPES },
	[MIGRATE_MOVABLE]     = { MIGRATE_RECLAIMABLE, MIGRATE_UNMOVABLE, MIGRATE_TYPES },
#ifdef CONFIG_CMA
	[MIGRATE_CMA]         = { MIGRATE_TYPES }, /* Never used */
#endif
#ifdef CONFIG_MEMORY_ISOLATION
	[MIGRATE_ISOLATE]     = { MIGRATE_TYPES }, /* Never used */
#endif
};

int *get_migratetype_fallbacks(int mtype)
{
	return fallbacks[mtype];
}

#ifdef CONFIG_CMA
static struct page *__rmqueue_cma_fallback(struct zone *zone,
					unsigned int order)
{
	return __rmqueue_smallest(zone, order, MIGRATE_CMA);
}
#else
static inline struct page *__rmqueue_cma_fallback(struct zone *zone,
					unsigned int order) { return NULL; }
#endif

/*
 * Move the free pages in a range to the free lists of the requested type.
 * Note that start_page and end_pages are not aligned on a pageblock
 * boundary. If alignment is required, use move_freepages_block()
 */
int move_freepages(struct zone *zone,
			  struct page *start_page, struct page *end_page,
			  int migratetype)
{
	struct page *page;
	unsigned int order;
	int pages_moved = 0;

#ifndef CONFIG_HOLES_IN_ZONE
	/*
	 * page_zone is not safe to call in this context when
	 * CONFIG_HOLES_IN_ZONE is set. This bug check is probably redundant
	 * anyway as we check zone boundaries in move_freepages_block().
	 * Remove at a later date when no bug reports exist related to
	 * grouping pages by mobility
	 */
	VM_BUG_ON(page_zone(start_page) != page_zone(end_page));
#endif

	for (page = start_page; page <= end_page;) {
		if (!pfn_valid_within(page_to_pfn(page))) {
			page++;
			continue;
		}

		/* Make sure we are not inadvertently changing nodes */
		VM_BUG_ON_PAGE(page_to_nid(page) != zone_to_nid(zone), page);

		if (!PageBuddy(page)) {
			page++;
			continue;
		}

		order = page_order(page);
		list_move(&page->lru,
			  &zone->free_area[order].free_list[migratetype]);
		page += 1 << order;
		pages_moved += 1 << order;
	}

	return pages_moved;
}

int move_freepages_block(struct zone *zone, struct page *page,
				int migratetype)
{
	unsigned long start_pfn, end_pfn;
	struct page *start_page, *end_page;

	start_pfn = page_to_pfn(page);
	start_pfn = start_pfn & ~(pageblock_nr_pages-1);
	start_page = pfn_to_page(start_pfn);
	end_page = start_page + pageblock_nr_pages - 1;
	end_pfn = start_pfn + pageblock_nr_pages - 1;

	/* Do not cross zone boundaries */
	if (!zone_spans_pfn(zone, start_pfn))
		start_page = page;
	if (!zone_spans_pfn(zone, end_pfn))
		return 0;

	return move_freepages(zone, start_page, end_page, migratetype);
}

static void change_pageblock_range(struct page *pageblock_page,
					int start_order, int migratetype)
{
	int nr_pageblocks = 1 << (start_order - pageblock_order);

	while (nr_pageblocks--) {
		set_pageblock_migratetype(pageblock_page, migratetype);
		pageblock_page += pageblock_nr_pages;
	}
}

/*
 * When we are falling back to another migratetype during allocation, try to
 * steal extra free pages from the same pageblocks to satisfy further
 * allocations, instead of polluting multiple pageblocks.
 *
 * If we are stealing a relatively large buddy page, it is likely there will
 * be more free pages in the pageblock, so try to steal them all. For
 * reclaimable and unmovable allocations, we steal regardless of page size,
 * as fragmentation caused by those allocations polluting movable pageblocks
 * is worse than movable allocations stealing from unmovable and reclaimable
 * pageblocks.
 */
static bool can_steal_fallback(unsigned int order, int start_mt)
{
	/*
	 * Leaving this order check is intended, although there is
	 * relaxed order check in next check. The reason is that
	 * we can actually steal whole pageblock if this condition met,
	 * but, below check doesn't guarantee it and that is just heuristic
	 * so could be changed anytime.
	 */
	if (order >= pageblock_order)
		return true;

	if (order >= pageblock_order / 2 ||
		start_mt == MIGRATE_RECLAIMABLE ||
		start_mt == MIGRATE_UNMOVABLE ||
		page_group_by_mobility_disabled)
		return true;

	return false;
}

/*
 * This function implements actual steal behaviour. If order is large enough,
 * we can steal whole pageblock. If not, we first move freepages in this
 * pageblock and check whether half of pages are moved or not. If half of
 * pages are moved, we can change migratetype of pageblock and permanently
 * use it's pages as requested migratetype in the future.
 */
static void steal_suitable_fallback(struct zone *zone, struct page *page,
							  int start_type)
{
	unsigned int current_order = page_order(page);
	int pages;

	/* Take ownership for orders >= pageblock_order */
	if (current_order >= pageblock_order) {
		change_pageblock_range(page, current_order, start_type);
		return;
	}

	pages = move_freepages_block(zone, page, start_type);

	/* Claim the whole block if over half of it is free */
	if (pages >= (1 << (pageblock_order-1)) ||
			page_group_by_mobility_disabled)
		set_pageblock_migratetype(page, start_type);
}

/*
 * Check whether there is a suitable fallback freepage with requested order.
 * If only_stealable is true, this function returns fallback_mt only if
 * we can steal other freepages all together. This would help to reduce
 * fragmentation due to mixed migratetype pages in one pageblock.
 */
int find_suitable_fallback(struct free_area *area, unsigned int order,
			int migratetype, bool only_stealable, bool *can_steal)
{
	int i;
	int fallback_mt;

	if (area->nr_free == 0)
		return -1;

	*can_steal = false;
	for (i = 0;; i++) {
		fallback_mt = fallbacks[migratetype][i];
		if (fallback_mt == MIGRATE_TYPES)
			break;

		if (list_empty(&area->free_list[fallback_mt]))
			continue;

		if (can_steal_fallback(order, migratetype))
			*can_steal = true;

		if (!only_stealable)
			return fallback_mt;

		if (*can_steal)
			return fallback_mt;
	}

	return -1;
}

/*
 * Reserve a pageblock for exclusive use of high-order atomic allocations if
 * there are no empty page blocks that contain a page with a suitable order
 */
static void reserve_highatomic_pageblock(struct page *page, struct zone *zone,
				unsigned int alloc_order)
{
	int mt;
	unsigned long max_managed, flags;

	/*
	 * Limit the number reserved to 1 pageblock or roughly 1% of a zone.
	 * Check is race-prone but harmless.
	 */
	max_managed = (zone->managed_pages / 100) + pageblock_nr_pages;
	if (zone->nr_reserved_highatomic >= max_managed)
		return;

	spin_lock_irqsave(&zone->lock, flags);

	/* Recheck the nr_reserved_highatomic limit under the lock */
	if (zone->nr_reserved_highatomic >= max_managed)
		goto out_unlock;

	/* Yoink! */
	mt = get_pageblock_migratetype(page);
	if (mt != MIGRATE_HIGHATOMIC &&
			!is_migrate_isolate(mt) && !is_migrate_cma(mt)) {
		zone->nr_reserved_highatomic += pageblock_nr_pages;
		set_pageblock_migratetype(page, MIGRATE_HIGHATOMIC);
		move_freepages_block(zone, page, MIGRATE_HIGHATOMIC);
	}

out_unlock:
	spin_unlock_irqrestore(&zone->lock, flags);
}

/*
 * Used when an allocation is about to fail under memory pressure. This
 * potentially hurts the reliability of high-order allocations when under
 * intense memory pressure but failed atomic allocations should be easier
 * to recover from than an OOM.
 *
 * If @force is true, try to unreserve a pageblock even though highatomic
 * pageblock is exhausted.
 */
static bool unreserve_highatomic_pageblock(const struct alloc_context *ac,
						bool force)
{
	struct zonelist *zonelist = ac->zonelist;
	unsigned long flags;
	struct zoneref *z;
	struct zone *zone;
	struct page *page;
	int order;
	bool ret;

	for_each_zone_zonelist_nodemask(zone, z, zonelist, ac->high_zoneidx,
								ac->nodemask) {
		/*
		 * Preserve at least one pageblock unless memory pressure
		 * is really high.
		 */
		if (!force && zone->nr_reserved_highatomic <=
					pageblock_nr_pages)
			continue;

		spin_lock_irqsave(&zone->lock, flags);
		for (order = 0; order < MAX_ORDER; order++) {
			struct free_area *area = &(zone->free_area[order]);

			page = list_first_entry_or_null(
					&area->free_list[MIGRATE_HIGHATOMIC],
					struct page, lru);
			if (!page)
				continue;

			/*
			 * In page freeing path, migratetype change is racy so
			 * we can counter several free pages in a pageblock
			 * in this loop althoug we changed the pageblock type
			 * from highatomic to ac->migratetype. So we should
			 * adjust the count once.
			 */
			if (get_pageblock_migratetype(page) ==
							MIGRATE_HIGHATOMIC) {
				/*
				 * It should never happen but changes to
				 * locking could inadvertently allow a per-cpu
				 * drain to add pages to MIGRATE_HIGHATOMIC
				 * while unreserving so be safe and watch for
				 * underflows.
				 */
				zone->nr_reserved_highatomic -= min(
						pageblock_nr_pages,
						zone->nr_reserved_highatomic);
			}

			/*
			 * Convert to ac->migratetype and avoid the normal
			 * pageblock stealing heuristics. Minimally, the caller
			 * is doing the work and needs the pages. More
			 * importantly, if the block was always converted to
			 * MIGRATE_UNMOVABLE or another type then the number
			 * of pageblocks that cannot be completely freed
			 * may increase.
			 */
			set_pageblock_migratetype(page, ac->migratetype);
			ret = move_freepages_block(zone, page, ac->migratetype);
			if (ret) {
				spin_unlock_irqrestore(&zone->lock, flags);
				return ret;
			}
		}
		spin_unlock_irqrestore(&zone->lock, flags);
	}

	return false;
}

/* Remove an element from the buddy allocator from the fallback list */
static inline struct page *
__rmqueue_fallback(struct zone *zone, unsigned int order, int start_migratetype)
{
	struct free_area *area;
	unsigned int current_order;
	struct page *page;
	int fallback_mt;
	bool can_steal;

	/* Find the largest possible block of pages in the other list */
	for (current_order = MAX_ORDER-1;
				current_order >= order && current_order <= MAX_ORDER-1;
				--current_order) {
		area = &(zone->free_area[current_order]);
		fallback_mt = find_suitable_fallback(area, current_order,
				start_migratetype, false, &can_steal);
		if (fallback_mt == -1)
			continue;

		page = list_first_entry(&area->free_list[fallback_mt],
						struct page, lru);
		if (can_steal &&
			get_pageblock_migratetype(page) != MIGRATE_HIGHATOMIC)
			steal_suitable_fallback(zone, page, start_migratetype);

		/* Remove the page from the freelists */
		area->nr_free--;
		list_del(&page->lru);
		rmv_page_order(page);

		expand(zone, page, order, current_order, area,
					start_migratetype);
		/*
		 * The pcppage_migratetype may differ from pageblock's
		 * migratetype depending on the decisions in
		 * find_suitable_fallback(). This is OK as long as it does not
		 * differ for MIGRATE_CMA pageblocks. Those can be used as
		 * fallback only via special __rmqueue_cma_fallback() function
		 */
		set_pcppage_migratetype(page, start_migratetype);

		trace_mm_page_alloc_extfrag(page, order, current_order,
			start_migratetype, fallback_mt);

		return page;
	}

	return NULL;
}

/*
 * Do the hard work of removing an element from the buddy allocator.
 * Call me with the zone->lock already held.
 */
static struct page *__rmqueue(struct zone *zone, unsigned int order,
				int migratetype)
{
	struct page *page;

	page = __rmqueue_smallest(zone, order, migratetype);
	if (unlikely(!page)) {
		page = __rmqueue_fallback(zone, order, migratetype);
	}

	trace_mm_page_alloc_zone_locked(page, order, migratetype);
	return page;
}

#ifdef CONFIG_CMA
static struct page *__rmqueue_cma(struct zone *zone, unsigned int order)
{
	struct page *page = 0;
	if (IS_ENABLED(CONFIG_CMA))
		if (!zone->cma_alloc)
			page = __rmqueue_cma_fallback(zone, order);
	trace_mm_page_alloc_zone_locked(page, order, MIGRATE_CMA);
	return page;
}
#else
static inline struct page *__rmqueue_cma(struct zone *zone, unsigned int order)
{
	return NULL;
}
#endif

/*
 * Obtain a specified number of elements from the buddy allocator, all under
 * a single hold of the lock, for efficiency.  Add them to the supplied list.
 * Returns the number of new pages which were placed at *list.
 */
static int rmqueue_bulk(struct zone *zone, unsigned int order,
			unsigned long count, struct list_head *list,
			int migratetype, bool cold)
{
	int i, alloced = 0;

	spin_lock(&zone->lock);
	for (i = 0; i < count; ++i) {
		struct page *page;

		/*
		 * If migrate type CMA is being requested only try to
		 * satisfy the request with CMA pages to try and increase
		 * CMA utlization.
		 */
		if (is_migrate_cma(migratetype))
			page = __rmqueue_cma(zone, order);
		else
			page = __rmqueue(zone, order, migratetype);
		if (unlikely(page == NULL))
			break;

		if (unlikely(check_pcp_refill(page)))
			continue;

		/*
		 * Split buddy pages returned by expand() are received here
		 * in physical page order. The page is added to the callers and
		 * list and the list head then moves forward. From the callers
		 * perspective, the linked list is ordered by page number in
		 * some conditions. This is useful for IO devices that can
		 * merge IO requests if the physical pages are ordered
		 * properly.
		 */
		if (likely(!cold))
			list_add(&page->lru, list);
		else
			list_add_tail(&page->lru, list);
		list = &page->lru;
		alloced++;
		if (is_migrate_cma(get_pcppage_migratetype(page)))
			__mod_zone_page_state(zone, NR_FREE_CMA_PAGES,
					      -(1 << order));
	}

	/*
	 * i pages were removed from the buddy list even if some leak due
	 * to check_pcp_refill failing so adjust NR_FREE_PAGES based
	 * on i. Do not confuse with 'alloced' which is the number of
	 * pages added to the pcp list.
	 */
	__mod_zone_page_state(zone, NR_FREE_PAGES, -(i << order));
	spin_unlock(&zone->lock);
	return alloced;
}

/*
 * Return the pcp list that corresponds to the migrate type if that list isn't
 * empty.
 * If the list is empty return NULL.
 */
static struct list_head *get_populated_pcp_list(struct zone *zone,
			unsigned int order, struct per_cpu_pages *pcp,
			int migratetype, int cold)
{
	struct list_head *list = &pcp->lists[migratetype];

	if (list_empty(list)) {
		pcp->count += rmqueue_bulk(zone, order,
				pcp->batch, list,
				migratetype, cold);

		if (list_empty(list))
			list = NULL;
	}
	return list;
}

#ifdef CONFIG_NUMA
/*
 * Called from the vmstat counter updater to drain pagesets of this
 * currently executing processor on remote nodes after they have
 * expired.
 *
 * Note that this function must be called with the thread pinned to
 * a single processor.
 */
void drain_zone_pages(struct zone *zone, struct per_cpu_pages *pcp)
{
	unsigned long flags;
	int to_drain, batch;

	local_irq_save(flags);
	batch = READ_ONCE(pcp->batch);
	to_drain = min(pcp->count, batch);
	if (to_drain > 0) {
		free_pcppages_bulk(zone, to_drain, pcp);
		pcp->count -= to_drain;
	}
	local_irq_restore(flags);
}
#endif

/*
 * Drain pcplists of the indicated processor and zone.
 *
 * The processor must either be the current processor and the
 * thread pinned to the current processor or a processor that
 * is not online.
 */
static void drain_pages_zone(unsigned int cpu, struct zone *zone)
{
	unsigned long flags;
	struct per_cpu_pageset *pset;
	struct per_cpu_pages *pcp;

	local_irq_save(flags);
	pset = per_cpu_ptr(zone->pageset, cpu);

	pcp = &pset->pcp;
	if (pcp->count) {
		free_pcppages_bulk(zone, pcp->count, pcp);
		pcp->count = 0;
	}
	local_irq_restore(flags);
}

/*
 * Drain pcplists of all zones on the indicated processor.
 *
 * The processor must either be the current processor and the
 * thread pinned to the current processor or a processor that
 * is not online.
 */
static void drain_pages(unsigned int cpu)
{
	struct zone *zone;

	for_each_populated_zone(zone) {
		drain_pages_zone(cpu, zone);
	}
}

/*
 * Spill all of this CPU's per-cpu pages back into the buddy allocator.
 *
 * The CPU has to be pinned. When zone parameter is non-NULL, spill just
 * the single zone's pages.
 */
void drain_local_pages(struct zone *zone)
{
	int cpu = smp_processor_id();

	if (zone)
		drain_pages_zone(cpu, zone);
	else
		drain_pages(cpu);
}

/*
 * Spill all the per-cpu pages from all CPUs back into the buddy allocator.
 *
 * When zone parameter is non-NULL, spill just the single zone's pages.
 *
 * Note that this code is protected against sending an IPI to an offline
 * CPU but does not guarantee sending an IPI to newly hotplugged CPUs:
 * on_each_cpu_mask() blocks hotplug and won't talk to offlined CPUs but
 * nothing keeps CPUs from showing up after we populated the cpumask and
 * before the call to on_each_cpu_mask().
 */
void drain_all_pages(struct zone *zone)
{
	int cpu;

	/*
	 * Allocate in the BSS so we wont require allocation in
	 * direct reclaim path for CONFIG_CPUMASK_OFFSTACK=y
	 */
	static cpumask_t cpus_with_pcps;

	/*
	 * We don't care about racing with CPU hotplug event
	 * as offline notification will cause the notified
	 * cpu to drain that CPU pcps and on_each_cpu_mask
	 * disables preemption as part of its processing
	 */
	for_each_online_cpu(cpu) {
		struct per_cpu_pageset *pcp;
		struct zone *z;
		bool has_pcps = false;

		if (zone) {
			pcp = per_cpu_ptr(zone->pageset, cpu);
			if (pcp->pcp.count)
				has_pcps = true;
		} else {
			for_each_populated_zone(z) {
				pcp = per_cpu_ptr(z->pageset, cpu);
				if (pcp->pcp.count) {
					has_pcps = true;
					break;
				}
			}
		}

		if (has_pcps)
			cpumask_set_cpu(cpu, &cpus_with_pcps);
		else
			cpumask_clear_cpu(cpu, &cpus_with_pcps);
	}
	on_each_cpu_mask(&cpus_with_pcps, (smp_call_func_t) drain_local_pages,
								zone, 1);
}

#ifdef CONFIG_HIBERNATION

void mark_free_pages(struct zone *zone)
{
	unsigned long pfn, max_zone_pfn;
	unsigned long flags;
	unsigned int order, t;
	struct page *page;

	if (zone_is_empty(zone))
		return;

	spin_lock_irqsave(&zone->lock, flags);

	max_zone_pfn = zone_end_pfn(zone);
	for (pfn = zone->zone_start_pfn; pfn < max_zone_pfn; pfn++)
		if (pfn_valid(pfn)) {
			page = pfn_to_page(pfn);

			if (page_zone(page) != zone)
				continue;

			if (!swsusp_page_is_forbidden(page))
				swsusp_unset_page_free(page);
		}

	for_each_migratetype_order(order, t) {
		list_for_each_entry(page,
				&zone->free_area[order].free_list[t], lru) {
			unsigned long i;

			pfn = page_to_pfn(page);
			for (i = 0; i < (1UL << order); i++)
				swsusp_set_page_free(pfn_to_page(pfn + i));
		}
	}
	spin_unlock_irqrestore(&zone->lock, flags);
}
#endif /* CONFIG_PM */

/*
 * Free a 0-order page
 * cold == true ? free a cold page : free a hot page
 */
void free_hot_cold_page(struct page *page, bool cold)
{
	struct zone *zone = page_zone(page);
	struct per_cpu_pages *pcp;
	unsigned long flags;
	unsigned long pfn = page_to_pfn(page);
	int migratetype;

	if (!free_pcp_prepare(page))
		return;

	migratetype = get_pfnblock_migratetype(page, pfn);
	set_pcppage_migratetype(page, migratetype);
	local_irq_save(flags);
	__count_vm_event(PGFREE);

	/*
	 * We only track unmovable, reclaimable and movable on pcp lists.
	 * Free ISOLATE pages back to the allocator because they are being
	 * offlined but treat RESERVE as movable pages so we can get those
	 * areas back if necessary. Otherwise, we may have to free
	 * excessively into the page allocator
	 */
	if (migratetype >= MIGRATE_PCPTYPES) {
		if (unlikely(is_migrate_isolate(migratetype))) {
			free_one_page(zone, page, pfn, 0, migratetype);
			goto out;
		}
		migratetype = MIGRATE_MOVABLE;
	}

	pcp = &this_cpu_ptr(zone->pageset)->pcp;
	if (!cold)
		list_add(&page->lru, &pcp->lists[migratetype]);
	else
		list_add_tail(&page->lru, &pcp->lists[migratetype]);
	pcp->count++;
	if (pcp->count >= pcp->high) {
		unsigned long batch = READ_ONCE(pcp->batch);
		free_pcppages_bulk(zone, batch, pcp);
		pcp->count -= batch;
	}

out:
	local_irq_restore(flags);
}

/*
 * Free a list of 0-order pages
 */
void free_hot_cold_page_list(struct list_head *list, bool cold)
{
	struct page *page, *next;

	list_for_each_entry_safe(page, next, list, lru) {
		trace_mm_page_free_batched(page, cold);
		free_hot_cold_page(page, cold);
	}
}

/*
 * split_page takes a non-compound higher-order page, and splits it into
 * n (1<<order) sub-pages: page[0..n]
 * Each sub-page must be freed individually.
 *
 * Note: this is probably too low level an operation for use in drivers.
 * Please consult with lkml before using this in your driver.
 */
void split_page(struct page *page, unsigned int order)
{
	int i;

	VM_BUG_ON_PAGE(PageCompound(page), page);
	VM_BUG_ON_PAGE(!page_count(page), page);

#ifdef CONFIG_KMEMCHECK
	/*
	 * Split shadow pages too, because free(page[0]) would
	 * otherwise free the whole shadow.
	 */
	if (kmemcheck_page_is_tracked(page))
		split_page(virt_to_page(page[0].shadow), order);
#endif

	for (i = 1; i < (1 << order); i++)
		set_page_refcounted(page + i);
	split_page_owner(page, order);
}
EXPORT_SYMBOL_GPL(split_page);

int __isolate_free_page(struct page *page, unsigned int order)
{
	unsigned long watermark;
	struct zone *zone;
	int mt;

	BUG_ON(!PageBuddy(page));

	zone = page_zone(page);
	mt = get_pageblock_migratetype(page);

	if (!is_migrate_isolate(mt)) {
		/*
		 * Obey watermarks as if the page was being allocated. We can
		 * emulate a high-order watermark check with a raised order-0
		 * watermark, because we already know our high-order page
		 * exists.
		 */
		watermark = min_wmark_pages(zone) + (1UL << order);
		if (!zone_watermark_ok(zone, 0, watermark, 0, ALLOC_CMA))
			return 0;

		__mod_zone_freepage_state(zone, -(1UL << order), mt);
	}

	/* Remove page from free list */
	list_del(&page->lru);
	zone->free_area[order].nr_free--;
	rmv_page_order(page);

	/*
	 * Set the pageblock if the isolated page is at least half of a
	 * pageblock
	 */
	if (order >= pageblock_order - 1) {
		struct page *endpage = page + (1 << order) - 1;
		for (; page < endpage; page += pageblock_nr_pages) {
			int mt = get_pageblock_migratetype(page);
			if (!is_migrate_isolate(mt) && !is_migrate_cma(mt)
				&& mt != MIGRATE_HIGHATOMIC)
				set_pageblock_migratetype(page,
							  MIGRATE_MOVABLE);
		}
	}


	return 1UL << order;
}

/*
 * Update NUMA hit/miss statistics
 *
 * Must be called with interrupts disabled.
 */
static inline void zone_statistics(struct zone *preferred_zone, struct zone *z,
								gfp_t flags)
{
#ifdef CONFIG_NUMA
	enum zone_stat_item local_stat = NUMA_LOCAL;

	if (z->node != numa_node_id())
		local_stat = NUMA_OTHER;

	if (z->node == preferred_zone->node)
		__inc_zone_state(z, NUMA_HIT);
	else {
		__inc_zone_state(z, NUMA_MISS);
		__inc_zone_state(preferred_zone, NUMA_FOREIGN);
	}
	__inc_zone_state(z, local_stat);
#endif
}

/*
 * Allocate a page from the given zone. Use pcplists for order-0 allocations.
 */
static inline
struct page *buffered_rmqueue(struct zone *preferred_zone,
			struct zone *zone, unsigned int order,
			gfp_t gfp_flags, unsigned int alloc_flags,
			int migratetype)
{
	unsigned long flags;
	struct page *page = NULL;
	bool cold = ((gfp_flags & __GFP_COLD) != 0);

	if (likely(order == 0)) {
		struct per_cpu_pages *pcp;
		struct list_head *list = NULL;

		local_irq_save(flags);
		do {
			pcp = &this_cpu_ptr(zone->pageset)->pcp;

			/* First try to get CMA pages */
			if (migratetype == MIGRATE_MOVABLE &&
				gfp_flags & __GFP_CMA) {
				list = get_populated_pcp_list(zone, 0, pcp,
						get_cma_migrate_type(), cold);
			}

			if (list == NULL) {
				/*
				 * Either CMA is not suitable or there are no
				 * free CMA pages.
				 */
				list = get_populated_pcp_list(zone, 0, pcp,
					migratetype, cold);
				if (unlikely(list == NULL) ||
					unlikely(list_empty(list)))
					goto failed;
			}

			if (cold)
				page = list_last_entry(list, struct page, lru);
			else
				page = list_first_entry(list, struct page, lru);

			list_del(&page->lru);
			pcp->count--;

		} while (check_new_pcp(page));
	} else {
		/*
		 * We most definitely don't want callers attempting to
		 * allocate greater than order-1 page units with __GFP_NOFAIL.
		 */
		WARN_ON_ONCE((gfp_flags & __GFP_NOFAIL) && (order > 1));
		spin_lock_irqsave(&zone->lock, flags);

		do {
			page = NULL;
			if (alloc_flags & ALLOC_HARDER) {
				page = __rmqueue_smallest(zone, order, MIGRATE_HIGHATOMIC);
				if (page)
					trace_mm_page_alloc_zone_locked(page, order, migratetype);
			}
			if (!page && migratetype == MIGRATE_MOVABLE &&
					gfp_flags & __GFP_CMA)
				page = __rmqueue_cma(zone, order);

			if (!page)
				page = __rmqueue(zone, order, migratetype);
		} while (page && check_new_pages(page, order));

		spin_unlock(&zone->lock);
		if (!page)
			goto failed;
		__mod_zone_freepage_state(zone, -(1 << order),
					  get_pcppage_migratetype(page));
	}

	__count_zid_vm_events(PGALLOC, page_zonenum(page), 1 << order);
	zone_statistics(preferred_zone, zone, gfp_flags);
	local_irq_restore(flags);

	VM_BUG_ON_PAGE(bad_range(zone, page), page);
	return page;

failed:
	local_irq_restore(flags);
	return NULL;
}

#ifdef CONFIG_FAIL_PAGE_ALLOC

static struct {
	struct fault_attr attr;

	bool ignore_gfp_highmem;
	bool ignore_gfp_reclaim;
	u32 min_order;
} fail_page_alloc = {
	.attr = FAULT_ATTR_INITIALIZER,
	.ignore_gfp_reclaim = true,
	.ignore_gfp_highmem = true,
	.min_order = 1,
};

static int __init setup_fail_page_alloc(char *str)
{
	return setup_fault_attr(&fail_page_alloc.attr, str);
}
__setup("fail_page_alloc=", setup_fail_page_alloc);

static bool should_fail_alloc_page(gfp_t gfp_mask, unsigned int order)
{
	if (order < fail_page_alloc.min_order)
		return false;
	if (gfp_mask & __GFP_NOFAIL)
		return false;
	if (fail_page_alloc.ignore_gfp_highmem && (gfp_mask & __GFP_HIGHMEM))
		return false;
	if (fail_page_alloc.ignore_gfp_reclaim &&
			(gfp_mask & __GFP_DIRECT_RECLAIM))
		return false;

	return should_fail(&fail_page_alloc.attr, 1 << order);
}

#ifdef CONFIG_FAULT_INJECTION_DEBUG_FS

static int __init fail_page_alloc_debugfs(void)
{
	umode_t mode = S_IFREG | S_IRUSR | S_IWUSR;
	struct dentry *dir;

	dir = fault_create_debugfs_attr("fail_page_alloc", NULL,
					&fail_page_alloc.attr);
	if (IS_ERR(dir))
		return PTR_ERR(dir);

	if (!debugfs_create_bool("ignore-gfp-wait", mode, dir,
				&fail_page_alloc.ignore_gfp_reclaim))
		goto fail;
	if (!debugfs_create_bool("ignore-gfp-highmem", mode, dir,
				&fail_page_alloc.ignore_gfp_highmem))
		goto fail;
	if (!debugfs_create_u32("min-order", mode, dir,
				&fail_page_alloc.min_order))
		goto fail;

	return 0;
fail:
	debugfs_remove_recursive(dir);

	return -ENOMEM;
}

late_initcall(fail_page_alloc_debugfs);

#endif /* CONFIG_FAULT_INJECTION_DEBUG_FS */

#else /* CONFIG_FAIL_PAGE_ALLOC */

static inline bool should_fail_alloc_page(gfp_t gfp_mask, unsigned int order)
{
	return false;
}

#endif /* CONFIG_FAIL_PAGE_ALLOC */

/*
 * Return true if free base pages are above 'mark'. For high-order checks it
 * will return true of the order-0 watermark is reached and there is at least
 * one free page of a suitable size. Checking now avoids taking the zone lock
 * to check in the allocation paths if no pages are free.
 */
bool __zone_watermark_ok(struct zone *z, unsigned int order, unsigned long mark,
			 int classzone_idx, unsigned int alloc_flags,
			 long free_pages)
{
	long min = mark;
	int o;
	const bool alloc_harder = (alloc_flags & ALLOC_HARDER);

	/* free_pages may go negative - that's OK */
	free_pages -= (1 << order) - 1;

	if (alloc_flags & ALLOC_HIGH)
		min -= min / 2;

	/*
	 * If the caller does not have rights to ALLOC_HARDER then subtract
	 * the high-atomic reserves. This will over-estimate the size of the
	 * atomic reserve but it avoids a search.
	 */
	if (likely(!alloc_harder))
		free_pages -= z->nr_reserved_highatomic;
	else
		min -= min / 4;

#ifdef CONFIG_CMA
	/* If allocation can't use CMA areas don't use free CMA pages */
	if (!(alloc_flags & ALLOC_CMA))
		free_pages -= zone_page_state(z, NR_FREE_CMA_PAGES);
#endif

	/*
	 * Check watermarks for an order-0 allocation request. If these
	 * are not met, then a high-order request also cannot go ahead
	 * even if a suitable page happened to be free.
	 */
	if (free_pages <= min + z->lowmem_reserve[classzone_idx])
		return false;

	/* If this is an order-0 request then the watermark is fine */
	if (!order)
		return true;

	/* For a high-order request, check at least one suitable page is free */
	for (o = order; o < MAX_ORDER; o++) {
		struct free_area *area = &z->free_area[o];
		int mt;

		if (!area->nr_free)
			continue;

		for (mt = 0; mt < MIGRATE_PCPTYPES; mt++) {
#ifdef CONFIG_CMA
			/*
			 * Note that this check is needed only
			 * when MIGRATE_CMA < MIGRATE_PCPTYPES.
			 */
			if (mt == MIGRATE_CMA)
				continue;
#endif
			if (!list_empty(&area->free_list[mt]))
				return true;
		}

#ifdef CONFIG_CMA
		if ((alloc_flags & ALLOC_CMA) &&
		    !list_empty(&area->free_list[MIGRATE_CMA])) {
			return true;
		}
#endif
		if (alloc_harder &&
			!list_empty(&area->free_list[MIGRATE_HIGHATOMIC]))
			return true;
	}
	return false;
}

bool zone_watermark_ok(struct zone *z, unsigned int order, unsigned long mark,
		      int classzone_idx, unsigned int alloc_flags)
{
	return __zone_watermark_ok(z, order, mark, classzone_idx, alloc_flags,
					zone_page_state(z, NR_FREE_PAGES));
}

static inline bool zone_watermark_fast(struct zone *z, unsigned int order,
		unsigned long mark, int classzone_idx, unsigned int alloc_flags)
{
	long free_pages = zone_page_state(z, NR_FREE_PAGES);
	long cma_pages = 0;

#ifdef CONFIG_CMA
	/* If allocation can't use CMA areas don't use free CMA pages */
	if (!(alloc_flags & ALLOC_CMA))
		cma_pages = zone_page_state(z, NR_FREE_CMA_PAGES);
#endif

	/*
	 * Fast check for order-0 only. If this fails then the reserves
	 * need to be calculated. There is a corner case where the check
	 * passes but only the high-order atomic reserve are free. If
	 * the caller is !atomic then it'll uselessly search the free
	 * list. That corner case is then slower but it is harmless.
	 */
	if (!order && (free_pages - cma_pages) > mark + z->lowmem_reserve[classzone_idx])
		return true;

	return __zone_watermark_ok(z, order, mark, classzone_idx, alloc_flags,
					free_pages);
}

bool zone_watermark_ok_safe(struct zone *z, unsigned int order,
			unsigned long mark, int classzone_idx)
{
	long free_pages = zone_page_state(z, NR_FREE_PAGES);

	if (z->percpu_drift_mark && free_pages < z->percpu_drift_mark)
		free_pages = zone_page_state_snapshot(z, NR_FREE_PAGES);

	return __zone_watermark_ok(z, order, mark, classzone_idx, 0,
								free_pages);
}

#ifdef CONFIG_NUMA
static bool zone_allows_reclaim(struct zone *local_zone, struct zone *zone)
{
	return node_distance(zone_to_nid(local_zone), zone_to_nid(zone)) <=
				RECLAIM_DISTANCE;
}
#else	/* CONFIG_NUMA */
static bool zone_allows_reclaim(struct zone *local_zone, struct zone *zone)
{
	return true;
}
#endif	/* CONFIG_NUMA */

/*
 * get_page_from_freelist goes through the zonelist trying to allocate
 * a page.
 */
static struct page *
get_page_from_freelist(gfp_t gfp_mask, unsigned int order, int alloc_flags,
						const struct alloc_context *ac)
{
	struct zoneref *z = ac->preferred_zoneref;
	struct zone *zone;
	struct pglist_data *last_pgdat_dirty_limit = NULL;

	/*
	 * Scan zonelist, looking for a zone with enough free.
	 * See also __cpuset_node_allowed() comment in kernel/cpuset.c.
	 */
	for_next_zone_zonelist_nodemask(zone, z, ac->zonelist, ac->high_zoneidx,
								ac->nodemask) {
		struct page *page;
		unsigned long mark;

		if (cpusets_enabled() &&
			(alloc_flags & ALLOC_CPUSET) &&
			!__cpuset_zone_allowed(zone, gfp_mask))
				continue;
		/*
		 * When allocating a page cache page for writing, we
		 * want to get it from a node that is within its dirty
		 * limit, such that no single node holds more than its
		 * proportional share of globally allowed dirty pages.
		 * The dirty limits take into account the node's
		 * lowmem reserves and high watermark so that kswapd
		 * should be able to balance it without having to
		 * write pages from its LRU list.
		 *
		 * XXX: For now, allow allocations to potentially
		 * exceed the per-node dirty limit in the slowpath
		 * (spread_dirty_pages unset) before going into reclaim,
		 * which is important when on a NUMA setup the allowed
		 * nodes are together not big enough to reach the
		 * global limit.  The proper fix for these situations
		 * will require awareness of nodes in the
		 * dirty-throttling and the flusher threads.
		 */
		if (ac->spread_dirty_pages) {
			if (last_pgdat_dirty_limit == zone->zone_pgdat)
				continue;

			if (!node_dirty_ok(zone->zone_pgdat)) {
				last_pgdat_dirty_limit = zone->zone_pgdat;
				continue;
			}
		}

		mark = zone->watermark[alloc_flags & ALLOC_WMARK_MASK];
		if (!zone_watermark_fast(zone, order, mark,
				       ac_classzone_idx(ac), alloc_flags)) {
			int ret;

			/* Checked here to keep the fast path fast */
			BUILD_BUG_ON(ALLOC_NO_WATERMARKS < NR_WMARK);
			if (alloc_flags & ALLOC_NO_WATERMARKS)
				goto try_this_zone;

			if (node_reclaim_mode == 0 ||
			    !zone_allows_reclaim(ac->preferred_zoneref->zone, zone))
				continue;

			ret = node_reclaim(zone->zone_pgdat, gfp_mask, order);
			switch (ret) {
			case NODE_RECLAIM_NOSCAN:
				/* did not scan */
				continue;
			case NODE_RECLAIM_FULL:
				/* scanned but unreclaimable */
				continue;
			default:
				/* did we reclaim enough */
				if (zone_watermark_ok(zone, order, mark,
						ac_classzone_idx(ac), alloc_flags))
					goto try_this_zone;

				continue;
			}
		}

try_this_zone:
		page = buffered_rmqueue(ac->preferred_zoneref->zone, zone, order,
				gfp_mask, alloc_flags, ac->migratetype);
		if (page) {
			prep_new_page(page, order, gfp_mask, alloc_flags);

			/*
			 * If this is a high-order atomic allocation then check
			 * if the pageblock should be reserved for the future
			 */
			if (unlikely(order && (alloc_flags & ALLOC_HARDER)))
				reserve_highatomic_pageblock(page, zone, order);

			return page;
		}
	}

	return NULL;
}

/*
 * Large machines with many possible nodes should not always dump per-node
 * meminfo in irq context.
 */
static inline bool should_suppress_show_mem(void)
{
	bool ret = false;

#if NODES_SHIFT > 8
	ret = in_interrupt();
#endif
	return ret;
}

static void warn_alloc_show_mem(gfp_t gfp_mask)
{
	unsigned int filter = SHOW_MEM_FILTER_NODES;
	static DEFINE_RATELIMIT_STATE(show_mem_rs, HZ, 1);

	if (should_suppress_show_mem() || !__ratelimit(&show_mem_rs))
		return;

	/*
	 * This documents exceptions given to allocations in certain
	 * contexts that are allowed to allocate outside current's set
	 * of allowed nodes.
	 */
	if (!(gfp_mask & __GFP_NOMEMALLOC))
		if (test_thread_flag(TIF_MEMDIE) ||
		    (current->flags & (PF_MEMALLOC | PF_EXITING)))
			filter &= ~SHOW_MEM_FILTER_NODES;
	if (in_interrupt() || !(gfp_mask & __GFP_DIRECT_RECLAIM))
		filter &= ~SHOW_MEM_FILTER_NODES;

	show_mem(filter);
}

void warn_alloc(gfp_t gfp_mask, const char *fmt, ...)
{
	struct va_format vaf;
	va_list args;
	static DEFINE_RATELIMIT_STATE(nopage_rs, DEFAULT_RATELIMIT_INTERVAL,
				      DEFAULT_RATELIMIT_BURST);

	if ((gfp_mask & __GFP_NOWARN) || !__ratelimit(&nopage_rs) ||
	    debug_guardpage_minorder() > 0)
		return;

	pr_warn("%s: ", current->comm);

	va_start(args, fmt);
	vaf.fmt = fmt;
	vaf.va = &args;
	pr_cont("%pV", &vaf);
	va_end(args);

	pr_cont(", mode:%#x(%pGg)\n", gfp_mask, &gfp_mask);

	dump_stack();
	warn_alloc_show_mem(gfp_mask);
}

static inline struct page *
__alloc_pages_may_oom(gfp_t gfp_mask, unsigned int order,
	const struct alloc_context *ac, unsigned long *did_some_progress)
{
	struct oom_control oc = {
		.zonelist = ac->zonelist,
		.nodemask = ac->nodemask,
		.memcg = NULL,
		.gfp_mask = gfp_mask,
		.order = order,
	};
	struct page *page;

	*did_some_progress = 0;

	/*
	 * Acquire the oom lock.  If that fails, somebody else is
	 * making progress for us.
	 */
	if (!mutex_trylock(&oom_lock)) {
		*did_some_progress = 1;
		schedule_timeout_uninterruptible(1);
		return NULL;
	}

	/*
	 * Go through the zonelist yet one more time, keep very high watermark
	 * here, this is only to catch a parallel oom killing, we must fail if
	 * we're still under heavy pressure.
	 */
	page = get_page_from_freelist(gfp_mask | __GFP_HARDWALL, order,
					ALLOC_WMARK_HIGH|ALLOC_CPUSET, ac);
	if (page)
		goto out;

	if (!(gfp_mask & __GFP_NOFAIL)) {
		/* Coredumps can quickly deplete all memory reserves */
		if (current->flags & PF_DUMPCORE)
			goto out;
		/* The OOM killer will not help higher order allocs */
		if (order > PAGE_ALLOC_COSTLY_ORDER)
			goto out;
		/* The OOM killer does not needlessly kill tasks for lowmem */
		if (ac->high_zoneidx < ZONE_NORMAL)
			goto out;
		if (pm_suspended_storage())
			goto out;
		/*
		 * XXX: GFP_NOFS allocations should rather fail than rely on
		 * other request to make a forward progress.
		 * We are in an unfortunate situation where out_of_memory cannot
		 * do much for this context but let's try it to at least get
		 * access to memory reserved if the current task is killed (see
		 * out_of_memory). Once filesystems are ready to handle allocation
		 * failures more gracefully we should just bail out here.
		 */

		/* The OOM killer may not free memory on a specific node */
		if (gfp_mask & __GFP_THISNODE)
			goto out;
	}
	/* Exhausted what can be done so it's blamo time */
	if (out_of_memory(&oc) || WARN_ON_ONCE(gfp_mask & __GFP_NOFAIL)) {
		*did_some_progress = 1;

		if (gfp_mask & __GFP_NOFAIL) {
			page = get_page_from_freelist(gfp_mask, order,
					ALLOC_NO_WATERMARKS|ALLOC_CPUSET, ac);
			/*
			 * fallback to ignore cpuset restriction if our nodes
			 * are depleted
			 */
			if (!page)
				page = get_page_from_freelist(gfp_mask, order,
					ALLOC_NO_WATERMARKS, ac);
		}
	}
out:
	mutex_unlock(&oom_lock);
	return page;
}

/*
 * Maximum number of compaction retries wit a progress before OOM
 * killer is consider as the only way to move forward.
 */
#define MAX_COMPACT_RETRIES 16

#ifdef CONFIG_COMPACTION
/* Try memory compaction for high-order allocations before reclaim */
static struct page *
__alloc_pages_direct_compact(gfp_t gfp_mask, unsigned int order,
		unsigned int alloc_flags, const struct alloc_context *ac,
		enum compact_priority prio, enum compact_result *compact_result)
{
	struct page *page;
	unsigned int noreclaim_flag = current->flags & PF_MEMALLOC;

	if (!order)
		return NULL;

	current->flags |= PF_MEMALLOC;
	*compact_result = try_to_compact_pages(gfp_mask, order, alloc_flags, ac,
									prio);
	current->flags = (current->flags & ~PF_MEMALLOC) | noreclaim_flag;

	if (*compact_result <= COMPACT_INACTIVE)
		return NULL;

	/*
	 * At least in one zone compaction wasn't deferred or skipped, so let's
	 * count a compaction stall
	 */
	count_vm_event(COMPACTSTALL);

	page = get_page_from_freelist(gfp_mask, order, alloc_flags, ac);

	if (page) {
		struct zone *zone = page_zone(page);

		zone->compact_blockskip_flush = false;
		compaction_defer_reset(zone, order, true);
		count_vm_event(COMPACTSUCCESS);
		return page;
	}

	/*
	 * It's bad if compaction run occurs and fails. The most likely reason
	 * is that pages exist, but not enough to satisfy watermarks.
	 */
	count_vm_event(COMPACTFAIL);

	cond_resched();

	return NULL;
}

static inline bool
should_compact_retry(struct alloc_context *ac, int order, int alloc_flags,
		     enum compact_result compact_result,
		     enum compact_priority *compact_priority,
		     int *compaction_retries)
{
	int max_retries = MAX_COMPACT_RETRIES;
	int min_priority;

	if (!order)
		return false;

	if (compaction_made_progress(compact_result))
		(*compaction_retries)++;

	/*
	 * compaction considers all the zone as desperately out of memory
	 * so it doesn't really make much sense to retry except when the
	 * failure could be caused by insufficient priority
	 */
	if (compaction_failed(compact_result))
		goto check_priority;

	/*
	 * make sure the compaction wasn't deferred or didn't bail out early
	 * due to locks contention before we declare that we should give up.
	 * But do not retry if the given zonelist is not suitable for
	 * compaction.
	 */
	if (compaction_withdrawn(compact_result))
		return compaction_zonelist_suitable(ac, order, alloc_flags);

	/*
	 * !costly requests are much more important than __GFP_REPEAT
	 * costly ones because they are de facto nofail and invoke OOM
	 * killer to move on while costly can fail and users are ready
	 * to cope with that. 1/4 retries is rather arbitrary but we
	 * would need much more detailed feedback from compaction to
	 * make a better decision.
	 */
	if (order > PAGE_ALLOC_COSTLY_ORDER)
		max_retries /= 4;
	if (*compaction_retries <= max_retries)
		return true;

	/*
	 * Make sure there are attempts at the highest priority if we exhausted
	 * all retries or failed at the lower priorities.
	 */
check_priority:
	min_priority = (order > PAGE_ALLOC_COSTLY_ORDER) ?
			MIN_COMPACT_COSTLY_PRIORITY : MIN_COMPACT_PRIORITY;
	if (*compact_priority > min_priority) {
		(*compact_priority)--;
		*compaction_retries = 0;
		return true;
	}
	return false;
}
#else
static inline struct page *
__alloc_pages_direct_compact(gfp_t gfp_mask, unsigned int order,
		unsigned int alloc_flags, const struct alloc_context *ac,
		enum compact_priority prio, enum compact_result *compact_result)
{
	*compact_result = COMPACT_SKIPPED;
	return NULL;
}

static inline bool
should_compact_retry(struct alloc_context *ac, unsigned int order, int alloc_flags,
		     enum compact_result compact_result,
		     enum compact_priority *compact_priority,
		     int *compaction_retries)
{
	struct zone *zone;
	struct zoneref *z;

	if (!order || order > PAGE_ALLOC_COSTLY_ORDER)
		return false;

	/*
	 * There are setups with compaction disabled which would prefer to loop
	 * inside the allocator rather than hit the oom killer prematurely.
	 * Let's give them a good hope and keep retrying while the order-0
	 * watermarks are OK.
	 */
	for_each_zone_zonelist_nodemask(zone, z, ac->zonelist, ac->high_zoneidx,
					ac->nodemask) {
		if (zone_watermark_ok(zone, 0, min_wmark_pages(zone),
					ac_classzone_idx(ac), alloc_flags))
			return true;
	}
	return false;
}
#endif /* CONFIG_COMPACTION */

/* Perform direct synchronous page reclaim */
static int
__perform_reclaim(gfp_t gfp_mask, unsigned int order,
					const struct alloc_context *ac)
{
	struct reclaim_state reclaim_state;
	int progress;

	cond_resched();

	/* We now go into synchronous reclaim */
	cpuset_memory_pressure_bump();
	current->flags |= PF_MEMALLOC;
	lockdep_set_current_reclaim_state(gfp_mask);
	reclaim_state.reclaimed_slab = 0;
	current->reclaim_state = &reclaim_state;

	progress = try_to_free_pages(ac->zonelist, order, gfp_mask,
								ac->nodemask);

	current->reclaim_state = NULL;
	lockdep_clear_current_reclaim_state();
	current->flags &= ~PF_MEMALLOC;

	cond_resched();

	return progress;
}

/* The really slow allocator path where we enter direct reclaim */
static inline struct page *
__alloc_pages_direct_reclaim(gfp_t gfp_mask, unsigned int order,
		unsigned int alloc_flags, const struct alloc_context *ac,
		unsigned long *did_some_progress)
{
	struct page *page = NULL;
	bool drained = false;

	*did_some_progress = __perform_reclaim(gfp_mask, order, ac);
	if (unlikely(!(*did_some_progress)))
		return NULL;

retry:
	page = get_page_from_freelist(gfp_mask, order, alloc_flags, ac);

	/*
	 * If an allocation failed after direct reclaim, it could be because
	 * pages are pinned on the per-cpu lists or in high alloc reserves.
	 * Shrink them them and try again
	 */
	if (!page && !drained) {
		unreserve_highatomic_pageblock(ac, false);
		drain_all_pages(NULL);
		drained = true;
		goto retry;
	}

	return page;
}

static void wake_all_kswapds(unsigned int order, const struct alloc_context *ac)
{
	struct zoneref *z;
	struct zone *zone;
	pg_data_t *last_pgdat = NULL;

	for_each_zone_zonelist_nodemask(zone, z, ac->zonelist,
					ac->high_zoneidx, ac->nodemask) {
		if (last_pgdat != zone->zone_pgdat)
			wakeup_kswapd(zone, order, ac->high_zoneidx);
		last_pgdat = zone->zone_pgdat;
	}
}

static inline unsigned int
gfp_to_alloc_flags(gfp_t gfp_mask)
{
	unsigned int alloc_flags = ALLOC_WMARK_MIN | ALLOC_CPUSET;

	/* __GFP_HIGH is assumed to be the same as ALLOC_HIGH to save a branch. */
	BUILD_BUG_ON(__GFP_HIGH != (__force gfp_t) ALLOC_HIGH);

	/*
	 * The caller may dip into page reserves a bit more if the caller
	 * cannot run direct reclaim, or if the caller has realtime scheduling
	 * policy or is asking for __GFP_HIGH memory.  GFP_ATOMIC requests will
	 * set both ALLOC_HARDER (__GFP_ATOMIC) and ALLOC_HIGH (__GFP_HIGH).
	 */
	alloc_flags |= (__force int) (gfp_mask & __GFP_HIGH);

	if (gfp_mask & __GFP_ATOMIC) {
		/*
		 * Not worth trying to allocate harder for __GFP_NOMEMALLOC even
		 * if it can't schedule.
		 */
		if (!(gfp_mask & __GFP_NOMEMALLOC))
			alloc_flags |= ALLOC_HARDER;
		/*
		 * Ignore cpuset mems for GFP_ATOMIC rather than fail, see the
		 * comment for __cpuset_node_allowed().
		 */
		alloc_flags &= ~ALLOC_CPUSET;
	} else if (unlikely(rt_task(current)) && !in_interrupt())
		alloc_flags |= ALLOC_HARDER;

#ifdef CONFIG_CMA
	if (gfpflags_to_migratetype(gfp_mask) == MIGRATE_MOVABLE)
		alloc_flags |= ALLOC_CMA;
#endif
	return alloc_flags;
}

bool gfp_pfmemalloc_allowed(gfp_t gfp_mask)
{
	if (unlikely(gfp_mask & __GFP_NOMEMALLOC))
		return false;

	if (gfp_mask & __GFP_MEMALLOC)
		return true;
	if (in_serving_softirq() && (current->flags & PF_MEMALLOC))
		return true;
	if (!in_interrupt() &&
			((current->flags & PF_MEMALLOC) ||
			 unlikely(test_thread_flag(TIF_MEMDIE))))
		return true;

	return false;
}

/*
 * Checks whether it makes sense to retry the reclaim to make a forward progress
 * for the given allocation request.
 *
 * We give up when we either have tried MAX_RECLAIM_RETRIES in a row
 * without success, or when we couldn't even meet the watermark if we
 * reclaimed all remaining pages on the LRU lists.
 *
 * Returns true if a retry is viable or false to enter the oom path.
 */
static inline bool
should_reclaim_retry(gfp_t gfp_mask, unsigned order,
		     struct alloc_context *ac, int alloc_flags,
		     bool did_some_progress, int *no_progress_loops)
{
	struct zone *zone;
	struct zoneref *z;

	/*
	 * Costly allocations might have made a progress but this doesn't mean
	 * their order will become available due to high fragmentation so
	 * always increment the no progress counter for them
	 */
	if (did_some_progress && order <= PAGE_ALLOC_COSTLY_ORDER)
		*no_progress_loops = 0;
	else
		(*no_progress_loops)++;

	/*
	 * Make sure we converge to OOM if we cannot make any progress
	 * several times in the row.
	 */
	if (*no_progress_loops > MAX_RECLAIM_RETRIES) {
		/* Before OOM, exhaust highatomic_reserve */
		return unreserve_highatomic_pageblock(ac, true);
	}

	/*
	 * Keep reclaiming pages while there is a chance this will lead
	 * somewhere.  If none of the target zones can satisfy our allocation
	 * request even if all reclaimable pages are considered then we are
	 * screwed and have to go OOM.
	 */
	for_each_zone_zonelist_nodemask(zone, z, ac->zonelist, ac->high_zoneidx,
					ac->nodemask) {
		unsigned long available;
		unsigned long reclaimable;

		available = reclaimable = zone_reclaimable_pages(zone);
		available += zone_page_state_snapshot(zone, NR_FREE_PAGES);

		/*
		 * Would the allocation succeed if we reclaimed all
		 * reclaimable pages?
		 */
		if (__zone_watermark_ok(zone, order, min_wmark_pages(zone),
				ac_classzone_idx(ac), alloc_flags, available)) {
			/*
			 * If we didn't make any progress and have a lot of
			 * dirty + writeback pages then we should wait for
			 * an IO to complete to slow down the reclaim and
			 * prevent from pre mature OOM
			 */
			if (!did_some_progress) {
				unsigned long write_pending;

				write_pending = zone_page_state_snapshot(zone,
							NR_ZONE_WRITE_PENDING);

				if (2 * write_pending > reclaimable) {
					congestion_wait(BLK_RW_ASYNC, HZ/10);
					return true;
				}
			}

			/*
			 * Memory allocation/reclaim might be called from a WQ
			 * context and the current implementation of the WQ
			 * concurrency control doesn't recognize that
			 * a particular WQ is congested if the worker thread is
			 * looping without ever sleeping. Therefore we have to
			 * do a short sleep here rather than calling
			 * cond_resched().
			 */
			if (current->flags & PF_WQ_WORKER)
				schedule_timeout_uninterruptible(1);
			else
				cond_resched();

			return true;
		}
	}

	return false;
}

static inline struct page *
__alloc_pages_slowpath(gfp_t gfp_mask, unsigned int order,
						struct alloc_context *ac)
{
	bool can_direct_reclaim = gfp_mask & __GFP_DIRECT_RECLAIM;
	struct page *page = NULL;
	unsigned int alloc_flags;
	unsigned long did_some_progress;
	enum compact_priority compact_priority;
	enum compact_result compact_result;
	int compaction_retries;
	int no_progress_loops;
	unsigned long alloc_start = jiffies;
	unsigned int stall_timeout = 10 * HZ;
	unsigned int cpuset_mems_cookie;

	/*
	 * In the slowpath, we sanity check order to avoid ever trying to
	 * reclaim >= MAX_ORDER areas which will never succeed. Callers may
	 * be using allocators in order of preference for an area that is
	 * too large.
	 */
	if (order >= MAX_ORDER) {
		WARN_ON_ONCE(!(gfp_mask & __GFP_NOWARN));
		return NULL;
	}

	/*
	 * We also sanity check to catch abuse of atomic reserves being used by
	 * callers that are not in atomic context.
	 */
	if (WARN_ON_ONCE((gfp_mask & (__GFP_ATOMIC|__GFP_DIRECT_RECLAIM)) ==
				(__GFP_ATOMIC|__GFP_DIRECT_RECLAIM)))
		gfp_mask &= ~__GFP_ATOMIC;

retry_cpuset:
	compaction_retries = 0;
	no_progress_loops = 0;
	compact_priority = DEF_COMPACT_PRIORITY;
	cpuset_mems_cookie = read_mems_allowed_begin();
	/*
	 * We need to recalculate the starting point for the zonelist iterator
	 * because we might have used different nodemask in the fast path, or
	 * there was a cpuset modification and we are retrying - otherwise we
	 * could end up iterating over non-eligible zones endlessly.
	 */
	ac->preferred_zoneref = first_zones_zonelist(ac->zonelist,
					ac->high_zoneidx, ac->nodemask);
	if (!ac->preferred_zoneref->zone)
		goto nopage;


	/*
	 * The fast path uses conservative alloc_flags to succeed only until
	 * kswapd needs to be woken up, and to avoid the cost of setting up
	 * alloc_flags precisely. So we do that now.
	 */
	alloc_flags = gfp_to_alloc_flags(gfp_mask);

	if (gfp_mask & __GFP_KSWAPD_RECLAIM)
		wake_all_kswapds(order, ac);

	/*
	 * The adjusted alloc_flags might result in immediate success, so try
	 * that first
	 */
	page = get_page_from_freelist(gfp_mask, order, alloc_flags, ac);
	if (page)
		goto got_pg;

	/*
	 * For costly allocations, try direct compaction first, as it's likely
	 * that we have enough base pages and don't need to reclaim. Don't try
	 * that for allocations that are allowed to ignore watermarks, as the
	 * ALLOC_NO_WATERMARKS attempt didn't yet happen.
	 */
	if (can_direct_reclaim && order > PAGE_ALLOC_COSTLY_ORDER &&
		!gfp_pfmemalloc_allowed(gfp_mask)) {
		page = __alloc_pages_direct_compact(gfp_mask, order,
						alloc_flags, ac,
						INIT_COMPACT_PRIORITY,
						&compact_result);
		if (page)
			goto got_pg;

		/*
		 * Checks for costly allocations with __GFP_NORETRY, which
		 * includes THP page fault allocations
		 */
		if (gfp_mask & __GFP_NORETRY) {
			/*
			 * If compaction is deferred for high-order allocations,
			 * it is because sync compaction recently failed. If
			 * this is the case and the caller requested a THP
			 * allocation, we do not want to heavily disrupt the
			 * system, so we fail the allocation instead of entering
			 * direct reclaim.
			 */
			if (compact_result == COMPACT_DEFERRED)
				goto nopage;

			/*
			 * Looks like reclaim/compaction is worth trying, but
			 * sync compaction could be very expensive, so keep
			 * using async compaction.
			 */
			compact_priority = INIT_COMPACT_PRIORITY;
		}
	}

retry:
	/* Ensure kswapd doesn't accidentally go to sleep as long as we loop */
	if (gfp_mask & __GFP_KSWAPD_RECLAIM)
		wake_all_kswapds(order, ac);

	if (gfp_pfmemalloc_allowed(gfp_mask))
		alloc_flags = ALLOC_NO_WATERMARKS;

	/*
	 * Reset the zonelist iterators if memory policies can be ignored.
	 * These allocations are high priority and system rather than user
	 * orientated.
	 */
	if (!(alloc_flags & ALLOC_CPUSET) || (alloc_flags & ALLOC_NO_WATERMARKS)) {
		ac->zonelist = node_zonelist(numa_node_id(), gfp_mask);
		ac->preferred_zoneref = first_zones_zonelist(ac->zonelist,
					ac->high_zoneidx, ac->nodemask);
	}

	/* Attempt with potentially adjusted zonelist and alloc_flags */
	page = get_page_from_freelist(gfp_mask, order, alloc_flags, ac);
	if (page)
		goto got_pg;

	/* Caller is not willing to reclaim, we can't balance anything */
	if (!can_direct_reclaim) {
		/*
		 * All existing users of the __GFP_NOFAIL are blockable, so warn
		 * of any new users that actually allow this type of allocation
		 * to fail.
		 */
		WARN_ON_ONCE(gfp_mask & __GFP_NOFAIL);
		goto nopage;
	}

	/* Avoid recursion of direct reclaim */
	if (current->flags & PF_MEMALLOC) {
		/*
		 * __GFP_NOFAIL request from this context is rather bizarre
		 * because we cannot reclaim anything and only can loop waiting
		 * for somebody to do a work for us.
		 */
		if (WARN_ON_ONCE(gfp_mask & __GFP_NOFAIL)) {
			cond_resched();
			goto retry;
		}
		goto nopage;
	}

	/* Avoid allocations with no watermarks from looping endlessly */
	if (test_thread_flag(TIF_MEMDIE) && !(gfp_mask & __GFP_NOFAIL))
		goto nopage;


	/* Try direct reclaim and then allocating */
	page = __alloc_pages_direct_reclaim(gfp_mask, order, alloc_flags, ac,
							&did_some_progress);
	if (page)
		goto got_pg;

	/* Try direct compaction and then allocating */
	page = __alloc_pages_direct_compact(gfp_mask, order, alloc_flags, ac,
					compact_priority, &compact_result);
	if (page)
		goto got_pg;

	/* Do not loop if specifically requested */
	if (gfp_mask & __GFP_NORETRY)
		goto nopage;

	/*
	 * Do not retry costly high order allocations unless they are
	 * __GFP_REPEAT
	 */
	if (order > PAGE_ALLOC_COSTLY_ORDER && !(gfp_mask & __GFP_REPEAT))
		goto nopage;

	/* Make sure we know about allocations which stall for too long */
	if (time_after(jiffies, alloc_start + stall_timeout)) {
		warn_alloc(gfp_mask,
			"page allocation stalls for %ums, order:%u",
			jiffies_to_msecs(jiffies-alloc_start), order);
		stall_timeout += 10 * HZ;
	}

	if (should_reclaim_retry(gfp_mask, order, ac, alloc_flags,
				 did_some_progress > 0, &no_progress_loops))
		goto retry;

	/*
	 * It doesn't make any sense to retry for the compaction if the order-0
	 * reclaim is not able to make any progress because the current
	 * implementation of the compaction depends on the sufficient amount
	 * of free memory (see __compaction_suitable)
	 */
	if (did_some_progress > 0 &&
			should_compact_retry(ac, order, alloc_flags,
				compact_result, &compact_priority,
				&compaction_retries))
		goto retry;

	/*
	 * It's possible we raced with cpuset update so the OOM would be
	 * premature (see below the nopage: label for full explanation).
	 */
	if (read_mems_allowed_retry(cpuset_mems_cookie))
		goto retry_cpuset;

	/* Reclaim has failed us, start killing things */
	page = __alloc_pages_may_oom(gfp_mask, order, ac, &did_some_progress);
	if (page)
		goto got_pg;

	/* Retry as long as the OOM killer is making progress */
	if (did_some_progress) {
		no_progress_loops = 0;
		goto retry;
	}

nopage:
	/*
	 * When updating a task's mems_allowed or mempolicy nodemask, it is
	 * possible to race with parallel threads in such a way that our
	 * allocation can fail while the mask is being updated. If we are about
	 * to fail, check if the cpuset changed during allocation and if so,
	 * retry.
	 */
	if (read_mems_allowed_retry(cpuset_mems_cookie))
		goto retry_cpuset;

	warn_alloc(gfp_mask,
			"page allocation failure: order:%u", order);
got_pg:
	return page;
}

/*
 * This is the 'heart' of the zoned buddy allocator.
 */
struct page *
__alloc_pages_nodemask(gfp_t gfp_mask, unsigned int order,
			struct zonelist *zonelist, nodemask_t *nodemask)
{
	struct page *page;
	unsigned int alloc_flags = ALLOC_WMARK_LOW;
	gfp_t alloc_mask = gfp_mask; /* The gfp_t that was actually used for allocation */
	struct alloc_context ac = {
		.high_zoneidx = gfp_zone(gfp_mask),
		.zonelist = zonelist,
		.nodemask = nodemask,
		.migratetype = gfpflags_to_migratetype(gfp_mask),
	};

	if (cpusets_enabled()) {
		alloc_mask |= __GFP_HARDWALL;
		alloc_flags |= ALLOC_CPUSET;
		if (!ac.nodemask)
			ac.nodemask = &cpuset_current_mems_allowed;
	}

	gfp_mask &= gfp_allowed_mask;

	lockdep_trace_alloc(gfp_mask);

	might_sleep_if(gfp_mask & __GFP_DIRECT_RECLAIM);

	if (should_fail_alloc_page(gfp_mask, order))
		return NULL;

	/*
	 * Check the zones suitable for the gfp_mask contain at least one
	 * valid zone. It's possible to have an empty zonelist as a result
	 * of __GFP_THISNODE and a memoryless node
	 */
	if (unlikely(!zonelist->_zonerefs->zone))
		return NULL;

	if (IS_ENABLED(CONFIG_CMA) && ac.migratetype == MIGRATE_MOVABLE)
		alloc_flags |= ALLOC_CMA;

	/* Dirty zone balancing only done in the fast path */
	ac.spread_dirty_pages = (gfp_mask & __GFP_WRITE);

	/*
	 * The preferred zone is used for statistics but crucially it is
	 * also used as the starting point for the zonelist iterator. It
	 * may get reset for allocations that ignore memory policies.
	 */
	ac.preferred_zoneref = first_zones_zonelist(ac.zonelist,
					ac.high_zoneidx, ac.nodemask);
	if (!ac.preferred_zoneref->zone) {
		page = NULL;
		/*
		 * This might be due to race with cpuset_current_mems_allowed
		 * update, so make sure we retry with original nodemask in the
		 * slow path.
		 */
		goto no_zone;
	}

	/* First allocation attempt */
	page = get_page_from_freelist(alloc_mask, order, alloc_flags, &ac);
	if (likely(page))
		goto out;

no_zone:
	/*
	 * Runtime PM, block IO and its error handling path can deadlock
	 * because I/O on the device might not complete.
	 */
	alloc_mask = memalloc_noio_flags(gfp_mask);
	ac.spread_dirty_pages = false;

	/*
	 * Restore the original nodemask if it was potentially replaced with
	 * &cpuset_current_mems_allowed to optimize the fast-path attempt.
	 */
	if (unlikely(ac.nodemask != nodemask))
		ac.nodemask = nodemask;

	page = __alloc_pages_slowpath(alloc_mask, order, &ac);

out:
	if (memcg_kmem_enabled() && (gfp_mask & __GFP_ACCOUNT) && page &&
	    unlikely(memcg_kmem_charge(page, gfp_mask, order) != 0)) {
		__free_pages(page, order);
		page = NULL;
	}

	if (kmemcheck_enabled && page)
		kmemcheck_pagealloc_alloc(page, order, gfp_mask);

	trace_mm_page_alloc(page, order, alloc_mask, ac.migratetype);

	return page;
}
EXPORT_SYMBOL(__alloc_pages_nodemask);

/*
 * Common helper functions.
 */
unsigned long __get_free_pages(gfp_t gfp_mask, unsigned int order)
{
	struct page *page;

	/*
	 * __get_free_pages() returns a 32-bit address, which cannot represent
	 * a highmem page
	 */
	VM_BUG_ON((gfp_mask & __GFP_HIGHMEM) != 0);

	page = alloc_pages(gfp_mask, order);
	if (!page)
		return 0;
	return (unsigned long) page_address(page);
}
EXPORT_SYMBOL(__get_free_pages);

unsigned long get_zeroed_page(gfp_t gfp_mask)
{
	return __get_free_pages(gfp_mask | __GFP_ZERO, 0);
}
EXPORT_SYMBOL(get_zeroed_page);

void __free_pages(struct page *page, unsigned int order)
{
	if (put_page_testzero(page)) {
		if (order == 0)
			free_hot_cold_page(page, false);
		else
			__free_pages_ok(page, order);
	}
}

EXPORT_SYMBOL(__free_pages);

void free_pages(unsigned long addr, unsigned int order)
{
	if (addr != 0) {
		VM_BUG_ON(!virt_addr_valid((void *)addr));
		__free_pages(virt_to_page((void *)addr), order);
	}
}

EXPORT_SYMBOL(free_pages);

/*
 * Page Fragment:
 *  An arbitrary-length arbitrary-offset area of memory which resides
 *  within a 0 or higher order page.  Multiple fragments within that page
 *  are individually refcounted, in the page's reference counter.
 *
 * The page_frag functions below provide a simple allocation framework for
 * page fragments.  This is used by the network stack and network device
 * drivers to provide a backing region of memory for use as either an
 * sk_buff->head, or to be used in the "frags" portion of skb_shared_info.
 */
static struct page *__page_frag_refill(struct page_frag_cache *nc,
				       gfp_t gfp_mask)
{
	struct page *page = NULL;
	gfp_t gfp = gfp_mask;

#if (PAGE_SIZE < PAGE_FRAG_CACHE_MAX_SIZE)
	gfp_mask |= __GFP_COMP | __GFP_NOWARN | __GFP_NORETRY |
		    __GFP_NOMEMALLOC;
	page = alloc_pages_node(NUMA_NO_NODE, gfp_mask,
				PAGE_FRAG_CACHE_MAX_ORDER);
	nc->size = page ? PAGE_FRAG_CACHE_MAX_SIZE : PAGE_SIZE;
#endif
	if (unlikely(!page))
		page = alloc_pages_node(NUMA_NO_NODE, gfp, 0);

	nc->va = page ? page_address(page) : NULL;

	return page;
}

void *__alloc_page_frag(struct page_frag_cache *nc,
			unsigned int fragsz, gfp_t gfp_mask)
{
	unsigned int size = PAGE_SIZE;
	struct page *page;
	int offset;

	if (unlikely(!nc->va)) {
refill:
		page = __page_frag_refill(nc, gfp_mask);
		if (!page)
			return NULL;

#if (PAGE_SIZE < PAGE_FRAG_CACHE_MAX_SIZE)
		/* if size can vary use size else just use PAGE_SIZE */
		size = nc->size;
#endif
		/* Even if we own the page, we do not use atomic_set().
		 * This would break get_page_unless_zero() users.
		 */
		page_ref_add(page, size - 1);

		/* reset page count bias and offset to start of new frag */
		nc->pfmemalloc = page_is_pfmemalloc(page);
		nc->pagecnt_bias = size;
		nc->offset = size;
	}

	offset = nc->offset - fragsz;
	if (unlikely(offset < 0)) {
		page = virt_to_page(nc->va);

		if (!page_ref_sub_and_test(page, nc->pagecnt_bias))
			goto refill;

#if (PAGE_SIZE < PAGE_FRAG_CACHE_MAX_SIZE)
		/* if size can vary use size else just use PAGE_SIZE */
		size = nc->size;
#endif
		/* OK, page count is 0, we can safely set it */
		set_page_count(page, size);

		/* reset page count bias and offset to start of new frag */
		nc->pagecnt_bias = size;
		offset = size - fragsz;
	}

	nc->pagecnt_bias--;
	nc->offset = offset;

	return nc->va + offset;
}
EXPORT_SYMBOL(__alloc_page_frag);

/*
 * Frees a page fragment allocated out of either a compound or order 0 page.
 */
void __free_page_frag(void *addr)
{
	struct page *page = virt_to_head_page(addr);

	if (unlikely(put_page_testzero(page)))
		__free_pages_ok(page, compound_order(page));
}
EXPORT_SYMBOL(__free_page_frag);

static void *make_alloc_exact(unsigned long addr, unsigned int order,
		size_t size)
{
	if (addr) {
		unsigned long alloc_end = addr + (PAGE_SIZE << order);
		unsigned long used = addr + PAGE_ALIGN(size);

		split_page(virt_to_page((void *)addr), order);
		while (used < alloc_end) {
			free_page(used);
			used += PAGE_SIZE;
		}
	}
	return (void *)addr;
}

/**
 * alloc_pages_exact - allocate an exact number physically-contiguous pages.
 * @size: the number of bytes to allocate
 * @gfp_mask: GFP flags for the allocation
 *
 * This function is similar to alloc_pages(), except that it allocates the
 * minimum number of pages to satisfy the request.  alloc_pages() can only
 * allocate memory in power-of-two pages.
 *
 * This function is also limited by MAX_ORDER.
 *
 * Memory allocated by this function must be released by free_pages_exact().
 */
void *alloc_pages_exact(size_t size, gfp_t gfp_mask)
{
	unsigned int order = get_order(size);
	unsigned long addr;

	addr = __get_free_pages(gfp_mask, order);
	return make_alloc_exact(addr, order, size);
}
EXPORT_SYMBOL(alloc_pages_exact);

/**
 * alloc_pages_exact_nid - allocate an exact number of physically-contiguous
 *			   pages on a node.
 * @nid: the preferred node ID where memory should be allocated
 * @size: the number of bytes to allocate
 * @gfp_mask: GFP flags for the allocation
 *
 * Like alloc_pages_exact(), but try to allocate on node nid first before falling
 * back.
 */
void * __meminit alloc_pages_exact_nid(int nid, size_t size, gfp_t gfp_mask)
{
	unsigned int order = get_order(size);
	struct page *p = alloc_pages_node(nid, gfp_mask, order);
	if (!p)
		return NULL;
	return make_alloc_exact((unsigned long)page_address(p), order, size);
}

/**
 * free_pages_exact - release memory allocated via alloc_pages_exact()
 * @virt: the value returned by alloc_pages_exact.
 * @size: size of allocation, same value as passed to alloc_pages_exact().
 *
 * Release the memory allocated by a previous call to alloc_pages_exact.
 */
void free_pages_exact(void *virt, size_t size)
{
	unsigned long addr = (unsigned long)virt;
	unsigned long end = addr + PAGE_ALIGN(size);

	while (addr < end) {
		free_page(addr);
		addr += PAGE_SIZE;
	}
}
EXPORT_SYMBOL(free_pages_exact);

/**
 * nr_free_zone_pages - count number of pages beyond high watermark
 * @offset: The zone index of the highest zone
 *
 * nr_free_zone_pages() counts the number of counts pages which are beyond the
 * high watermark within all zones at or below a given zone index.  For each
 * zone, the number of pages is calculated as:
 *     managed_pages - high_pages
 */
static unsigned long nr_free_zone_pages(int offset)
{
	struct zoneref *z;
	struct zone *zone;

	/* Just pick one node, since fallback list is circular */
	unsigned long sum = 0;

	struct zonelist *zonelist = node_zonelist(numa_node_id(), GFP_KERNEL);

	for_each_zone_zonelist(zone, z, zonelist, offset) {
		unsigned long size = zone->managed_pages;
		unsigned long high = high_wmark_pages(zone);
		if (size > high)
			sum += size - high;
	}

	return sum;
}

/**
 * nr_free_buffer_pages - count number of pages beyond high watermark
 *
 * nr_free_buffer_pages() counts the number of pages which are beyond the high
 * watermark within ZONE_DMA and ZONE_NORMAL.
 */
unsigned long nr_free_buffer_pages(void)
{
	return nr_free_zone_pages(gfp_zone(GFP_USER));
}
EXPORT_SYMBOL_GPL(nr_free_buffer_pages);

/**
 * nr_free_pagecache_pages - count number of pages beyond high watermark
 *
 * nr_free_pagecache_pages() counts the number of pages which are beyond the
 * high watermark within all zones.
 */
unsigned long nr_free_pagecache_pages(void)
{
	return nr_free_zone_pages(gfp_zone(GFP_HIGHUSER_MOVABLE));
}

static inline void show_node(struct zone *zone)
{
	if (IS_ENABLED(CONFIG_NUMA))
		printk("Node %d ", zone_to_nid(zone));
}

long si_mem_available(void)
{
	long available;
	unsigned long pagecache;
	unsigned long wmark_low = 0;
	unsigned long pages[NR_LRU_LISTS];
	struct zone *zone;
	int lru;

	for (lru = LRU_BASE; lru < NR_LRU_LISTS; lru++)
		pages[lru] = global_node_page_state(NR_LRU_BASE + lru);

	for_each_zone(zone)
		wmark_low += zone->watermark[WMARK_LOW];

	/*
	 * Estimate the amount of memory available for userspace allocations,
	 * without causing swapping.
	 */
	available = global_page_state(NR_FREE_PAGES) - totalreserve_pages;

	/*
	 * Not all the page cache can be freed, otherwise the system will
	 * start swapping. Assume at least half of the page cache, or the
	 * low watermark worth of cache, needs to stay.
	 */
	pagecache = pages[LRU_ACTIVE_FILE] + pages[LRU_INACTIVE_FILE];
	pagecache -= min(pagecache / 2, wmark_low);
	available += pagecache;

	/*
	 * Part of the reclaimable slab consists of items that are in use,
	 * and cannot be freed. Cap this estimate at the low watermark.
	 */
	available += global_page_state(NR_SLAB_RECLAIMABLE) -
		     min(global_page_state(NR_SLAB_RECLAIMABLE) / 2, wmark_low);

	if (available < 0)
		available = 0;
	return available;
}
EXPORT_SYMBOL_GPL(si_mem_available);

void si_meminfo(struct sysinfo *val)
{
	val->totalram = totalram_pages;
	val->sharedram = global_node_page_state(NR_SHMEM);
	val->freeram = global_page_state(NR_FREE_PAGES);
	val->bufferram = nr_blockdev_pages();
	val->totalhigh = totalhigh_pages;
	val->freehigh = nr_free_highpages();
	val->mem_unit = PAGE_SIZE;
}

EXPORT_SYMBOL(si_meminfo);

#ifdef CONFIG_NUMA
void si_meminfo_node(struct sysinfo *val, int nid)
{
	int zone_type;		/* needs to be signed */
	unsigned long managed_pages = 0;
	unsigned long managed_highpages = 0;
	unsigned long free_highpages = 0;
	pg_data_t *pgdat = NODE_DATA(nid);

	for (zone_type = 0; zone_type < MAX_NR_ZONES; zone_type++)
		managed_pages += pgdat->node_zones[zone_type].managed_pages;
	val->totalram = managed_pages;
	val->sharedram = node_page_state(pgdat, NR_SHMEM);
	val->freeram = sum_zone_node_page_state(nid, NR_FREE_PAGES);
#ifdef CONFIG_HIGHMEM
	for (zone_type = 0; zone_type < MAX_NR_ZONES; zone_type++) {
		struct zone *zone = &pgdat->node_zones[zone_type];

		if (is_highmem(zone)) {
			managed_highpages += zone->managed_pages;
			free_highpages += zone_page_state(zone, NR_FREE_PAGES);
		}
	}
	val->totalhigh = managed_highpages;
	val->freehigh = free_highpages;
#else
	val->totalhigh = managed_highpages;
	val->freehigh = free_highpages;
#endif
	val->mem_unit = PAGE_SIZE;
}
#endif

/*
 * Determine whether the node should be displayed or not, depending on whether
 * SHOW_MEM_FILTER_NODES was passed to show_free_areas().
 */
bool skip_free_areas_node(unsigned int flags, int nid)
{
	bool ret = false;
	unsigned int cpuset_mems_cookie;

	if (!(flags & SHOW_MEM_FILTER_NODES))
		goto out;

	do {
		cpuset_mems_cookie = read_mems_allowed_begin();
		ret = !node_isset(nid, cpuset_current_mems_allowed);
	} while (read_mems_allowed_retry(cpuset_mems_cookie));
out:
	return ret;
}

#define K(x) ((x) << (PAGE_SHIFT-10))

static void show_migration_types(unsigned char type)
{
	static const char types[MIGRATE_TYPES] = {
		[MIGRATE_UNMOVABLE]	= 'U',
		[MIGRATE_MOVABLE]	= 'M',
		[MIGRATE_RECLAIMABLE]	= 'E',
		[MIGRATE_HIGHATOMIC]	= 'H',
#ifdef CONFIG_CMA
		[MIGRATE_CMA]		= 'C',
#endif
#ifdef CONFIG_MEMORY_ISOLATION
		[MIGRATE_ISOLATE]	= 'I',
#endif
	};
	char tmp[MIGRATE_TYPES + 1];
	char *p = tmp;
	int i;

	for (i = 0; i < MIGRATE_TYPES; i++) {
		if (type & (1 << i))
			*p++ = types[i];
	}

	*p = '\0';
	printk(KERN_CONT "(%s) ", tmp);
}

/*
 * Show free area list (used inside shift_scroll-lock stuff)
 * We also calculate the percentage fragmentation. We do this by counting the
 * memory on each free list with the exception of the first item on the list.
 *
 * Bits in @filter:
 * SHOW_MEM_FILTER_NODES: suppress nodes that are not allowed by current's
 *   cpuset.
 */
void show_free_areas(unsigned int filter)
{
	unsigned long free_pcp = 0;
	int cpu;
	struct zone *zone;
	pg_data_t *pgdat;

	for_each_populated_zone(zone) {
		if (skip_free_areas_node(filter, zone_to_nid(zone)))
			continue;

		for_each_online_cpu(cpu)
			free_pcp += per_cpu_ptr(zone->pageset, cpu)->pcp.count;
	}

	printk("active_anon:%lu inactive_anon:%lu isolated_anon:%lu\n"
		" active_file:%lu inactive_file:%lu isolated_file:%lu\n"
		" unevictable:%lu dirty:%lu writeback:%lu unstable:%lu\n"
		" slab_reclaimable:%lu slab_unreclaimable:%lu\n"
		" mapped:%lu shmem:%lu pagetables:%lu bounce:%lu\n"
		" free:%lu free_pcp:%lu free_cma:%lu\n",
		global_node_page_state(NR_ACTIVE_ANON),
		global_node_page_state(NR_INACTIVE_ANON),
		global_node_page_state(NR_ISOLATED_ANON),
		global_node_page_state(NR_ACTIVE_FILE),
		global_node_page_state(NR_INACTIVE_FILE),
		global_node_page_state(NR_ISOLATED_FILE),
		global_node_page_state(NR_UNEVICTABLE),
		global_node_page_state(NR_FILE_DIRTY),
		global_node_page_state(NR_WRITEBACK),
		global_node_page_state(NR_UNSTABLE_NFS),
		global_page_state(NR_SLAB_RECLAIMABLE),
		global_page_state(NR_SLAB_UNRECLAIMABLE),
		global_node_page_state(NR_FILE_MAPPED),
		global_node_page_state(NR_SHMEM),
		global_page_state(NR_PAGETABLE),
		global_page_state(NR_BOUNCE),
		global_page_state(NR_FREE_PAGES),
		free_pcp,
		global_page_state(NR_FREE_CMA_PAGES));

	for_each_online_pgdat(pgdat) {
		printk("Node %d"
			" active_anon:%lukB"
			" inactive_anon:%lukB"
			" active_file:%lukB"
			" inactive_file:%lukB"
			" unevictable:%lukB"
			" isolated(anon):%lukB"
			" isolated(file):%lukB"
			" mapped:%lukB"
			" dirty:%lukB"
			" writeback:%lukB"
			" shmem:%lukB"
#ifdef CONFIG_TRANSPARENT_HUGEPAGE
			" shmem_thp: %lukB"
			" shmem_pmdmapped: %lukB"
			" anon_thp: %lukB"
#endif
			" writeback_tmp:%lukB"
			" unstable:%lukB"
			" all_unreclaimable? %s"
			"\n",
			pgdat->node_id,
			K(node_page_state(pgdat, NR_ACTIVE_ANON)),
			K(node_page_state(pgdat, NR_INACTIVE_ANON)),
			K(node_page_state(pgdat, NR_ACTIVE_FILE)),
			K(node_page_state(pgdat, NR_INACTIVE_FILE)),
			K(node_page_state(pgdat, NR_UNEVICTABLE)),
			K(node_page_state(pgdat, NR_ISOLATED_ANON)),
			K(node_page_state(pgdat, NR_ISOLATED_FILE)),
			K(node_page_state(pgdat, NR_FILE_MAPPED)),
			K(node_page_state(pgdat, NR_FILE_DIRTY)),
			K(node_page_state(pgdat, NR_WRITEBACK)),
			K(node_page_state(pgdat, NR_SHMEM)),
#ifdef CONFIG_TRANSPARENT_HUGEPAGE
			K(node_page_state(pgdat, NR_SHMEM_THPS) * HPAGE_PMD_NR),
			K(node_page_state(pgdat, NR_SHMEM_PMDMAPPED)
					* HPAGE_PMD_NR),
			K(node_page_state(pgdat, NR_ANON_THPS) * HPAGE_PMD_NR),
#endif
			K(node_page_state(pgdat, NR_WRITEBACK_TEMP)),
			K(node_page_state(pgdat, NR_UNSTABLE_NFS)),
<<<<<<< HEAD
=======
			node_page_state(pgdat, NR_PAGES_SCANNED),
>>>>>>> db04eb40
			pgdat->kswapd_failures >= MAX_RECLAIM_RETRIES ?
				"yes" : "no");
	}

	for_each_populated_zone(zone) {
		int i;

		if (skip_free_areas_node(filter, zone_to_nid(zone)))
			continue;

		free_pcp = 0;
		for_each_online_cpu(cpu)
			free_pcp += per_cpu_ptr(zone->pageset, cpu)->pcp.count;

		show_node(zone);
		printk(KERN_CONT
			"%s"
			" free:%lukB"
			" min:%lukB"
			" low:%lukB"
			" high:%lukB"
			" active_anon:%lukB"
			" inactive_anon:%lukB"
			" active_file:%lukB"
			" inactive_file:%lukB"
			" unevictable:%lukB"
			" writepending:%lukB"
			" present:%lukB"
			" managed:%lukB"
			" mlocked:%lukB"
			" slab_reclaimable:%lukB"
			" slab_unreclaimable:%lukB"
			" kernel_stack:%lukB"
			" pagetables:%lukB"
			" bounce:%lukB"
			" free_pcp:%lukB"
			" local_pcp:%ukB"
			" free_cma:%lukB"
			"\n",
			zone->name,
			K(zone_page_state(zone, NR_FREE_PAGES)),
			K(min_wmark_pages(zone)),
			K(low_wmark_pages(zone)),
			K(high_wmark_pages(zone)),
			K(zone_page_state(zone, NR_ZONE_ACTIVE_ANON)),
			K(zone_page_state(zone, NR_ZONE_INACTIVE_ANON)),
			K(zone_page_state(zone, NR_ZONE_ACTIVE_FILE)),
			K(zone_page_state(zone, NR_ZONE_INACTIVE_FILE)),
			K(zone_page_state(zone, NR_ZONE_UNEVICTABLE)),
			K(zone_page_state(zone, NR_ZONE_WRITE_PENDING)),
			K(zone->present_pages),
			K(zone->managed_pages),
			K(zone_page_state(zone, NR_MLOCK)),
			K(zone_page_state(zone, NR_SLAB_RECLAIMABLE)),
			K(zone_page_state(zone, NR_SLAB_UNRECLAIMABLE)),
			zone_page_state(zone, NR_KERNEL_STACK_KB),
			K(zone_page_state(zone, NR_PAGETABLE)),
			K(zone_page_state(zone, NR_BOUNCE)),
			K(free_pcp),
			K(this_cpu_read(zone->pageset->pcp.count)),
			K(zone_page_state(zone, NR_FREE_CMA_PAGES)));
		printk("lowmem_reserve[]:");
		for (i = 0; i < MAX_NR_ZONES; i++)
			printk(KERN_CONT " %ld", zone->lowmem_reserve[i]);
		printk(KERN_CONT "\n");
	}

	for_each_populated_zone(zone) {
		unsigned int order;
		unsigned long nr[MAX_ORDER], flags, total = 0;
		unsigned char types[MAX_ORDER];

		if (skip_free_areas_node(filter, zone_to_nid(zone)))
			continue;
		show_node(zone);
		printk(KERN_CONT "%s: ", zone->name);

		spin_lock_irqsave(&zone->lock, flags);
		for (order = 0; order < MAX_ORDER; order++) {
			struct free_area *area = &zone->free_area[order];
			int type;

			nr[order] = area->nr_free;
			total += nr[order] << order;

			types[order] = 0;
			for (type = 0; type < MIGRATE_TYPES; type++) {
				if (!list_empty(&area->free_list[type]))
					types[order] |= 1 << type;
			}
		}
		spin_unlock_irqrestore(&zone->lock, flags);
		for (order = 0; order < MAX_ORDER; order++) {
			printk(KERN_CONT "%lu*%lukB ",
			       nr[order], K(1UL) << order);
			if (nr[order])
				show_migration_types(types[order]);
		}
		printk(KERN_CONT "= %lukB\n", K(total));
	}

	hugetlb_show_meminfo();

	printk("%ld total pagecache pages\n", global_node_page_state(NR_FILE_PAGES));

	show_swap_cache_info();
}

static void zoneref_set_zone(struct zone *zone, struct zoneref *zoneref)
{
	zoneref->zone = zone;
	zoneref->zone_idx = zone_idx(zone);
}

/*
 * Builds allocation fallback zone lists.
 *
 * Add all populated zones of a node to the zonelist.
 */
static int build_zonelists_node(pg_data_t *pgdat, struct zonelist *zonelist,
				int nr_zones)
{
	struct zone *zone;
	enum zone_type zone_type = MAX_NR_ZONES;

	do {
		zone_type--;
		zone = pgdat->node_zones + zone_type;
		if (managed_zone(zone)) {
			zoneref_set_zone(zone,
				&zonelist->_zonerefs[nr_zones++]);
			check_highest_zone(zone_type);
		}
	} while (zone_type);

	return nr_zones;
}


/*
 *  zonelist_order:
 *  0 = automatic detection of better ordering.
 *  1 = order by ([node] distance, -zonetype)
 *  2 = order by (-zonetype, [node] distance)
 *
 *  If not NUMA, ZONELIST_ORDER_ZONE and ZONELIST_ORDER_NODE will create
 *  the same zonelist. So only NUMA can configure this param.
 */
#define ZONELIST_ORDER_DEFAULT  0
#define ZONELIST_ORDER_NODE     1
#define ZONELIST_ORDER_ZONE     2

/* zonelist order in the kernel.
 * set_zonelist_order() will set this to NODE or ZONE.
 */
static int current_zonelist_order = ZONELIST_ORDER_DEFAULT;
static char zonelist_order_name[3][8] = {"Default", "Node", "Zone"};


#ifdef CONFIG_NUMA
/* The value user specified ....changed by config */
static int user_zonelist_order = ZONELIST_ORDER_DEFAULT;
/* string for sysctl */
#define NUMA_ZONELIST_ORDER_LEN	16
char numa_zonelist_order[16] = "default";

/*
 * interface for configure zonelist ordering.
 * command line option "numa_zonelist_order"
 *	= "[dD]efault	- default, automatic configuration.
 *	= "[nN]ode 	- order by node locality, then by zone within node
 *	= "[zZ]one      - order by zone, then by locality within zone
 */

static int __parse_numa_zonelist_order(char *s)
{
	if (*s == 'd' || *s == 'D') {
		user_zonelist_order = ZONELIST_ORDER_DEFAULT;
	} else if (*s == 'n' || *s == 'N') {
		user_zonelist_order = ZONELIST_ORDER_NODE;
	} else if (*s == 'z' || *s == 'Z') {
		user_zonelist_order = ZONELIST_ORDER_ZONE;
	} else {
		pr_warn("Ignoring invalid numa_zonelist_order value:  %s\n", s);
		return -EINVAL;
	}
	return 0;
}

static __init int setup_numa_zonelist_order(char *s)
{
	int ret;

	if (!s)
		return 0;

	ret = __parse_numa_zonelist_order(s);
	if (ret == 0)
		strlcpy(numa_zonelist_order, s, NUMA_ZONELIST_ORDER_LEN);

	return ret;
}
early_param("numa_zonelist_order", setup_numa_zonelist_order);

/*
 * sysctl handler for numa_zonelist_order
 */
int numa_zonelist_order_handler(struct ctl_table *table, int write,
		void __user *buffer, size_t *length,
		loff_t *ppos)
{
	char saved_string[NUMA_ZONELIST_ORDER_LEN];
	int ret;
	static DEFINE_MUTEX(zl_order_mutex);

	mutex_lock(&zl_order_mutex);
	if (write) {
		if (strlen((char *)table->data) >= NUMA_ZONELIST_ORDER_LEN) {
			ret = -EINVAL;
			goto out;
		}
		strcpy(saved_string, (char *)table->data);
	}
	ret = proc_dostring(table, write, buffer, length, ppos);
	if (ret)
		goto out;
	if (write) {
		int oldval = user_zonelist_order;

		ret = __parse_numa_zonelist_order((char *)table->data);
		if (ret) {
			/*
			 * bogus value.  restore saved string
			 */
			strncpy((char *)table->data, saved_string,
				NUMA_ZONELIST_ORDER_LEN);
			user_zonelist_order = oldval;
		} else if (oldval != user_zonelist_order) {
			mutex_lock(&zonelists_mutex);
			build_all_zonelists(NULL, NULL);
			mutex_unlock(&zonelists_mutex);
		}
	}
out:
	mutex_unlock(&zl_order_mutex);
	return ret;
}


#define MAX_NODE_LOAD (nr_online_nodes)
static int node_load[MAX_NUMNODES];

/**
 * find_next_best_node - find the next node that should appear in a given node's fallback list
 * @node: node whose fallback list we're appending
 * @used_node_mask: nodemask_t of already used nodes
 *
 * We use a number of factors to determine which is the next node that should
 * appear on a given node's fallback list.  The node should not have appeared
 * already in @node's fallback list, and it should be the next closest node
 * according to the distance array (which contains arbitrary distance values
 * from each node to each node in the system), and should also prefer nodes
 * with no CPUs, since presumably they'll have very little allocation pressure
 * on them otherwise.
 * It returns -1 if no node is found.
 */
static int find_next_best_node(int node, nodemask_t *used_node_mask)
{
	int n, val;
	int min_val = INT_MAX;
	int best_node = NUMA_NO_NODE;
	const struct cpumask *tmp = cpumask_of_node(0);

	/* Use the local node if we haven't already */
	if (!node_isset(node, *used_node_mask)) {
		node_set(node, *used_node_mask);
		return node;
	}

	for_each_node_state(n, N_MEMORY) {

		/* Don't want a node to appear more than once */
		if (node_isset(n, *used_node_mask))
			continue;

		/* Use the distance array to find the distance */
		val = node_distance(node, n);

		/* Penalize nodes under us ("prefer the next node") */
		val += (n < node);

		/* Give preference to headless and unused nodes */
		tmp = cpumask_of_node(n);
		if (!cpumask_empty(tmp))
			val += PENALTY_FOR_NODE_WITH_CPUS;

		/* Slight preference for less loaded node */
		val *= (MAX_NODE_LOAD*MAX_NUMNODES);
		val += node_load[n];

		if (val < min_val) {
			min_val = val;
			best_node = n;
		}
	}

	if (best_node >= 0)
		node_set(best_node, *used_node_mask);

	return best_node;
}


/*
 * Build zonelists ordered by node and zones within node.
 * This results in maximum locality--normal zone overflows into local
 * DMA zone, if any--but risks exhausting DMA zone.
 */
static void build_zonelists_in_node_order(pg_data_t *pgdat, int node)
{
	int j;
	struct zonelist *zonelist;

	zonelist = &pgdat->node_zonelists[ZONELIST_FALLBACK];
	for (j = 0; zonelist->_zonerefs[j].zone != NULL; j++)
		;
	j = build_zonelists_node(NODE_DATA(node), zonelist, j);
	zonelist->_zonerefs[j].zone = NULL;
	zonelist->_zonerefs[j].zone_idx = 0;
}

/*
 * Build gfp_thisnode zonelists
 */
static void build_thisnode_zonelists(pg_data_t *pgdat)
{
	int j;
	struct zonelist *zonelist;

	zonelist = &pgdat->node_zonelists[ZONELIST_NOFALLBACK];
	j = build_zonelists_node(pgdat, zonelist, 0);
	zonelist->_zonerefs[j].zone = NULL;
	zonelist->_zonerefs[j].zone_idx = 0;
}

/*
 * Build zonelists ordered by zone and nodes within zones.
 * This results in conserving DMA zone[s] until all Normal memory is
 * exhausted, but results in overflowing to remote node while memory
 * may still exist in local DMA zone.
 */
static int node_order[MAX_NUMNODES];

static void build_zonelists_in_zone_order(pg_data_t *pgdat, int nr_nodes)
{
	int pos, j, node;
	int zone_type;		/* needs to be signed */
	struct zone *z;
	struct zonelist *zonelist;

	zonelist = &pgdat->node_zonelists[ZONELIST_FALLBACK];
	pos = 0;
	for (zone_type = MAX_NR_ZONES - 1; zone_type >= 0; zone_type--) {
		for (j = 0; j < nr_nodes; j++) {
			node = node_order[j];
			z = &NODE_DATA(node)->node_zones[zone_type];
			if (managed_zone(z)) {
				zoneref_set_zone(z,
					&zonelist->_zonerefs[pos++]);
				check_highest_zone(zone_type);
			}
		}
	}
	zonelist->_zonerefs[pos].zone = NULL;
	zonelist->_zonerefs[pos].zone_idx = 0;
}

#if defined(CONFIG_64BIT)
/*
 * Devices that require DMA32/DMA are relatively rare and do not justify a
 * penalty to every machine in case the specialised case applies. Default
 * to Node-ordering on 64-bit NUMA machines
 */
static int default_zonelist_order(void)
{
	return ZONELIST_ORDER_NODE;
}
#else
/*
 * On 32-bit, the Normal zone needs to be preserved for allocations accessible
 * by the kernel. If processes running on node 0 deplete the low memory zone
 * then reclaim will occur more frequency increasing stalls and potentially
 * be easier to OOM if a large percentage of the zone is under writeback or
 * dirty. The problem is significantly worse if CONFIG_HIGHPTE is not set.
 * Hence, default to zone ordering on 32-bit.
 */
static int default_zonelist_order(void)
{
	return ZONELIST_ORDER_ZONE;
}
#endif /* CONFIG_64BIT */

static void set_zonelist_order(void)
{
	if (user_zonelist_order == ZONELIST_ORDER_DEFAULT)
		current_zonelist_order = default_zonelist_order();
	else
		current_zonelist_order = user_zonelist_order;
}

static void build_zonelists(pg_data_t *pgdat)
{
	int i, node, load;
	nodemask_t used_mask;
	int local_node, prev_node;
	struct zonelist *zonelist;
	unsigned int order = current_zonelist_order;

	/* initialize zonelists */
	for (i = 0; i < MAX_ZONELISTS; i++) {
		zonelist = pgdat->node_zonelists + i;
		zonelist->_zonerefs[0].zone = NULL;
		zonelist->_zonerefs[0].zone_idx = 0;
	}

	/* NUMA-aware ordering of nodes */
	local_node = pgdat->node_id;
	load = nr_online_nodes;
	prev_node = local_node;
	nodes_clear(used_mask);

	memset(node_order, 0, sizeof(node_order));
	i = 0;

	while ((node = find_next_best_node(local_node, &used_mask)) >= 0) {
		/*
		 * We don't want to pressure a particular node.
		 * So adding penalty to the first node in same
		 * distance group to make it round-robin.
		 */
		if (node_distance(local_node, node) !=
		    node_distance(local_node, prev_node))
			node_load[node] = load;

		prev_node = node;
		load--;
		if (order == ZONELIST_ORDER_NODE)
			build_zonelists_in_node_order(pgdat, node);
		else
			node_order[i++] = node;	/* remember order */
	}

	if (order == ZONELIST_ORDER_ZONE) {
		/* calculate node order -- i.e., DMA last! */
		build_zonelists_in_zone_order(pgdat, i);
	}

	build_thisnode_zonelists(pgdat);
}

#ifdef CONFIG_HAVE_MEMORYLESS_NODES
/*
 * Return node id of node used for "local" allocations.
 * I.e., first node id of first zone in arg node's generic zonelist.
 * Used for initializing percpu 'numa_mem', which is used primarily
 * for kernel allocations, so use GFP_KERNEL flags to locate zonelist.
 */
int local_memory_node(int node)
{
	struct zoneref *z;

	z = first_zones_zonelist(node_zonelist(node, GFP_KERNEL),
				   gfp_zone(GFP_KERNEL),
				   NULL);
	return z->zone->node;
}
#endif

static void setup_min_unmapped_ratio(void);
static void setup_min_slab_ratio(void);
#else	/* CONFIG_NUMA */

static void set_zonelist_order(void)
{
	current_zonelist_order = ZONELIST_ORDER_ZONE;
}

static void build_zonelists(pg_data_t *pgdat)
{
	int node, local_node;
	enum zone_type j;
	struct zonelist *zonelist;

	local_node = pgdat->node_id;

	zonelist = &pgdat->node_zonelists[ZONELIST_FALLBACK];
	j = build_zonelists_node(pgdat, zonelist, 0);

	/*
	 * Now we build the zonelist so that it contains the zones
	 * of all the other nodes.
	 * We don't want to pressure a particular node, so when
	 * building the zones for node N, we make sure that the
	 * zones coming right after the local ones are those from
	 * node N+1 (modulo N)
	 */
	for (node = local_node + 1; node < MAX_NUMNODES; node++) {
		if (!node_online(node))
			continue;
		j = build_zonelists_node(NODE_DATA(node), zonelist, j);
	}
	for (node = 0; node < local_node; node++) {
		if (!node_online(node))
			continue;
		j = build_zonelists_node(NODE_DATA(node), zonelist, j);
	}

	zonelist->_zonerefs[j].zone = NULL;
	zonelist->_zonerefs[j].zone_idx = 0;
}

#endif	/* CONFIG_NUMA */

/*
 * Boot pageset table. One per cpu which is going to be used for all
 * zones and all nodes. The parameters will be set in such a way
 * that an item put on a list will immediately be handed over to
 * the buddy list. This is safe since pageset manipulation is done
 * with interrupts disabled.
 *
 * The boot_pagesets must be kept even after bootup is complete for
 * unused processors and/or zones. They do play a role for bootstrapping
 * hotplugged processors.
 *
 * zoneinfo_show() and maybe other functions do
 * not check if the processor is online before following the pageset pointer.
 * Other parts of the kernel may not check if the zone is available.
 */
static void setup_pageset(struct per_cpu_pageset *p, unsigned long batch);
static DEFINE_PER_CPU(struct per_cpu_pageset, boot_pageset);
static void setup_zone_pageset(struct zone *zone);

/*
 * Global mutex to protect against size modification of zonelists
 * as well as to serialize pageset setup for the new populated zone.
 */
DEFINE_MUTEX(zonelists_mutex);

/* return values int ....just for stop_machine() */
static int __build_all_zonelists(void *data)
{
	int nid;
	int cpu;
	pg_data_t *self = data;

#ifdef CONFIG_NUMA
	memset(node_load, 0, sizeof(node_load));
#endif

	if (self && !node_online(self->node_id)) {
		build_zonelists(self);
	}

	for_each_online_node(nid) {
		pg_data_t *pgdat = NODE_DATA(nid);

		build_zonelists(pgdat);
	}

	/*
	 * Initialize the boot_pagesets that are going to be used
	 * for bootstrapping processors. The real pagesets for
	 * each zone will be allocated later when the per cpu
	 * allocator is available.
	 *
	 * boot_pagesets are used also for bootstrapping offline
	 * cpus if the system is already booted because the pagesets
	 * are needed to initialize allocators on a specific cpu too.
	 * F.e. the percpu allocator needs the page allocator which
	 * needs the percpu allocator in order to allocate its pagesets
	 * (a chicken-egg dilemma).
	 */
	for_each_possible_cpu(cpu) {
		setup_pageset(&per_cpu(boot_pageset, cpu), 0);

#ifdef CONFIG_HAVE_MEMORYLESS_NODES
		/*
		 * We now know the "local memory node" for each node--
		 * i.e., the node of the first zone in the generic zonelist.
		 * Set up numa_mem percpu variable for on-line cpus.  During
		 * boot, only the boot cpu should be on-line;  we'll init the
		 * secondary cpus' numa_mem as they come on-line.  During
		 * node/memory hotplug, we'll fixup all on-line cpus.
		 */
		if (cpu_online(cpu))
			set_cpu_numa_mem(cpu, local_memory_node(cpu_to_node(cpu)));
#endif
	}

	return 0;
}

static noinline void __init
build_all_zonelists_init(void)
{
	__build_all_zonelists(NULL);
	mminit_verify_zonelist();
	cpuset_init_current_mems_allowed();
}

/*
 * Called with zonelists_mutex held always
 * unless system_state == SYSTEM_BOOTING.
 *
 * __ref due to (1) call of __meminit annotated setup_zone_pageset
 * [we're only called with non-NULL zone through __meminit paths] and
 * (2) call of __init annotated helper build_all_zonelists_init
 * [protected by SYSTEM_BOOTING].
 */
void __ref build_all_zonelists(pg_data_t *pgdat, struct zone *zone)
{
	set_zonelist_order();

	if (system_state == SYSTEM_BOOTING) {
		build_all_zonelists_init();
	} else {
#ifdef CONFIG_MEMORY_HOTPLUG
		if (zone)
			setup_zone_pageset(zone);
#endif
		/* we have to stop all cpus to guarantee there is no user
		   of zonelist */
		stop_machine(__build_all_zonelists, pgdat, NULL);
		/* cpuset refresh routine should be here */
	}
	vm_total_pages = nr_free_pagecache_pages();
	/*
	 * Disable grouping by mobility if the number of pages in the
	 * system is too low to allow the mechanism to work. It would be
	 * more accurate, but expensive to check per-zone. This check is
	 * made on memory-hotadd so a system can start with mobility
	 * disabled and enable it later
	 */
	if (vm_total_pages < (pageblock_nr_pages * MIGRATE_TYPES))
		page_group_by_mobility_disabled = 1;
	else
		page_group_by_mobility_disabled = 0;

	pr_info("Built %i zonelists in %s order, mobility grouping %s.  Total pages: %ld\n",
		nr_online_nodes,
		zonelist_order_name[current_zonelist_order],
		page_group_by_mobility_disabled ? "off" : "on",
		vm_total_pages);
#ifdef CONFIG_NUMA
	pr_info("Policy zone: %s\n", zone_names[policy_zone]);
#endif
}

/*
 * Initially all pages are reserved - free ones are freed
 * up by free_all_bootmem() once the early boot process is
 * done. Non-atomic initialization, single-pass.
 */
void __meminit memmap_init_zone(unsigned long size, int nid, unsigned long zone,
		unsigned long start_pfn, enum memmap_context context)
{
	struct vmem_altmap *altmap = to_vmem_altmap(__pfn_to_phys(start_pfn));
	unsigned long end_pfn = start_pfn + size;
	pg_data_t *pgdat = NODE_DATA(nid);
	unsigned long pfn;
	unsigned long nr_initialised = 0;
#ifdef CONFIG_HAVE_MEMBLOCK_NODE_MAP
	struct memblock_region *r = NULL, *tmp;
#endif

	if (highest_memmap_pfn < end_pfn - 1)
		highest_memmap_pfn = end_pfn - 1;

	/*
	 * Honor reservation requested by the driver for this ZONE_DEVICE
	 * memory
	 */
	if (altmap && start_pfn == altmap->base_pfn)
		start_pfn += altmap->reserve;

	for (pfn = start_pfn; pfn < end_pfn; pfn++) {
		/*
		 * There can be holes in boot-time mem_map[]s handed to this
		 * function.  They do not exist on hotplugged memory.
		 */
		if (context != MEMMAP_EARLY)
			goto not_early;

		if (!early_pfn_valid(pfn))
			continue;
		if (!early_pfn_in_nid(pfn, nid))
			continue;
		if (!update_defer_init(pgdat, pfn, end_pfn, &nr_initialised))
			break;

#ifdef CONFIG_HAVE_MEMBLOCK_NODE_MAP
		/*
		 * Check given memblock attribute by firmware which can affect
		 * kernel memory layout.  If zone==ZONE_MOVABLE but memory is
		 * mirrored, it's an overlapped memmap init. skip it.
		 */
		if (mirrored_kernelcore && zone == ZONE_MOVABLE) {
			if (!r || pfn >= memblock_region_memory_end_pfn(r)) {
				for_each_memblock(memory, tmp)
					if (pfn < memblock_region_memory_end_pfn(tmp))
						break;
				r = tmp;
			}
			if (pfn >= memblock_region_memory_base_pfn(r) &&
			    memblock_is_mirror(r)) {
				/* already initialized as NORMAL */
				pfn = memblock_region_memory_end_pfn(r);
				continue;
			}
		}
#endif

not_early:
		/*
		 * Mark the block movable so that blocks are reserved for
		 * movable at startup. This will force kernel allocations
		 * to reserve their blocks rather than leaking throughout
		 * the address space during boot when many long-lived
		 * kernel allocations are made.
		 *
		 * bitmap is created for zone's valid pfn range. but memmap
		 * can be created for invalid pages (for alignment)
		 * check here not to call set_pageblock_migratetype() against
		 * pfn out of zone.
		 */
		if (!(pfn & (pageblock_nr_pages - 1))) {
			struct page *page = pfn_to_page(pfn);

			__init_single_page(page, pfn, zone, nid);
			set_pageblock_migratetype(page, MIGRATE_MOVABLE);
		} else {
			__init_single_pfn(pfn, zone, nid);
		}
	}
}

static void __meminit zone_init_free_lists(struct zone *zone)
{
	unsigned int order, t;
	for_each_migratetype_order(order, t) {
		INIT_LIST_HEAD(&zone->free_area[order].free_list[t]);
		zone->free_area[order].nr_free = 0;
	}
}

#ifndef __HAVE_ARCH_MEMMAP_INIT
#define memmap_init(size, nid, zone, start_pfn) \
	memmap_init_zone((size), (nid), (zone), (start_pfn), MEMMAP_EARLY)
#endif

static int zone_batchsize(struct zone *zone)
{
#ifdef CONFIG_MMU
	int batch;

	/*
	 * The per-cpu-pages pools are set to around 1000th of the
	 * size of the zone.  But no more than 1/2 of a meg.
	 *
	 * OK, so we don't know how big the cache is.  So guess.
	 */
	batch = zone->managed_pages / 1024;
	if (batch * PAGE_SIZE > 512 * 1024)
		batch = (512 * 1024) / PAGE_SIZE;
	batch /= 4;		/* We effectively *= 4 below */
	if (batch < 1)
		batch = 1;

	/*
	 * Clamp the batch to a 2^n - 1 value. Having a power
	 * of 2 value was found to be more likely to have
	 * suboptimal cache aliasing properties in some cases.
	 *
	 * For example if 2 tasks are alternately allocating
	 * batches of pages, one task can end up with a lot
	 * of pages of one half of the possible page colors
	 * and the other with pages of the other colors.
	 */
	batch = rounddown_pow_of_two(batch + batch/2) - 1;

	return batch;

#else
	/* The deferral and batching of frees should be suppressed under NOMMU
	 * conditions.
	 *
	 * The problem is that NOMMU needs to be able to allocate large chunks
	 * of contiguous memory as there's no hardware page translation to
	 * assemble apparent contiguous memory from discontiguous pages.
	 *
	 * Queueing large contiguous runs of pages for batching, however,
	 * causes the pages to actually be freed in smaller chunks.  As there
	 * can be a significant delay between the individual batches being
	 * recycled, this leads to the once large chunks of space being
	 * fragmented and becoming unavailable for high-order allocations.
	 */
	return 0;
#endif
}

/*
 * pcp->high and pcp->batch values are related and dependent on one another:
 * ->batch must never be higher then ->high.
 * The following function updates them in a safe manner without read side
 * locking.
 *
 * Any new users of pcp->batch and pcp->high should ensure they can cope with
 * those fields changing asynchronously (acording the the above rule).
 *
 * mutex_is_locked(&pcp_batch_high_lock) required when calling this function
 * outside of boot time (or some other assurance that no concurrent updaters
 * exist).
 */
static void pageset_update(struct per_cpu_pages *pcp, unsigned long high,
		unsigned long batch)
{
       /* start with a fail safe value for batch */
	pcp->batch = 1;
	smp_wmb();

       /* Update high, then batch, in order */
	pcp->high = high;
	smp_wmb();

	pcp->batch = batch;
}

/* a companion to pageset_set_high() */
static void pageset_set_batch(struct per_cpu_pageset *p, unsigned long batch)
{
	pageset_update(&p->pcp, 6 * batch, max(1UL, 1 * batch));
}

static void pageset_init(struct per_cpu_pageset *p)
{
	struct per_cpu_pages *pcp;
	int migratetype;

	memset(p, 0, sizeof(*p));

	pcp = &p->pcp;
	pcp->count = 0;
	for (migratetype = 0; migratetype < MIGRATE_PCPTYPES; migratetype++)
		INIT_LIST_HEAD(&pcp->lists[migratetype]);
}

static void setup_pageset(struct per_cpu_pageset *p, unsigned long batch)
{
	pageset_init(p);
	pageset_set_batch(p, batch);
}

/*
 * pageset_set_high() sets the high water mark for hot per_cpu_pagelist
 * to the value high for the pageset p.
 */
static void pageset_set_high(struct per_cpu_pageset *p,
				unsigned long high)
{
	unsigned long batch = max(1UL, high / 4);
	if ((high / 4) > (PAGE_SHIFT * 8))
		batch = PAGE_SHIFT * 8;

	pageset_update(&p->pcp, high, batch);
}

static void pageset_set_high_and_batch(struct zone *zone,
				       struct per_cpu_pageset *pcp)
{
	if (percpu_pagelist_fraction)
		pageset_set_high(pcp,
			(zone->managed_pages /
				percpu_pagelist_fraction));
	else
		pageset_set_batch(pcp, zone_batchsize(zone));
}

static void __meminit zone_pageset_init(struct zone *zone, int cpu)
{
	struct per_cpu_pageset *pcp = per_cpu_ptr(zone->pageset, cpu);

	pageset_init(pcp);
	pageset_set_high_and_batch(zone, pcp);
}

static void __meminit setup_zone_pageset(struct zone *zone)
{
	int cpu;
	zone->pageset = alloc_percpu(struct per_cpu_pageset);
	for_each_possible_cpu(cpu)
		zone_pageset_init(zone, cpu);
}

/*
 * Allocate per cpu pagesets and initialize them.
 * Before this call only boot pagesets were available.
 */
void __init setup_per_cpu_pageset(void)
{
	struct pglist_data *pgdat;
	struct zone *zone;

	for_each_populated_zone(zone)
		setup_zone_pageset(zone);

	for_each_online_pgdat(pgdat)
		pgdat->per_cpu_nodestats =
			alloc_percpu(struct per_cpu_nodestat);
}

static __meminit void zone_pcp_init(struct zone *zone)
{
	/*
	 * per cpu subsystem is not up at this point. The following code
	 * relies on the ability of the linker to provide the
	 * offset of a (static) per cpu variable into the per cpu area.
	 */
	zone->pageset = &boot_pageset;

	if (populated_zone(zone))
		printk(KERN_DEBUG "  %s zone: %lu pages, LIFO batch:%u\n",
			zone->name, zone->present_pages,
					 zone_batchsize(zone));
}

int __meminit init_currently_empty_zone(struct zone *zone,
					unsigned long zone_start_pfn,
					unsigned long size)
{
	struct pglist_data *pgdat = zone->zone_pgdat;

	pgdat->nr_zones = zone_idx(zone) + 1;

	zone->zone_start_pfn = zone_start_pfn;

	mminit_dprintk(MMINIT_TRACE, "memmap_init",
			"Initialising map node %d zone %lu pfns %lu -> %lu\n",
			pgdat->node_id,
			(unsigned long)zone_idx(zone),
			zone_start_pfn, (zone_start_pfn + size));

	zone_init_free_lists(zone);
	zone->initialized = 1;

	return 0;
}

#ifdef CONFIG_HAVE_MEMBLOCK_NODE_MAP
#ifndef CONFIG_HAVE_ARCH_EARLY_PFN_TO_NID

/*
 * Required by SPARSEMEM. Given a PFN, return what node the PFN is on.
 */
int __meminit __early_pfn_to_nid(unsigned long pfn,
					struct mminit_pfnnid_cache *state)
{
	unsigned long start_pfn, end_pfn;
	int nid;

	if (state->last_start <= pfn && pfn < state->last_end)
		return state->last_nid;

	nid = memblock_search_pfn_nid(pfn, &start_pfn, &end_pfn);
	if (nid != -1) {
		state->last_start = start_pfn;
		state->last_end = end_pfn;
		state->last_nid = nid;
	}

	return nid;
}
#endif /* CONFIG_HAVE_ARCH_EARLY_PFN_TO_NID */

/**
 * free_bootmem_with_active_regions - Call memblock_free_early_nid for each active range
 * @nid: The node to free memory on. If MAX_NUMNODES, all nodes are freed.
 * @max_low_pfn: The highest PFN that will be passed to memblock_free_early_nid
 *
 * If an architecture guarantees that all ranges registered contain no holes
 * and may be freed, this this function may be used instead of calling
 * memblock_free_early_nid() manually.
 */
void __init free_bootmem_with_active_regions(int nid, unsigned long max_low_pfn)
{
	unsigned long start_pfn, end_pfn;
	int i, this_nid;

	for_each_mem_pfn_range(i, nid, &start_pfn, &end_pfn, &this_nid) {
		start_pfn = min(start_pfn, max_low_pfn);
		end_pfn = min(end_pfn, max_low_pfn);

		if (start_pfn < end_pfn)
			memblock_free_early_nid(PFN_PHYS(start_pfn),
					(end_pfn - start_pfn) << PAGE_SHIFT,
					this_nid);
	}
}

/**
 * sparse_memory_present_with_active_regions - Call memory_present for each active range
 * @nid: The node to call memory_present for. If MAX_NUMNODES, all nodes will be used.
 *
 * If an architecture guarantees that all ranges registered contain no holes and may
 * be freed, this function may be used instead of calling memory_present() manually.
 */
void __init sparse_memory_present_with_active_regions(int nid)
{
	unsigned long start_pfn, end_pfn;
	int i, this_nid;

	for_each_mem_pfn_range(i, nid, &start_pfn, &end_pfn, &this_nid)
		memory_present(this_nid, start_pfn, end_pfn);
}

/**
 * get_pfn_range_for_nid - Return the start and end page frames for a node
 * @nid: The nid to return the range for. If MAX_NUMNODES, the min and max PFN are returned.
 * @start_pfn: Passed by reference. On return, it will have the node start_pfn.
 * @end_pfn: Passed by reference. On return, it will have the node end_pfn.
 *
 * It returns the start and end page frame of a node based on information
 * provided by memblock_set_node(). If called for a node
 * with no available memory, a warning is printed and the start and end
 * PFNs will be 0.
 */
void __meminit get_pfn_range_for_nid(unsigned int nid,
			unsigned long *start_pfn, unsigned long *end_pfn)
{
	unsigned long this_start_pfn, this_end_pfn;
	int i;

	*start_pfn = -1UL;
	*end_pfn = 0;

	for_each_mem_pfn_range(i, nid, &this_start_pfn, &this_end_pfn, NULL) {
		*start_pfn = min(*start_pfn, this_start_pfn);
		*end_pfn = max(*end_pfn, this_end_pfn);
	}

	if (*start_pfn == -1UL)
		*start_pfn = 0;
}

/*
 * This finds a zone that can be used for ZONE_MOVABLE pages. The
 * assumption is made that zones within a node are ordered in monotonic
 * increasing memory addresses so that the "highest" populated zone is used
 */
static void __init find_usable_zone_for_movable(void)
{
	int zone_index;
	for (zone_index = MAX_NR_ZONES - 1; zone_index >= 0; zone_index--) {
		if (zone_index == ZONE_MOVABLE)
			continue;

		if (arch_zone_highest_possible_pfn[zone_index] >
				arch_zone_lowest_possible_pfn[zone_index])
			break;
	}

	VM_BUG_ON(zone_index == -1);
	movable_zone = zone_index;
}

/*
 * The zone ranges provided by the architecture do not include ZONE_MOVABLE
 * because it is sized independent of architecture. Unlike the other zones,
 * the starting point for ZONE_MOVABLE is not fixed. It may be different
 * in each node depending on the size of each node and how evenly kernelcore
 * is distributed. This helper function adjusts the zone ranges
 * provided by the architecture for a given node by using the end of the
 * highest usable zone for ZONE_MOVABLE. This preserves the assumption that
 * zones within a node are in order of monotonic increases memory addresses
 */
static void __meminit adjust_zone_range_for_zone_movable(int nid,
					unsigned long zone_type,
					unsigned long node_start_pfn,
					unsigned long node_end_pfn,
					unsigned long *zone_start_pfn,
					unsigned long *zone_end_pfn)
{
	/* Only adjust if ZONE_MOVABLE is on this node */
	if (zone_movable_pfn[nid]) {
		/* Size ZONE_MOVABLE */
		if (zone_type == ZONE_MOVABLE) {
			*zone_start_pfn = zone_movable_pfn[nid];
			*zone_end_pfn = min(node_end_pfn,
				arch_zone_highest_possible_pfn[movable_zone]);

		/* Adjust for ZONE_MOVABLE starting within this range */
		} else if (!mirrored_kernelcore &&
			*zone_start_pfn < zone_movable_pfn[nid] &&
			*zone_end_pfn > zone_movable_pfn[nid]) {
			*zone_end_pfn = zone_movable_pfn[nid];

		/* Check if this whole range is within ZONE_MOVABLE */
		} else if (*zone_start_pfn >= zone_movable_pfn[nid])
			*zone_start_pfn = *zone_end_pfn;
	}
}

/*
 * Return the number of pages a zone spans in a node, including holes
 * present_pages = zone_spanned_pages_in_node() - zone_absent_pages_in_node()
 */
static unsigned long __meminit zone_spanned_pages_in_node(int nid,
					unsigned long zone_type,
					unsigned long node_start_pfn,
					unsigned long node_end_pfn,
					unsigned long *zone_start_pfn,
					unsigned long *zone_end_pfn,
					unsigned long *ignored)
{
	/* When hotadd a new node from cpu_up(), the node should be empty */
	if (!node_start_pfn && !node_end_pfn)
		return 0;

	/* Get the start and end of the zone */
	*zone_start_pfn = arch_zone_lowest_possible_pfn[zone_type];
	*zone_end_pfn = arch_zone_highest_possible_pfn[zone_type];
	adjust_zone_range_for_zone_movable(nid, zone_type,
				node_start_pfn, node_end_pfn,
				zone_start_pfn, zone_end_pfn);

	/* Check that this node has pages within the zone's required range */
	if (*zone_end_pfn < node_start_pfn || *zone_start_pfn > node_end_pfn)
		return 0;

	/* Move the zone boundaries inside the node if necessary */
	*zone_end_pfn = min(*zone_end_pfn, node_end_pfn);
	*zone_start_pfn = max(*zone_start_pfn, node_start_pfn);

	/* Return the spanned pages */
	return *zone_end_pfn - *zone_start_pfn;
}

/*
 * Return the number of holes in a range on a node. If nid is MAX_NUMNODES,
 * then all holes in the requested range will be accounted for.
 */
unsigned long __meminit __absent_pages_in_range(int nid,
				unsigned long range_start_pfn,
				unsigned long range_end_pfn)
{
	unsigned long nr_absent = range_end_pfn - range_start_pfn;
	unsigned long start_pfn, end_pfn;
	int i;

	for_each_mem_pfn_range(i, nid, &start_pfn, &end_pfn, NULL) {
		start_pfn = clamp(start_pfn, range_start_pfn, range_end_pfn);
		end_pfn = clamp(end_pfn, range_start_pfn, range_end_pfn);
		nr_absent -= end_pfn - start_pfn;
	}
	return nr_absent;
}

/**
 * absent_pages_in_range - Return number of page frames in holes within a range
 * @start_pfn: The start PFN to start searching for holes
 * @end_pfn: The end PFN to stop searching for holes
 *
 * It returns the number of pages frames in memory holes within a range.
 */
unsigned long __init absent_pages_in_range(unsigned long start_pfn,
							unsigned long end_pfn)
{
	return __absent_pages_in_range(MAX_NUMNODES, start_pfn, end_pfn);
}

/* Return the number of page frames in holes in a zone on a node */
static unsigned long __meminit zone_absent_pages_in_node(int nid,
					unsigned long zone_type,
					unsigned long node_start_pfn,
					unsigned long node_end_pfn,
					unsigned long *ignored)
{
	unsigned long zone_low = arch_zone_lowest_possible_pfn[zone_type];
	unsigned long zone_high = arch_zone_highest_possible_pfn[zone_type];
	unsigned long zone_start_pfn, zone_end_pfn;
	unsigned long nr_absent;

	/* When hotadd a new node from cpu_up(), the node should be empty */
	if (!node_start_pfn && !node_end_pfn)
		return 0;

	zone_start_pfn = clamp(node_start_pfn, zone_low, zone_high);
	zone_end_pfn = clamp(node_end_pfn, zone_low, zone_high);

	adjust_zone_range_for_zone_movable(nid, zone_type,
			node_start_pfn, node_end_pfn,
			&zone_start_pfn, &zone_end_pfn);
	nr_absent = __absent_pages_in_range(nid, zone_start_pfn, zone_end_pfn);

	/*
	 * ZONE_MOVABLE handling.
	 * Treat pages to be ZONE_MOVABLE in ZONE_NORMAL as absent pages
	 * and vice versa.
	 */
	if (mirrored_kernelcore && zone_movable_pfn[nid]) {
		unsigned long start_pfn, end_pfn;
		struct memblock_region *r;

		for_each_memblock(memory, r) {
			start_pfn = clamp(memblock_region_memory_base_pfn(r),
					  zone_start_pfn, zone_end_pfn);
			end_pfn = clamp(memblock_region_memory_end_pfn(r),
					zone_start_pfn, zone_end_pfn);

			if (zone_type == ZONE_MOVABLE &&
			    memblock_is_mirror(r))
				nr_absent += end_pfn - start_pfn;

			if (zone_type == ZONE_NORMAL &&
			    !memblock_is_mirror(r))
				nr_absent += end_pfn - start_pfn;
		}
	}

	return nr_absent;
}

#else /* CONFIG_HAVE_MEMBLOCK_NODE_MAP */
static inline unsigned long __meminit zone_spanned_pages_in_node(int nid,
					unsigned long zone_type,
					unsigned long node_start_pfn,
					unsigned long node_end_pfn,
					unsigned long *zone_start_pfn,
					unsigned long *zone_end_pfn,
					unsigned long *zones_size)
{
	unsigned int zone;

	*zone_start_pfn = node_start_pfn;
	for (zone = 0; zone < zone_type; zone++)
		*zone_start_pfn += zones_size[zone];

	*zone_end_pfn = *zone_start_pfn + zones_size[zone_type];

	return zones_size[zone_type];
}

static inline unsigned long __meminit zone_absent_pages_in_node(int nid,
						unsigned long zone_type,
						unsigned long node_start_pfn,
						unsigned long node_end_pfn,
						unsigned long *zholes_size)
{
	if (!zholes_size)
		return 0;

	return zholes_size[zone_type];
}

#endif /* CONFIG_HAVE_MEMBLOCK_NODE_MAP */

static void __meminit calculate_node_totalpages(struct pglist_data *pgdat,
						unsigned long node_start_pfn,
						unsigned long node_end_pfn,
						unsigned long *zones_size,
						unsigned long *zholes_size)
{
	unsigned long realtotalpages = 0, totalpages = 0;
	enum zone_type i;

	for (i = 0; i < MAX_NR_ZONES; i++) {
		struct zone *zone = pgdat->node_zones + i;
		unsigned long zone_start_pfn, zone_end_pfn;
		unsigned long size, real_size;

		size = zone_spanned_pages_in_node(pgdat->node_id, i,
						  node_start_pfn,
						  node_end_pfn,
						  &zone_start_pfn,
						  &zone_end_pfn,
						  zones_size);
		real_size = size - zone_absent_pages_in_node(pgdat->node_id, i,
						  node_start_pfn, node_end_pfn,
						  zholes_size);
		if (size)
			zone->zone_start_pfn = zone_start_pfn;
		else
			zone->zone_start_pfn = 0;
		zone->spanned_pages = size;
		zone->present_pages = real_size;

		totalpages += size;
		realtotalpages += real_size;
	}

	pgdat->node_spanned_pages = totalpages;
	pgdat->node_present_pages = realtotalpages;
	printk(KERN_DEBUG "On node %d totalpages: %lu\n", pgdat->node_id,
							realtotalpages);
}

#ifndef CONFIG_SPARSEMEM
/*
 * Calculate the size of the zone->blockflags rounded to an unsigned long
 * Start by making sure zonesize is a multiple of pageblock_order by rounding
 * up. Then use 1 NR_PAGEBLOCK_BITS worth of bits per pageblock, finally
 * round what is now in bits to nearest long in bits, then return it in
 * bytes.
 */
static unsigned long __init usemap_size(unsigned long zone_start_pfn, unsigned long zonesize)
{
	unsigned long usemapsize;

	zonesize += zone_start_pfn & (pageblock_nr_pages-1);
	usemapsize = roundup(zonesize, pageblock_nr_pages);
	usemapsize = usemapsize >> pageblock_order;
	usemapsize *= NR_PAGEBLOCK_BITS;
	usemapsize = roundup(usemapsize, 8 * sizeof(unsigned long));

	return usemapsize / 8;
}

static void __init setup_usemap(struct pglist_data *pgdat,
				struct zone *zone,
				unsigned long zone_start_pfn,
				unsigned long zonesize)
{
	unsigned long usemapsize = usemap_size(zone_start_pfn, zonesize);
	zone->pageblock_flags = NULL;
	if (usemapsize)
		zone->pageblock_flags =
			memblock_virt_alloc_node_nopanic(usemapsize,
							 pgdat->node_id);
}
#else
static inline void setup_usemap(struct pglist_data *pgdat, struct zone *zone,
				unsigned long zone_start_pfn, unsigned long zonesize) {}
#endif /* CONFIG_SPARSEMEM */

#ifdef CONFIG_HUGETLB_PAGE_SIZE_VARIABLE

/* Initialise the number of pages represented by NR_PAGEBLOCK_BITS */
void __paginginit set_pageblock_order(void)
{
	unsigned int order;

	/* Check that pageblock_nr_pages has not already been setup */
	if (pageblock_order)
		return;

	if (HPAGE_SHIFT > PAGE_SHIFT)
		order = HUGETLB_PAGE_ORDER;
	else
		order = MAX_ORDER - 1;

	/*
	 * Assume the largest contiguous order of interest is a huge page.
	 * This value may be variable depending on boot parameters on IA64 and
	 * powerpc.
	 */
	pageblock_order = order;
}
#else /* CONFIG_HUGETLB_PAGE_SIZE_VARIABLE */

/*
 * When CONFIG_HUGETLB_PAGE_SIZE_VARIABLE is not set, set_pageblock_order()
 * is unused as pageblock_order is set at compile-time. See
 * include/linux/pageblock-flags.h for the values of pageblock_order based on
 * the kernel config
 */
void __paginginit set_pageblock_order(void)
{
}

#endif /* CONFIG_HUGETLB_PAGE_SIZE_VARIABLE */

static unsigned long __paginginit calc_memmap_size(unsigned long spanned_pages,
						   unsigned long present_pages)
{
	unsigned long pages = spanned_pages;

	/*
	 * Provide a more accurate estimation if there are holes within
	 * the zone and SPARSEMEM is in use. If there are holes within the
	 * zone, each populated memory region may cost us one or two extra
	 * memmap pages due to alignment because memmap pages for each
	 * populated regions may not naturally algined on page boundary.
	 * So the (present_pages >> 4) heuristic is a tradeoff for that.
	 */
	if (spanned_pages > present_pages + (present_pages >> 4) &&
	    IS_ENABLED(CONFIG_SPARSEMEM))
		pages = present_pages;

	return PAGE_ALIGN(pages * sizeof(struct page)) >> PAGE_SHIFT;
}

/*
 * Set up the zone data structures:
 *   - mark all pages reserved
 *   - mark all memory queues empty
 *   - clear the memory bitmaps
 *
 * NOTE: pgdat should get zeroed by caller.
 */
static void __paginginit free_area_init_core(struct pglist_data *pgdat)
{
	enum zone_type j;
	int nid = pgdat->node_id;
	int ret;

	pgdat_resize_init(pgdat);
#ifdef CONFIG_NUMA_BALANCING
	spin_lock_init(&pgdat->numabalancing_migrate_lock);
	pgdat->numabalancing_migrate_nr_pages = 0;
	pgdat->numabalancing_migrate_next_window = jiffies;
#endif
#ifdef CONFIG_TRANSPARENT_HUGEPAGE
	spin_lock_init(&pgdat->split_queue_lock);
	INIT_LIST_HEAD(&pgdat->split_queue);
	pgdat->split_queue_len = 0;
#endif
	init_waitqueue_head(&pgdat->kswapd_wait);
	init_waitqueue_head(&pgdat->pfmemalloc_wait);
#ifdef CONFIG_COMPACTION
	init_waitqueue_head(&pgdat->kcompactd_wait);
#endif
	pgdat_page_ext_init(pgdat);
	spin_lock_init(&pgdat->lru_lock);
	lruvec_init(node_lruvec(pgdat));

	for (j = 0; j < MAX_NR_ZONES; j++) {
		struct zone *zone = pgdat->node_zones + j;
		unsigned long size, realsize, freesize, memmap_pages;
		unsigned long zone_start_pfn = zone->zone_start_pfn;

		size = zone->spanned_pages;
		realsize = freesize = zone->present_pages;

		/*
		 * Adjust freesize so that it accounts for how much memory
		 * is used by this zone for memmap. This affects the watermark
		 * and per-cpu initialisations
		 */
		memmap_pages = calc_memmap_size(size, realsize);
		if (!is_highmem_idx(j)) {
			if (freesize >= memmap_pages) {
				freesize -= memmap_pages;
				if (memmap_pages)
					printk(KERN_DEBUG
					       "  %s zone: %lu pages used for memmap\n",
					       zone_names[j], memmap_pages);
			} else
				pr_warn("  %s zone: %lu pages exceeds freesize %lu\n",
					zone_names[j], memmap_pages, freesize);
		}

		/* Account for reserved pages */
		if (j == 0 && freesize > dma_reserve) {
			freesize -= dma_reserve;
			printk(KERN_DEBUG "  %s zone: %lu pages reserved\n",
					zone_names[0], dma_reserve);
		}

		if (!is_highmem_idx(j))
			nr_kernel_pages += freesize;
		/* Charge for highmem memmap if there are enough kernel pages */
		else if (nr_kernel_pages > memmap_pages * 2)
			nr_kernel_pages -= memmap_pages;
		nr_all_pages += freesize;

		/*
		 * Set an approximate value for lowmem here, it will be adjusted
		 * when the bootmem allocator frees pages into the buddy system.
		 * And all highmem pages will be managed by the buddy system.
		 */
		zone->managed_pages = is_highmem_idx(j) ? realsize : freesize;
#ifdef CONFIG_NUMA
		zone->node = nid;
#endif
		zone->name = zone_names[j];
		zone->zone_pgdat = pgdat;
		spin_lock_init(&zone->lock);
		zone_seqlock_init(zone);
		zone_pcp_init(zone);

		if (!size)
			continue;

		set_pageblock_order();
		setup_usemap(pgdat, zone, zone_start_pfn, size);
		ret = init_currently_empty_zone(zone, zone_start_pfn, size);
		BUG_ON(ret);
		memmap_init(size, nid, j, zone_start_pfn);
	}
}

static void __ref alloc_node_mem_map(struct pglist_data *pgdat)
{
	unsigned long __maybe_unused start = 0;
	unsigned long __maybe_unused offset = 0;

	/* Skip empty nodes */
	if (!pgdat->node_spanned_pages)
		return;

#ifdef CONFIG_FLAT_NODE_MEM_MAP
	start = pgdat->node_start_pfn & ~(MAX_ORDER_NR_PAGES - 1);
	offset = pgdat->node_start_pfn - start;
	/* ia64 gets its own node_mem_map, before this, without bootmem */
	if (!pgdat->node_mem_map) {
		unsigned long size, end;
		struct page *map;

		/*
		 * The zone's endpoints aren't required to be MAX_ORDER
		 * aligned but the node_mem_map endpoints must be in order
		 * for the buddy allocator to function correctly.
		 */
		end = pgdat_end_pfn(pgdat);
		end = ALIGN(end, MAX_ORDER_NR_PAGES);
		size =  (end - start) * sizeof(struct page);
		map = alloc_remap(pgdat->node_id, size);
		if (!map)
			map = memblock_virt_alloc_node_nopanic(size,
							       pgdat->node_id);
		pgdat->node_mem_map = map + offset;
	}
#ifndef CONFIG_NEED_MULTIPLE_NODES
	/*
	 * With no DISCONTIG, the global mem_map is just set as node 0's
	 */
	if (pgdat == NODE_DATA(0)) {
		mem_map = NODE_DATA(0)->node_mem_map;
#if defined(CONFIG_HAVE_MEMBLOCK_NODE_MAP) || defined(CONFIG_FLATMEM)
		if (page_to_pfn(mem_map) != pgdat->node_start_pfn)
			mem_map -= offset;
#endif /* CONFIG_HAVE_MEMBLOCK_NODE_MAP */
	}
#endif
#endif /* CONFIG_FLAT_NODE_MEM_MAP */
}

void __paginginit free_area_init_node(int nid, unsigned long *zones_size,
		unsigned long node_start_pfn, unsigned long *zholes_size)
{
	pg_data_t *pgdat = NODE_DATA(nid);
	unsigned long start_pfn = 0;
	unsigned long end_pfn = 0;

	/* pg_data_t should be reset to zero when it's allocated */
	WARN_ON(pgdat->nr_zones || pgdat->kswapd_classzone_idx);

	pgdat->node_id = nid;
	pgdat->node_start_pfn = node_start_pfn;
	pgdat->per_cpu_nodestats = NULL;
#ifdef CONFIG_HAVE_MEMBLOCK_NODE_MAP
	get_pfn_range_for_nid(nid, &start_pfn, &end_pfn);
	pr_info("Initmem setup node %d [mem %#018Lx-%#018Lx]\n", nid,
		(u64)start_pfn << PAGE_SHIFT,
		end_pfn ? ((u64)end_pfn << PAGE_SHIFT) - 1 : 0);
#else
	start_pfn = node_start_pfn;
#endif
	calculate_node_totalpages(pgdat, start_pfn, end_pfn,
				  zones_size, zholes_size);

	alloc_node_mem_map(pgdat);
#ifdef CONFIG_FLAT_NODE_MEM_MAP
	printk(KERN_DEBUG "free_area_init_node: node %d, pgdat %08lx, node_mem_map %08lx\n",
		nid, (unsigned long)pgdat,
		(unsigned long)pgdat->node_mem_map);
#endif

	reset_deferred_meminit(pgdat);
	free_area_init_core(pgdat);
}

#ifdef CONFIG_HAVE_MEMBLOCK_NODE_MAP

#if MAX_NUMNODES > 1
/*
 * Figure out the number of possible node ids.
 */
void __init setup_nr_node_ids(void)
{
	unsigned int highest;

	highest = find_last_bit(node_possible_map.bits, MAX_NUMNODES);
	nr_node_ids = highest + 1;
}
#endif

/**
 * node_map_pfn_alignment - determine the maximum internode alignment
 *
 * This function should be called after node map is populated and sorted.
 * It calculates the maximum power of two alignment which can distinguish
 * all the nodes.
 *
 * For example, if all nodes are 1GiB and aligned to 1GiB, the return value
 * would indicate 1GiB alignment with (1 << (30 - PAGE_SHIFT)).  If the
 * nodes are shifted by 256MiB, 256MiB.  Note that if only the last node is
 * shifted, 1GiB is enough and this function will indicate so.
 *
 * This is used to test whether pfn -> nid mapping of the chosen memory
 * model has fine enough granularity to avoid incorrect mapping for the
 * populated node map.
 *
 * Returns the determined alignment in pfn's.  0 if there is no alignment
 * requirement (single node).
 */
unsigned long __init node_map_pfn_alignment(void)
{
	unsigned long accl_mask = 0, last_end = 0;
	unsigned long start, end, mask;
	int last_nid = -1;
	int i, nid;

	for_each_mem_pfn_range(i, MAX_NUMNODES, &start, &end, &nid) {
		if (!start || last_nid < 0 || last_nid == nid) {
			last_nid = nid;
			last_end = end;
			continue;
		}

		/*
		 * Start with a mask granular enough to pin-point to the
		 * start pfn and tick off bits one-by-one until it becomes
		 * too coarse to separate the current node from the last.
		 */
		mask = ~((1 << __ffs(start)) - 1);
		while (mask && last_end <= (start & (mask << 1)))
			mask <<= 1;

		/* accumulate all internode masks */
		accl_mask |= mask;
	}

	/* convert mask to number of pages */
	return ~accl_mask + 1;
}

/* Find the lowest pfn for a node */
static unsigned long __init find_min_pfn_for_node(int nid)
{
	unsigned long min_pfn = ULONG_MAX;
	unsigned long start_pfn;
	int i;

	for_each_mem_pfn_range(i, nid, &start_pfn, NULL, NULL)
		min_pfn = min(min_pfn, start_pfn);

	if (min_pfn == ULONG_MAX) {
		pr_warn("Could not find start_pfn for node %d\n", nid);
		return 0;
	}

	return min_pfn;
}

/**
 * find_min_pfn_with_active_regions - Find the minimum PFN registered
 *
 * It returns the minimum PFN based on information provided via
 * memblock_set_node().
 */
unsigned long __init find_min_pfn_with_active_regions(void)
{
	return find_min_pfn_for_node(MAX_NUMNODES);
}

/*
 * early_calculate_totalpages()
 * Sum pages in active regions for movable zone.
 * Populate N_MEMORY for calculating usable_nodes.
 */
static unsigned long __init early_calculate_totalpages(void)
{
	unsigned long totalpages = 0;
	unsigned long start_pfn, end_pfn;
	int i, nid;

	for_each_mem_pfn_range(i, MAX_NUMNODES, &start_pfn, &end_pfn, &nid) {
		unsigned long pages = end_pfn - start_pfn;

		totalpages += pages;
		if (pages)
			node_set_state(nid, N_MEMORY);
	}
	return totalpages;
}

/*
 * Find the PFN the Movable zone begins in each node. Kernel memory
 * is spread evenly between nodes as long as the nodes have enough
 * memory. When they don't, some nodes will have more kernelcore than
 * others
 */
static void __init find_zone_movable_pfns_for_nodes(void)
{
	int i, nid;
	unsigned long usable_startpfn;
	unsigned long kernelcore_node, kernelcore_remaining;
	/* save the state before borrow the nodemask */
	nodemask_t saved_node_state = node_states[N_MEMORY];
	unsigned long totalpages = early_calculate_totalpages();
	int usable_nodes = nodes_weight(node_states[N_MEMORY]);
	struct memblock_region *r;

	/* Need to find movable_zone earlier when movable_node is specified. */
	find_usable_zone_for_movable();

	/*
	 * If movable_node is specified, ignore kernelcore and movablecore
	 * options.
	 */
	if (movable_node_is_enabled()) {
		for_each_memblock(memory, r) {
			if (!memblock_is_hotpluggable(r))
				continue;

			nid = r->nid;

			usable_startpfn = PFN_DOWN(r->base);
			zone_movable_pfn[nid] = zone_movable_pfn[nid] ?
				min(usable_startpfn, zone_movable_pfn[nid]) :
				usable_startpfn;
		}

		goto out2;
	}

	/*
	 * If kernelcore=mirror is specified, ignore movablecore option
	 */
	if (mirrored_kernelcore) {
		bool mem_below_4gb_not_mirrored = false;

		for_each_memblock(memory, r) {
			if (memblock_is_mirror(r))
				continue;

			nid = r->nid;

			usable_startpfn = memblock_region_memory_base_pfn(r);

			if (usable_startpfn < 0x100000) {
				mem_below_4gb_not_mirrored = true;
				continue;
			}

			zone_movable_pfn[nid] = zone_movable_pfn[nid] ?
				min(usable_startpfn, zone_movable_pfn[nid]) :
				usable_startpfn;
		}

		if (mem_below_4gb_not_mirrored)
			pr_warn("This configuration results in unmirrored kernel memory.");

		goto out2;
	}

	/*
	 * If movablecore=nn[KMG] was specified, calculate what size of
	 * kernelcore that corresponds so that memory usable for
	 * any allocation type is evenly spread. If both kernelcore
	 * and movablecore are specified, then the value of kernelcore
	 * will be used for required_kernelcore if it's greater than
	 * what movablecore would have allowed.
	 */
	if (required_movablecore) {
		unsigned long corepages;

		/*
		 * Round-up so that ZONE_MOVABLE is at least as large as what
		 * was requested by the user
		 */
		required_movablecore =
			roundup(required_movablecore, MAX_ORDER_NR_PAGES);
		required_movablecore = min(totalpages, required_movablecore);
		corepages = totalpages - required_movablecore;

		required_kernelcore = max(required_kernelcore, corepages);
	}

	/*
	 * If kernelcore was not specified or kernelcore size is larger
	 * than totalpages, there is no ZONE_MOVABLE.
	 */
	if (!required_kernelcore || required_kernelcore >= totalpages)
		goto out;

	/* usable_startpfn is the lowest possible pfn ZONE_MOVABLE can be at */
	usable_startpfn = arch_zone_lowest_possible_pfn[movable_zone];

restart:
	/* Spread kernelcore memory as evenly as possible throughout nodes */
	kernelcore_node = required_kernelcore / usable_nodes;
	for_each_node_state(nid, N_MEMORY) {
		unsigned long start_pfn, end_pfn;

		/*
		 * Recalculate kernelcore_node if the division per node
		 * now exceeds what is necessary to satisfy the requested
		 * amount of memory for the kernel
		 */
		if (required_kernelcore < kernelcore_node)
			kernelcore_node = required_kernelcore / usable_nodes;

		/*
		 * As the map is walked, we track how much memory is usable
		 * by the kernel using kernelcore_remaining. When it is
		 * 0, the rest of the node is usable by ZONE_MOVABLE
		 */
		kernelcore_remaining = kernelcore_node;

		/* Go through each range of PFNs within this node */
		for_each_mem_pfn_range(i, nid, &start_pfn, &end_pfn, NULL) {
			unsigned long size_pages;

			start_pfn = max(start_pfn, zone_movable_pfn[nid]);
			if (start_pfn >= end_pfn)
				continue;

			/* Account for what is only usable for kernelcore */
			if (start_pfn < usable_startpfn) {
				unsigned long kernel_pages;
				kernel_pages = min(end_pfn, usable_startpfn)
								- start_pfn;

				kernelcore_remaining -= min(kernel_pages,
							kernelcore_remaining);
				required_kernelcore -= min(kernel_pages,
							required_kernelcore);

				/* Continue if range is now fully accounted */
				if (end_pfn <= usable_startpfn) {

					/*
					 * Push zone_movable_pfn to the end so
					 * that if we have to rebalance
					 * kernelcore across nodes, we will
					 * not double account here
					 */
					zone_movable_pfn[nid] = end_pfn;
					continue;
				}
				start_pfn = usable_startpfn;
			}

			/*
			 * The usable PFN range for ZONE_MOVABLE is from
			 * start_pfn->end_pfn. Calculate size_pages as the
			 * number of pages used as kernelcore
			 */
			size_pages = end_pfn - start_pfn;
			if (size_pages > kernelcore_remaining)
				size_pages = kernelcore_remaining;
			zone_movable_pfn[nid] = start_pfn + size_pages;

			/*
			 * Some kernelcore has been met, update counts and
			 * break if the kernelcore for this node has been
			 * satisfied
			 */
			required_kernelcore -= min(required_kernelcore,
								size_pages);
			kernelcore_remaining -= size_pages;
			if (!kernelcore_remaining)
				break;
		}
	}

	/*
	 * If there is still required_kernelcore, we do another pass with one
	 * less node in the count. This will push zone_movable_pfn[nid] further
	 * along on the nodes that still have memory until kernelcore is
	 * satisfied
	 */
	usable_nodes--;
	if (usable_nodes && required_kernelcore > usable_nodes)
		goto restart;

out2:
	/* Align start of ZONE_MOVABLE on all nids to MAX_ORDER_NR_PAGES */
	for (nid = 0; nid < MAX_NUMNODES; nid++)
		zone_movable_pfn[nid] =
			roundup(zone_movable_pfn[nid], MAX_ORDER_NR_PAGES);

out:
	/* restore the node_state */
	node_states[N_MEMORY] = saved_node_state;
}

/* Any regular or high memory on that node ? */
static void check_for_memory(pg_data_t *pgdat, int nid)
{
	enum zone_type zone_type;

	if (N_MEMORY == N_NORMAL_MEMORY)
		return;

	for (zone_type = 0; zone_type <= ZONE_MOVABLE - 1; zone_type++) {
		struct zone *zone = &pgdat->node_zones[zone_type];
		if (populated_zone(zone)) {
			node_set_state(nid, N_HIGH_MEMORY);
			if (N_NORMAL_MEMORY != N_HIGH_MEMORY &&
			    zone_type <= ZONE_NORMAL)
				node_set_state(nid, N_NORMAL_MEMORY);
			break;
		}
	}
}

/**
 * free_area_init_nodes - Initialise all pg_data_t and zone data
 * @max_zone_pfn: an array of max PFNs for each zone
 *
 * This will call free_area_init_node() for each active node in the system.
 * Using the page ranges provided by memblock_set_node(), the size of each
 * zone in each node and their holes is calculated. If the maximum PFN
 * between two adjacent zones match, it is assumed that the zone is empty.
 * For example, if arch_max_dma_pfn == arch_max_dma32_pfn, it is assumed
 * that arch_max_dma32_pfn has no pages. It is also assumed that a zone
 * starts where the previous one ended. For example, ZONE_DMA32 starts
 * at arch_max_dma_pfn.
 */
void __init free_area_init_nodes(unsigned long *max_zone_pfn)
{
	unsigned long start_pfn, end_pfn;
	int i, nid;

	/* Record where the zone boundaries are */
	memset(arch_zone_lowest_possible_pfn, 0,
				sizeof(arch_zone_lowest_possible_pfn));
	memset(arch_zone_highest_possible_pfn, 0,
				sizeof(arch_zone_highest_possible_pfn));

	start_pfn = find_min_pfn_with_active_regions();

	for (i = 0; i < MAX_NR_ZONES; i++) {
		if (i == ZONE_MOVABLE)
			continue;

		end_pfn = max(max_zone_pfn[i], start_pfn);
		arch_zone_lowest_possible_pfn[i] = start_pfn;
		arch_zone_highest_possible_pfn[i] = end_pfn;

		start_pfn = end_pfn;
	}
	arch_zone_lowest_possible_pfn[ZONE_MOVABLE] = 0;
	arch_zone_highest_possible_pfn[ZONE_MOVABLE] = 0;

	/* Find the PFNs that ZONE_MOVABLE begins at in each node */
	memset(zone_movable_pfn, 0, sizeof(zone_movable_pfn));
	find_zone_movable_pfns_for_nodes();

	/* Print out the zone ranges */
	pr_info("Zone ranges:\n");
	for (i = 0; i < MAX_NR_ZONES; i++) {
		if (i == ZONE_MOVABLE)
			continue;
		pr_info("  %-8s ", zone_names[i]);
		if (arch_zone_lowest_possible_pfn[i] ==
				arch_zone_highest_possible_pfn[i])
			pr_cont("empty\n");
		else
			pr_cont("[mem %#018Lx-%#018Lx]\n",
				(u64)arch_zone_lowest_possible_pfn[i]
					<< PAGE_SHIFT,
				((u64)arch_zone_highest_possible_pfn[i]
					<< PAGE_SHIFT) - 1);
	}

	/* Print out the PFNs ZONE_MOVABLE begins at in each node */
	pr_info("Movable zone start for each node\n");
	for (i = 0; i < MAX_NUMNODES; i++) {
		if (zone_movable_pfn[i])
			pr_info("  Node %d: %#018Lx\n", i,
			       (u64)zone_movable_pfn[i] << PAGE_SHIFT);
	}

	/* Print out the early node map */
	pr_info("Early memory node ranges\n");
	for_each_mem_pfn_range(i, MAX_NUMNODES, &start_pfn, &end_pfn, &nid)
		pr_info("  node %3d: [mem %#018Lx-%#018Lx]\n", nid,
			(u64)start_pfn << PAGE_SHIFT,
			((u64)end_pfn << PAGE_SHIFT) - 1);

	/* Initialise every node */
	mminit_verify_pageflags_layout();
	setup_nr_node_ids();
	for_each_online_node(nid) {
		pg_data_t *pgdat = NODE_DATA(nid);
		free_area_init_node(nid, NULL,
				find_min_pfn_for_node(nid), NULL);

		/* Any memory on that node */
		if (pgdat->node_present_pages)
			node_set_state(nid, N_MEMORY);
		check_for_memory(pgdat, nid);
	}
}

static int __init cmdline_parse_core(char *p, unsigned long *core)
{
	unsigned long long coremem;
	if (!p)
		return -EINVAL;

	coremem = memparse(p, &p);
	*core = coremem >> PAGE_SHIFT;

	/* Paranoid check that UL is enough for the coremem value */
	WARN_ON((coremem >> PAGE_SHIFT) > ULONG_MAX);

	return 0;
}

/*
 * kernelcore=size sets the amount of memory for use for allocations that
 * cannot be reclaimed or migrated.
 */
static int __init cmdline_parse_kernelcore(char *p)
{
	/* parse kernelcore=mirror */
	if (parse_option_str(p, "mirror")) {
		mirrored_kernelcore = true;
		return 0;
	}

	return cmdline_parse_core(p, &required_kernelcore);
}

/*
 * movablecore=size sets the amount of memory for use for allocations that
 * can be reclaimed or migrated.
 */
static int __init cmdline_parse_movablecore(char *p)
{
	return cmdline_parse_core(p, &required_movablecore);
}

early_param("kernelcore", cmdline_parse_kernelcore);
early_param("movablecore", cmdline_parse_movablecore);

#endif /* CONFIG_HAVE_MEMBLOCK_NODE_MAP */

void adjust_managed_page_count(struct page *page, long count)
{
	spin_lock(&managed_page_count_lock);
	page_zone(page)->managed_pages += count;
	totalram_pages += count;
#ifdef CONFIG_HIGHMEM
	if (PageHighMem(page))
		totalhigh_pages += count;
#endif
	spin_unlock(&managed_page_count_lock);
}
EXPORT_SYMBOL(adjust_managed_page_count);

unsigned long free_reserved_area(void *start, void *end, int poison, char *s)
{
	void *pos;
	unsigned long pages = 0;

	start = (void *)PAGE_ALIGN((unsigned long)start);
	end = (void *)((unsigned long)end & PAGE_MASK);
	for (pos = start; pos < end; pos += PAGE_SIZE, pages++) {
		if ((unsigned int)poison <= 0xFF)
			memset(pos, poison, PAGE_SIZE);
		free_reserved_page(virt_to_page(pos));
	}

	if (pages && s)
		pr_info("Freeing %s memory: %ldK\n",
			s, pages << (PAGE_SHIFT - 10));

	return pages;
}
EXPORT_SYMBOL(free_reserved_area);

#ifdef	CONFIG_HIGHMEM
void free_highmem_page(struct page *page)
{
	__free_reserved_page(page);
	totalram_pages++;
	page_zone(page)->managed_pages++;
	totalhigh_pages++;
}
#endif


void __init mem_init_print_info(const char *str)
{
	unsigned long physpages, codesize, datasize, rosize, bss_size;
	unsigned long init_code_size, init_data_size;

	physpages = get_num_physpages();
	codesize = _etext - _stext;
	datasize = _edata - _sdata;
	rosize = __end_rodata - __start_rodata;
	bss_size = __bss_stop - __bss_start;
	init_data_size = __init_end - __init_begin;
	init_code_size = _einittext - _sinittext;

	/*
	 * Detect special cases and adjust section sizes accordingly:
	 * 1) .init.* may be embedded into .data sections
	 * 2) .init.text.* may be out of [__init_begin, __init_end],
	 *    please refer to arch/tile/kernel/vmlinux.lds.S.
	 * 3) .rodata.* may be embedded into .text or .data sections.
	 */
#define adj_init_size(start, end, size, pos, adj) \
	do { \
		if (start <= pos && pos < end && size > adj) \
			size -= adj; \
	} while (0)

	adj_init_size(__init_begin, __init_end, init_data_size,
		     _sinittext, init_code_size);
	adj_init_size(_stext, _etext, codesize, _sinittext, init_code_size);
	adj_init_size(_sdata, _edata, datasize, __init_begin, init_data_size);
	adj_init_size(_stext, _etext, codesize, __start_rodata, rosize);
	adj_init_size(_sdata, _edata, datasize, __start_rodata, rosize);

#undef	adj_init_size

	pr_info("Memory: %luK/%luK available (%luK kernel code, %luK rwdata, %luK rodata, %luK init, %luK bss, %luK reserved, %luK cma-reserved"
#ifdef	CONFIG_HIGHMEM
		", %luK highmem"
#endif
		"%s%s)\n",
		nr_free_pages() << (PAGE_SHIFT - 10),
		physpages << (PAGE_SHIFT - 10),
		codesize >> 10, datasize >> 10, rosize >> 10,
		(init_data_size + init_code_size) >> 10, bss_size >> 10,
		(physpages - totalram_pages - totalcma_pages) << (PAGE_SHIFT - 10),
		totalcma_pages << (PAGE_SHIFT - 10),
#ifdef	CONFIG_HIGHMEM
		totalhigh_pages << (PAGE_SHIFT - 10),
#endif
		str ? ", " : "", str ? str : "");
}

/**
 * set_dma_reserve - set the specified number of pages reserved in the first zone
 * @new_dma_reserve: The number of pages to mark reserved
 *
 * The per-cpu batchsize and zone watermarks are determined by managed_pages.
 * In the DMA zone, a significant percentage may be consumed by kernel image
 * and other unfreeable allocations which can skew the watermarks badly. This
 * function may optionally be used to account for unfreeable pages in the
 * first zone (e.g., ZONE_DMA). The effect will be lower watermarks and
 * smaller per-cpu batchsize.
 */
void __init set_dma_reserve(unsigned long new_dma_reserve)
{
	dma_reserve = new_dma_reserve;
}

void __init free_area_init(unsigned long *zones_size)
{
	free_area_init_node(0, zones_size,
			__pa(PAGE_OFFSET) >> PAGE_SHIFT, NULL);
}

static int page_alloc_cpu_notify(struct notifier_block *self,
				 unsigned long action, void *hcpu)
{
	int cpu = (unsigned long)hcpu;

	if (action == CPU_DEAD || action == CPU_DEAD_FROZEN) {
		lru_add_drain_cpu(cpu);
		drain_pages(cpu);

		/*
		 * Spill the event counters of the dead processor
		 * into the current processors event counters.
		 * This artificially elevates the count of the current
		 * processor.
		 */
		vm_events_fold_cpu(cpu);

		/*
		 * Zero the differential counters of the dead processor
		 * so that the vm statistics are consistent.
		 *
		 * This is only okay since the processor is dead and cannot
		 * race with what we are doing.
		 */
		cpu_vm_stats_fold(cpu);
	}
	return NOTIFY_OK;
}

void __init page_alloc_init(void)
{
	hotcpu_notifier(page_alloc_cpu_notify, 0);
}

/*
 * calculate_totalreserve_pages - called when sysctl_lowmem_reserve_ratio
 *	or min_free_kbytes changes.
 */
static void calculate_totalreserve_pages(void)
{
	struct pglist_data *pgdat;
	unsigned long reserve_pages = 0;
	enum zone_type i, j;

	for_each_online_pgdat(pgdat) {

		pgdat->totalreserve_pages = 0;

		for (i = 0; i < MAX_NR_ZONES; i++) {
			struct zone *zone = pgdat->node_zones + i;
			long max = 0;

			/* Find valid and maximum lowmem_reserve in the zone */
			for (j = i; j < MAX_NR_ZONES; j++) {
				if (zone->lowmem_reserve[j] > max)
					max = zone->lowmem_reserve[j];
			}

			/* we treat the high watermark as reserved pages. */
			max += high_wmark_pages(zone);

			if (max > zone->managed_pages)
				max = zone->managed_pages;

			pgdat->totalreserve_pages += max;

			reserve_pages += max;
		}
	}
	totalreserve_pages = reserve_pages;
}

/*
 * setup_per_zone_lowmem_reserve - called whenever
 *	sysctl_lowmem_reserve_ratio changes.  Ensures that each zone
 *	has a correct pages reserved value, so an adequate number of
 *	pages are left in the zone after a successful __alloc_pages().
 */
static void setup_per_zone_lowmem_reserve(void)
{
	struct pglist_data *pgdat;
	enum zone_type j, idx;

	for_each_online_pgdat(pgdat) {
		for (j = 0; j < MAX_NR_ZONES; j++) {
			struct zone *zone = pgdat->node_zones + j;
			unsigned long managed_pages = zone->managed_pages;

			zone->lowmem_reserve[j] = 0;

			idx = j;
			while (idx) {
				struct zone *lower_zone;

				idx--;

				if (sysctl_lowmem_reserve_ratio[idx] < 1)
					sysctl_lowmem_reserve_ratio[idx] = 1;

				lower_zone = pgdat->node_zones + idx;
				lower_zone->lowmem_reserve[j] = managed_pages /
					sysctl_lowmem_reserve_ratio[idx];
				managed_pages += lower_zone->managed_pages;
			}
		}
	}

	/* update totalreserve_pages */
	calculate_totalreserve_pages();
}

static void __setup_per_zone_wmarks(void)
{
	unsigned long pages_min = min_free_kbytes >> (PAGE_SHIFT - 10);
	unsigned long lowmem_pages = 0;
	struct zone *zone;
	unsigned long flags;

	/* Calculate total number of !ZONE_HIGHMEM pages */
	for_each_zone(zone) {
		if (!is_highmem(zone))
			lowmem_pages += zone->managed_pages;
	}

	for_each_zone(zone) {
		u64 tmp;

		spin_lock_irqsave(&zone->lock, flags);
		tmp = (u64)pages_min * zone->managed_pages;
		do_div(tmp, lowmem_pages);
		if (is_highmem(zone)) {
			/*
			 * __GFP_HIGH and PF_MEMALLOC allocations usually don't
			 * need highmem pages, so cap pages_min to a small
			 * value here.
			 *
			 * The WMARK_HIGH-WMARK_LOW and (WMARK_LOW-WMARK_MIN)
			 * deltas control asynch page reclaim, and so should
			 * not be capped for highmem.
			 */
			unsigned long min_pages;

			min_pages = zone->managed_pages / 1024;
			min_pages = clamp(min_pages, SWAP_CLUSTER_MAX, 128UL);
			zone->watermark[WMARK_MIN] = min_pages;
		} else {
			/*
			 * If it's a lowmem zone, reserve a number of pages
			 * proportionate to the zone's size.
			 */
			zone->watermark[WMARK_MIN] = tmp;
		}

		/*
		 * Set the kswapd watermarks distance according to the
		 * scale factor in proportion to available memory, but
		 * ensure a minimum size on small systems.
		 */
		tmp = max_t(u64, tmp >> 2,
			    mult_frac(zone->managed_pages,
				      watermark_scale_factor, 10000));

		zone->watermark[WMARK_LOW]  = min_wmark_pages(zone) + tmp;
		zone->watermark[WMARK_HIGH] = min_wmark_pages(zone) + tmp * 2;

		spin_unlock_irqrestore(&zone->lock, flags);
	}

	/* update totalreserve_pages */
	calculate_totalreserve_pages();
}

/**
 * setup_per_zone_wmarks - called when min_free_kbytes changes
 * or when memory is hot-{added|removed}
 *
 * Ensures that the watermark[min,low,high] values for each zone are set
 * correctly with respect to min_free_kbytes.
 */
void setup_per_zone_wmarks(void)
{
	mutex_lock(&zonelists_mutex);
	__setup_per_zone_wmarks();
	mutex_unlock(&zonelists_mutex);
}

/*
 * Initialise min_free_kbytes.
 *
 * For small machines we want it small (128k min).  For large machines
 * we want it large (64MB max).  But it is not linear, because network
 * bandwidth does not increase linearly with machine size.  We use
 *
 *	min_free_kbytes = 4 * sqrt(lowmem_kbytes), for better accuracy:
 *	min_free_kbytes = sqrt(lowmem_kbytes * 16)
 *
 * which yields
 *
 * 16MB:	512k
 * 32MB:	724k
 * 64MB:	1024k
 * 128MB:	1448k
 * 256MB:	2048k
 * 512MB:	2896k
 * 1024MB:	4096k
 * 2048MB:	5792k
 * 4096MB:	8192k
 * 8192MB:	11584k
 * 16384MB:	16384k
 */
int __meminit init_per_zone_wmark_min(void)
{
	unsigned long lowmem_kbytes;
	int new_min_free_kbytes;

	lowmem_kbytes = nr_free_buffer_pages() * (PAGE_SIZE >> 10);
	new_min_free_kbytes = int_sqrt(lowmem_kbytes * 16);

	if (new_min_free_kbytes > user_min_free_kbytes) {
		min_free_kbytes = new_min_free_kbytes;
		if (min_free_kbytes < 128)
			min_free_kbytes = 128;
		if (min_free_kbytes > 65536)
			min_free_kbytes = 65536;
	} else {
		pr_warn("min_free_kbytes is not updated to %d because user defined value %d is preferred\n",
				new_min_free_kbytes, user_min_free_kbytes);
	}
	setup_per_zone_wmarks();
	refresh_zone_stat_thresholds();
	setup_per_zone_lowmem_reserve();

#ifdef CONFIG_NUMA
	setup_min_unmapped_ratio();
	setup_min_slab_ratio();
#endif

	return 0;
}
core_initcall(init_per_zone_wmark_min)

/*
 * min_free_kbytes_sysctl_handler - just a wrapper around proc_dointvec() so
 *	that we can call two helper functions whenever min_free_kbytes
 *	changes.
 */
int min_free_kbytes_sysctl_handler(struct ctl_table *table, int write,
	void __user *buffer, size_t *length, loff_t *ppos)
{
	int rc;

	rc = proc_dointvec_minmax(table, write, buffer, length, ppos);
	if (rc)
		return rc;

	if (write) {
		user_min_free_kbytes = min_free_kbytes;
		setup_per_zone_wmarks();
	}
	return 0;
}

int watermark_scale_factor_sysctl_handler(struct ctl_table *table, int write,
	void __user *buffer, size_t *length, loff_t *ppos)
{
	int rc;

	rc = proc_dointvec_minmax(table, write, buffer, length, ppos);
	if (rc)
		return rc;

	if (write)
		setup_per_zone_wmarks();

	return 0;
}

#ifdef CONFIG_NUMA
static void setup_min_unmapped_ratio(void)
{
	pg_data_t *pgdat;
	struct zone *zone;

	for_each_online_pgdat(pgdat)
		pgdat->min_unmapped_pages = 0;

	for_each_zone(zone)
		zone->zone_pgdat->min_unmapped_pages += (zone->managed_pages *
				sysctl_min_unmapped_ratio) / 100;
}


int sysctl_min_unmapped_ratio_sysctl_handler(struct ctl_table *table, int write,
	void __user *buffer, size_t *length, loff_t *ppos)
{
	int rc;

	rc = proc_dointvec_minmax(table, write, buffer, length, ppos);
	if (rc)
		return rc;

	setup_min_unmapped_ratio();

	return 0;
}

static void setup_min_slab_ratio(void)
{
	pg_data_t *pgdat;
	struct zone *zone;

	for_each_online_pgdat(pgdat)
		pgdat->min_slab_pages = 0;

	for_each_zone(zone)
		zone->zone_pgdat->min_slab_pages += (zone->managed_pages *
				sysctl_min_slab_ratio) / 100;
}

int sysctl_min_slab_ratio_sysctl_handler(struct ctl_table *table, int write,
	void __user *buffer, size_t *length, loff_t *ppos)
{
	int rc;

	rc = proc_dointvec_minmax(table, write, buffer, length, ppos);
	if (rc)
		return rc;

	setup_min_slab_ratio();

	return 0;
}
#endif

/*
 * lowmem_reserve_ratio_sysctl_handler - just a wrapper around
 *	proc_dointvec() so that we can call setup_per_zone_lowmem_reserve()
 *	whenever sysctl_lowmem_reserve_ratio changes.
 *
 * The reserve ratio obviously has absolutely no relation with the
 * minimum watermarks. The lowmem reserve ratio can only make sense
 * if in function of the boot time zone sizes.
 */
int lowmem_reserve_ratio_sysctl_handler(struct ctl_table *table, int write,
	void __user *buffer, size_t *length, loff_t *ppos)
{
	proc_dointvec_minmax(table, write, buffer, length, ppos);
	setup_per_zone_lowmem_reserve();
	return 0;
}

/*
 * percpu_pagelist_fraction - changes the pcp->high for each zone on each
 * cpu.  It is the fraction of total pages in each zone that a hot per cpu
 * pagelist can have before it gets flushed back to buddy allocator.
 */
int percpu_pagelist_fraction_sysctl_handler(struct ctl_table *table, int write,
	void __user *buffer, size_t *length, loff_t *ppos)
{
	struct zone *zone;
	int old_percpu_pagelist_fraction;
	int ret;

	mutex_lock(&pcp_batch_high_lock);
	old_percpu_pagelist_fraction = percpu_pagelist_fraction;

	ret = proc_dointvec_minmax(table, write, buffer, length, ppos);
	if (!write || ret < 0)
		goto out;

	/* Sanity checking to avoid pcp imbalance */
	if (percpu_pagelist_fraction &&
	    percpu_pagelist_fraction < MIN_PERCPU_PAGELIST_FRACTION) {
		percpu_pagelist_fraction = old_percpu_pagelist_fraction;
		ret = -EINVAL;
		goto out;
	}

	/* No change? */
	if (percpu_pagelist_fraction == old_percpu_pagelist_fraction)
		goto out;

	for_each_populated_zone(zone) {
		unsigned int cpu;

		for_each_possible_cpu(cpu)
			pageset_set_high_and_batch(zone,
					per_cpu_ptr(zone->pageset, cpu));
	}
out:
	mutex_unlock(&pcp_batch_high_lock);
	return ret;
}

#ifdef CONFIG_NUMA
int hashdist = HASHDIST_DEFAULT;

static int __init set_hashdist(char *str)
{
	if (!str)
		return 0;
	hashdist = simple_strtoul(str, &str, 0);
	return 1;
}
__setup("hashdist=", set_hashdist);
#endif

#ifndef __HAVE_ARCH_RESERVED_KERNEL_PAGES
/*
 * Returns the number of pages that arch has reserved but
 * is not known to alloc_large_system_hash().
 */
static unsigned long __init arch_reserved_kernel_pages(void)
{
	return 0;
}
#endif

/*
 * allocate a large system hash table from bootmem
 * - it is assumed that the hash table must contain an exact power-of-2
 *   quantity of entries
 * - limit is the number of hash buckets, not the total allocation size
 */
void *__init alloc_large_system_hash(const char *tablename,
				     unsigned long bucketsize,
				     unsigned long numentries,
				     int scale,
				     int flags,
				     unsigned int *_hash_shift,
				     unsigned int *_hash_mask,
				     unsigned long low_limit,
				     unsigned long high_limit)
{
	unsigned long long max = high_limit;
	unsigned long log2qty, size;
	void *table = NULL;

	/* allow the kernel cmdline to have a say */
	if (!numentries) {
		/* round applicable memory size up to nearest megabyte */
		numentries = nr_kernel_pages;
		numentries -= arch_reserved_kernel_pages();

		/* It isn't necessary when PAGE_SIZE >= 1MB */
		if (PAGE_SHIFT < 20)
			numentries = round_up(numentries, (1<<20)/PAGE_SIZE);

		/* limit to 1 bucket per 2^scale bytes of low memory */
		if (scale > PAGE_SHIFT)
			numentries >>= (scale - PAGE_SHIFT);
		else
			numentries <<= (PAGE_SHIFT - scale);

		/* Make sure we've got at least a 0-order allocation.. */
		if (unlikely(flags & HASH_SMALL)) {
			/* Makes no sense without HASH_EARLY */
			WARN_ON(!(flags & HASH_EARLY));
			if (!(numentries >> *_hash_shift)) {
				numentries = 1UL << *_hash_shift;
				BUG_ON(!numentries);
			}
		} else if (unlikely((numentries * bucketsize) < PAGE_SIZE))
			numentries = PAGE_SIZE / bucketsize;
	}
	numentries = roundup_pow_of_two(numentries);

	/* limit allocation size to 1/16 total memory by default */
	if (max == 0) {
		max = ((unsigned long long)nr_all_pages << PAGE_SHIFT) >> 4;
		do_div(max, bucketsize);
	}
	max = min(max, 0x80000000ULL);

	if (numentries < low_limit)
		numentries = low_limit;
	if (numentries > max)
		numentries = max;

	log2qty = ilog2(numentries);

	do {
		size = bucketsize << log2qty;
		if (flags & HASH_EARLY)
			table = memblock_virt_alloc_nopanic(size, 0);
		else if (hashdist)
			table = __vmalloc(size, GFP_ATOMIC, PAGE_KERNEL);
		else {
			/*
			 * If bucketsize is not a power-of-two, we may free
			 * some pages at the end of hash table which
			 * alloc_pages_exact() automatically does
			 */
			if (get_order(size) < MAX_ORDER) {
				table = alloc_pages_exact(size, GFP_ATOMIC);
				kmemleak_alloc(table, size, 1, GFP_ATOMIC);
			}
		}
	} while (!table && size > PAGE_SIZE && --log2qty);

	if (!table)
		panic("Failed to allocate %s hash table\n", tablename);

	pr_info("%s hash table entries: %ld (order: %d, %lu bytes)\n",
		tablename, 1UL << log2qty, ilog2(size) - PAGE_SHIFT, size);

	if (_hash_shift)
		*_hash_shift = log2qty;
	if (_hash_mask)
		*_hash_mask = (1 << log2qty) - 1;

	return table;
}

/*
 * This function checks whether pageblock includes unmovable pages or not.
 * If @count is not zero, it is okay to include less @count unmovable pages
 *
 * PageLRU check without isolation or lru_lock could race so that
 * MIGRATE_MOVABLE block might include unmovable pages. It means you can't
 * expect this function should be exact.
 */
bool has_unmovable_pages(struct zone *zone, struct page *page, int count,
			 bool skip_hwpoisoned_pages)
{
	unsigned long pfn, iter, found;
	int mt;

	/*
	 * For avoiding noise data, lru_add_drain_all() should be called
	 * If ZONE_MOVABLE, the zone never contains unmovable pages
	 */
	if (zone_idx(zone) == ZONE_MOVABLE)
		return false;
	mt = get_pageblock_migratetype(page);
	if (mt == MIGRATE_MOVABLE || is_migrate_cma(mt))
		return false;

	pfn = page_to_pfn(page);
	for (found = 0, iter = 0; iter < pageblock_nr_pages; iter++) {
		unsigned long check = pfn + iter;

		if (!pfn_valid_within(check))
			continue;

		page = pfn_to_page(check);

		/*
		 * Hugepages are not in LRU lists, but they're movable.
		 * We need not scan over tail pages bacause we don't
		 * handle each tail page individually in migration.
		 */
		if (PageHuge(page)) {
			iter = round_up(iter + 1, 1<<compound_order(page)) - 1;
			continue;
		}

		/*
		 * We can't use page_count without pin a page
		 * because another CPU can free compound page.
		 * This check already skips compound tails of THP
		 * because their page->_refcount is zero at all time.
		 */
		if (!page_ref_count(page)) {
			if (PageBuddy(page))
				iter += (1 << page_order(page)) - 1;
			continue;
		}

		/*
		 * The HWPoisoned page may be not in buddy system, and
		 * page_count() is not 0.
		 */
		if (skip_hwpoisoned_pages && PageHWPoison(page))
			continue;

		if (!PageLRU(page))
			found++;
		/*
		 * If there are RECLAIMABLE pages, we need to check
		 * it.  But now, memory offline itself doesn't call
		 * shrink_node_slabs() and it still to be fixed.
		 */
		/*
		 * If the page is not RAM, page_count()should be 0.
		 * we don't need more check. This is an _used_ not-movable page.
		 *
		 * The problematic thing here is PG_reserved pages. PG_reserved
		 * is set to both of a memory hole page and a _used_ kernel
		 * page at boot.
		 */
		if (found > count)
			return true;
	}
	return false;
}

bool is_pageblock_removable_nolock(struct page *page)
{
	struct zone *zone;
	unsigned long pfn;

	/*
	 * We have to be careful here because we are iterating over memory
	 * sections which are not zone aware so we might end up outside of
	 * the zone but still within the section.
	 * We have to take care about the node as well. If the node is offline
	 * its NODE_DATA will be NULL - see page_zone.
	 */
	if (!node_online(page_to_nid(page)))
		return false;

	zone = page_zone(page);
	pfn = page_to_pfn(page);
	if (!zone_spans_pfn(zone, pfn))
		return false;

	return !has_unmovable_pages(zone, page, 0, true);
}

#if (defined(CONFIG_MEMORY_ISOLATION) && defined(CONFIG_COMPACTION)) || defined(CONFIG_CMA)

static unsigned long pfn_max_align_down(unsigned long pfn)
{
	return pfn & ~(max_t(unsigned long, MAX_ORDER_NR_PAGES,
			     pageblock_nr_pages) - 1);
}

static unsigned long pfn_max_align_up(unsigned long pfn)
{
	return ALIGN(pfn, max_t(unsigned long, MAX_ORDER_NR_PAGES,
				pageblock_nr_pages));
}

/* [start, end) must belong to a single zone. */
static int __alloc_contig_migrate_range(struct compact_control *cc,
					unsigned long start, unsigned long end)
{
	/* This function is based on compact_zone() from compaction.c. */
	unsigned long nr_reclaimed;
	unsigned long pfn = start;
	unsigned int tries = 0;
	int ret = 0;

	migrate_prep();

	while (pfn < end || !list_empty(&cc->migratepages)) {
		if (fatal_signal_pending(current)) {
			ret = -EINTR;
			break;
		}

		if (list_empty(&cc->migratepages)) {
			cc->nr_migratepages = 0;
			pfn = isolate_migratepages_range(cc, pfn, end);
			if (!pfn) {
				ret = -EINTR;
				break;
			}
			tries = 0;
		} else if (++tries == 5) {
			ret = ret < 0 ? ret : -EBUSY;
			break;
		}

		nr_reclaimed = reclaim_clean_pages_from_list(cc->zone,
							&cc->migratepages);
		cc->nr_migratepages -= nr_reclaimed;

		ret = migrate_pages(&cc->migratepages, alloc_migrate_target,
				    NULL, 0, cc->mode, MR_CMA);
	}
	if (ret < 0) {
		putback_movable_pages(&cc->migratepages);
		return ret;
	}
	return 0;
}

/**
 * alloc_contig_range() -- tries to allocate given range of pages
 * @start:	start PFN to allocate
 * @end:	one-past-the-last PFN to allocate
 * @migratetype:	migratetype of the underlaying pageblocks (either
 *			#MIGRATE_MOVABLE or #MIGRATE_CMA).  All pageblocks
 *			in range must have the same migratetype and it must
 *			be either of the two.
 *
 * The PFN range does not have to be pageblock or MAX_ORDER_NR_PAGES
 * aligned, however it's the caller's responsibility to guarantee that
 * we are the only thread that changes migrate type of pageblocks the
 * pages fall in.
 *
 * The PFN range must belong to a single zone.
 *
 * Returns zero on success or negative error code.  On success all
 * pages which PFN is in [start, end) are allocated for the caller and
 * need to be freed with free_contig_range().
 */
int alloc_contig_range(unsigned long start, unsigned long end,
		       unsigned migratetype)
{
	unsigned long outer_start, outer_end;
	unsigned int order;
	int ret = 0;

	struct compact_control cc = {
		.nr_migratepages = 0,
		.order = -1,
		.zone = page_zone(pfn_to_page(start)),
		.mode = MIGRATE_SYNC,
		.ignore_skip_hint = true,
	};
	INIT_LIST_HEAD(&cc.migratepages);

	/*
	 * What we do here is we mark all pageblocks in range as
	 * MIGRATE_ISOLATE.  Because pageblock and max order pages may
	 * have different sizes, and due to the way page allocator
	 * work, we align the range to biggest of the two pages so
	 * that page allocator won't try to merge buddies from
	 * different pageblocks and change MIGRATE_ISOLATE to some
	 * other migration type.
	 *
	 * Once the pageblocks are marked as MIGRATE_ISOLATE, we
	 * migrate the pages from an unaligned range (ie. pages that
	 * we are interested in).  This will put all the pages in
	 * range back to page allocator as MIGRATE_ISOLATE.
	 *
	 * When this is done, we take the pages in range from page
	 * allocator removing them from the buddy system.  This way
	 * page allocator will never consider using them.
	 *
	 * This lets us mark the pageblocks back as
	 * MIGRATE_CMA/MIGRATE_MOVABLE so that free pages in the
	 * aligned range but not in the unaligned, original range are
	 * put back to page allocator so that buddy can use them.
	 */

	ret = start_isolate_page_range(pfn_max_align_down(start),
				       pfn_max_align_up(end), migratetype,
				       false);
	if (ret)
		return ret;

	cc.zone->cma_alloc = 1;
	/*
	 * In case of -EBUSY, we'd like to know which page causes problem.
	 * So, just fall through. test_pages_isolated() has a tracepoint
	 * which will report the busy page.
	 *
	 * It is possible that busy pages could become available before
	 * the call to test_pages_isolated, and the range will actually be
	 * allocated.  So, if we fall through be sure to clear ret so that
	 * -EBUSY is not accidentally used or returned to caller.
	 */
	ret = __alloc_contig_migrate_range(&cc, start, end);
	if (ret && ret != -EBUSY)
		goto done;
	ret =0;

	/*
	 * Pages from [start, end) are within a MAX_ORDER_NR_PAGES
	 * aligned blocks that are marked as MIGRATE_ISOLATE.  What's
	 * more, all pages in [start, end) are free in page allocator.
	 * What we are going to do is to allocate all pages from
	 * [start, end) (that is remove them from page allocator).
	 *
	 * The only problem is that pages at the beginning and at the
	 * end of interesting range may be not aligned with pages that
	 * page allocator holds, ie. they can be part of higher order
	 * pages.  Because of this, we reserve the bigger range and
	 * once this is done free the pages we are not interested in.
	 *
	 * We don't have to hold zone->lock here because the pages are
	 * isolated thus they won't get removed from buddy.
	 */

	lru_add_drain_all();
	drain_all_pages(cc.zone);

	order = 0;
	outer_start = start;
	while (!PageBuddy(pfn_to_page(outer_start))) {
		if (++order >= MAX_ORDER) {
			outer_start = start;
			break;
		}
		outer_start &= ~0UL << order;
	}

	if (outer_start != start) {
		order = page_order(pfn_to_page(outer_start));

		/*
		 * outer_start page could be small order buddy page and
		 * it doesn't include start page. Adjust outer_start
		 * in this case to report failed page properly
		 * on tracepoint in test_pages_isolated()
		 */
		if (outer_start + (1UL << order) <= start)
			outer_start = start;
	}

	/* Make sure the range is really isolated. */
	ret = test_pages_isolated(outer_start, end, false);
	if (ret) {
		pr_info_ratelimited("%s: [%lx, %lx) PFNs busy\n",
			__func__, outer_start, end);
		goto done;
	}

	/* Grab isolated pages from freelists. */
	outer_end = isolate_freepages_range(&cc, outer_start, end);
	if (!outer_end) {
		ret = -EBUSY;
		goto done;
	}

	/* Free head and tail (if any) */
	if (start != outer_start)
		free_contig_range(outer_start, start - outer_start);
	if (end != outer_end)
		free_contig_range(end, outer_end - end);

done:
	undo_isolate_page_range(pfn_max_align_down(start),
				pfn_max_align_up(end), migratetype);
	cc.zone->cma_alloc = 0;
	return ret;
}

void free_contig_range(unsigned long pfn, unsigned nr_pages)
{
	unsigned int count = 0;

	for (; nr_pages--; pfn++) {
		struct page *page = pfn_to_page(pfn);

		count += page_count(page) != 1;
		__free_page(page);
	}
	WARN(count != 0, "%d pages are still in use!\n", count);
}
#endif

#ifdef CONFIG_MEMORY_HOTPLUG
/*
 * The zone indicated has a new number of managed_pages; batch sizes and percpu
 * page high values need to be recalulated.
 */
void __meminit zone_pcp_update(struct zone *zone)
{
	unsigned cpu;
	mutex_lock(&pcp_batch_high_lock);
	for_each_possible_cpu(cpu)
		pageset_set_high_and_batch(zone,
				per_cpu_ptr(zone->pageset, cpu));
	mutex_unlock(&pcp_batch_high_lock);
}
#endif

void zone_pcp_reset(struct zone *zone)
{
	unsigned long flags;
	int cpu;
	struct per_cpu_pageset *pset;

	/* avoid races with drain_pages()  */
	local_irq_save(flags);
	if (zone->pageset != &boot_pageset) {
		for_each_online_cpu(cpu) {
			pset = per_cpu_ptr(zone->pageset, cpu);
			drain_zonestat(zone, pset);
		}
		free_percpu(zone->pageset);
		zone->pageset = &boot_pageset;
	}
	local_irq_restore(flags);
}

#ifdef CONFIG_MEMORY_HOTREMOVE
/*
 * All pages in the range must be in a single zone and isolated
 * before calling this.
 */
void
__offline_isolated_pages(unsigned long start_pfn, unsigned long end_pfn)
{
	struct page *page;
	struct zone *zone;
	unsigned int order, i;
	unsigned long pfn;
	unsigned long flags;
	/* find the first valid pfn */
	for (pfn = start_pfn; pfn < end_pfn; pfn++)
		if (pfn_valid(pfn))
			break;
	if (pfn == end_pfn)
		return;
	zone = page_zone(pfn_to_page(pfn));
	spin_lock_irqsave(&zone->lock, flags);
	pfn = start_pfn;
	while (pfn < end_pfn) {
		if (!pfn_valid(pfn)) {
			pfn++;
			continue;
		}
		page = pfn_to_page(pfn);
		/*
		 * The HWPoisoned page may be not in buddy system, and
		 * page_count() is not 0.
		 */
		if (unlikely(!PageBuddy(page) && PageHWPoison(page))) {
			pfn++;
			SetPageReserved(page);
			continue;
		}

		BUG_ON(page_count(page));
		BUG_ON(!PageBuddy(page));
		order = page_order(page);
#ifdef CONFIG_DEBUG_VM
		pr_info("remove from free list %lx %d %lx\n",
			pfn, 1 << order, end_pfn);
#endif
		list_del(&page->lru);
		rmv_page_order(page);
		zone->free_area[order].nr_free--;
		for (i = 0; i < (1 << order); i++)
			SetPageReserved((page+i));
		pfn += (1 << order);
	}
	spin_unlock_irqrestore(&zone->lock, flags);
}
#endif

bool is_free_buddy_page(struct page *page)
{
	struct zone *zone = page_zone(page);
	unsigned long pfn = page_to_pfn(page);
	unsigned long flags;
	unsigned int order;

	spin_lock_irqsave(&zone->lock, flags);
	for (order = 0; order < MAX_ORDER; order++) {
		struct page *page_head = page - (pfn & ((1 << order) - 1));

		if (PageBuddy(page_head) && page_order(page_head) >= order)
			break;
	}
	spin_unlock_irqrestore(&zone->lock, flags);

	return order < MAX_ORDER;
}<|MERGE_RESOLUTION|>--- conflicted
+++ resolved
@@ -4457,10 +4457,6 @@
 #endif
 			K(node_page_state(pgdat, NR_WRITEBACK_TEMP)),
 			K(node_page_state(pgdat, NR_UNSTABLE_NFS)),
-<<<<<<< HEAD
-=======
-			node_page_state(pgdat, NR_PAGES_SCANNED),
->>>>>>> db04eb40
 			pgdat->kswapd_failures >= MAX_RECLAIM_RETRIES ?
 				"yes" : "no");
 	}
