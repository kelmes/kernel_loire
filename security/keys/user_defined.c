--- conflicted
+++ resolved
@@ -106,13 +106,8 @@
 
 	/* attach the new data, displacing the old */
 	key->expiry = prep->expiry;
-<<<<<<< HEAD
-	if (!test_bit(KEY_FLAG_NEGATIVE, &key->flags))
+	if (key_is_positive(key))
 		zap = dereference_key_locked(key);
-=======
-	if (key_is_positive(key))
-		zap = rcu_dereference_key(key);
->>>>>>> d785062e
 	rcu_assign_keypointer(key, prep->payload.data[0]);
 	prep->payload.data[0] = NULL;
 
