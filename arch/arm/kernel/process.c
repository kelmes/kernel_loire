--- conflicted
+++ resolved
@@ -93,7 +93,6 @@
 	idle_notifier_call_chain(IDLE_END);
 }
 
-<<<<<<< HEAD
 /*
  * dump a block of kernel memory from around the given address
  */
@@ -154,8 +153,6 @@
 	set_fs(fs);
 }
 
-=======
->>>>>>> 429c144a
 void __show_regs(struct pt_regs *regs)
 {
 	unsigned long flags;
@@ -247,12 +244,9 @@
 		printk("Control: %08x%s\n", ctrl, buf);
 	}
 #endif
-<<<<<<< HEAD
 
 	if (!user_mode(regs))
 		show_extra_register_data(regs, 128);
-=======
->>>>>>> 429c144a
 }
 
 void show_regs(struct pt_regs * regs)
