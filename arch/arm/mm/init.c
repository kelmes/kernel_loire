--- conflicted
+++ resolved
@@ -196,12 +196,7 @@
 
 	if (__phys_to_pfn(addr) != pfn)
 		return 0;
-<<<<<<< HEAD
 	return memblock_is_map_memory(addr);
-=======
-
-	return memblock_is_map_memory(__pfn_to_phys(pfn));
->>>>>>> f360bd46
 }
 EXPORT_SYMBOL(pfn_valid);
 #endif
