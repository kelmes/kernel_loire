/*
 * Copyright (c) 2019, The Linux Foundation. All rights reserved.

 * This program is free software; you can redistribute it and/or modify
 * it under the terms of the GNU General Public License version 2 and
 * only version 2 as published by the Free Software Foundation.

 * This program is distributed in the hope that it will be useful,
 * but WITHOUT ANY WARRANTY; without even the implied warranty of
 * MERCHANTABILITY or FITNESS FOR A PARTICULAR PURPOSE.  See the
 * GNU General Public License for more details.
 */

#include "skeleton64.dtsi"
#include <dt-bindings/clock/qcom,gcc-sm6150.h>
#include <dt-bindings/clock/qcom,scc-sm6150.h>
#include <dt-bindings/regulator/qcom,rpmh-regulator.h>
#include <dt-bindings/interrupt-controller/arm-gic.h>
#include "quin-vm-common.dtsi"

/ {
	model = "Qualcomm Technologies, Inc. SA6155P Virtual Machine";
	qcom,msm-name = "SA6155P";
	qcom,msm-id = <377 0x0>;

	aliases {
		pci-domain0 = &pcie0; /* PCIe0 domain */
	};

	aliases {
		sdhc2 = &sdhc_2; /* SDC2 SD Card slot */
	};

	reserved_memory: reserved-memory {

		pmem_shared: pmem_shared_region@a1600000 {
			reg = <0x0 0xa1600000 0x0 0x20000000>;
			label = "pmem_shared_mem";
		};
	};
};

&soc {
	clock_virt: qcom,virtio-gcc {
		compatible = "virtio,mmio";
		reg = <0x1c200000 0x1000>;
		interrupts = <0 48 0>;
<<<<<<< HEAD
		#clock-cells = <1>;
		#reset-cells = <1>;
	};

	clock_virt_scc: qcom,virtio-scc {
		compatible = "virtio,mmio";
		reg = <0x1c300000 0x1000>;
		interrupts = <0 49 0>;
		#clock-cells = <1>;
=======
		#clock-cells = <1>;
		#reset-cells = <1>;
	};

	clock_virt_scc: qcom,virtio-scc {
		compatible = "virtio,mmio";
		reg = <0x1c300000 0x1000>;
		interrupts = <0 49 0>;
		#clock-cells = <1>;
>>>>>>> 06b6c7ac
	};

	regulator_virt: virtio_regulator@1c700000 {
		compatible = "virtio,mmio";
		reg = <0x1c700000 0x1000>;
		interrupts = <0 42 0>;

		usb30_prim_gdsc: usb30_prim_gdsc {
			regulator-name = "usb30_prim_gdsc";
		};

		usb20_sec_gdsc: usb20_sec_gdsc {
			regulator-name = "usb20_sec_gdsc";
		};

		pcie_0_gdsc: pcie_0_gdsc {
			regulator-name = "pcie_0_gdsc";
		};

		L2A: pm6155_1_l2: regulator-pm6155-1-l2 {
			regulator-name = "ldoa2";
			regulator-min-microvolt = <1650000>;
			regulator-max-microvolt = <3100000>;
		};

		L5A: pm6155_1_l5: regulator-pm6155-1-l5 {
			regulator-name = "ldoa5";
			regulator-min-microvolt = <875000>;
			regulator-max-microvolt = <975000>;
		};

		L10A: pm6155_1_l10: regulator-pm6155-1-l10 {
			regulator-name = "ldoa10";
			regulator-min-microvolt = <2950000>;
			regulator-max-microvolt = <3312000>;
		};

		L12A: pm6155_1_l12: regulator-pm6155-1-l12 {
			regulator-name = "ldoa12";
			regulator-min-microvolt = <1800000>;
			regulator-max-microvolt = <1890000>;
		};

		L13A: pm6155_1_l13: regulator-pm6155-1-l13 {
			regulator-name = "ldoa13";
			regulator-min-microvolt = <3000000>;
			regulator-max-microvolt = <3230000>;
		};
	};

	apps_smmu: apps-smmu@0x15000000 {
		compatible = "qcom,qsmmu-v500";
		reg = <0x15000000 0x80000>,
			<0x150c2000 0x20>;
		reg-names = "base", "tcu-base";
		#iommu-cells = <2>;
		qcom,skip-init;
		qcom,use-3-lvl-tables;
		qcom,disable-atos;
		#global-interrupts = <1>;
		#size-cells = <1>;
		#address-cells = <1>;
		ranges;
		interrupts =	<GIC_SPI 65 IRQ_TYPE_LEVEL_HIGH>,
				<GIC_SPI 94 IRQ_TYPE_LEVEL_HIGH>,
				<GIC_SPI 95 IRQ_TYPE_LEVEL_HIGH>,
				<GIC_SPI 96 IRQ_TYPE_LEVEL_HIGH>,
				<GIC_SPI 97 IRQ_TYPE_LEVEL_HIGH>,
				<GIC_SPI 98 IRQ_TYPE_LEVEL_HIGH>,
				<GIC_SPI 99 IRQ_TYPE_LEVEL_HIGH>,
				<GIC_SPI 100 IRQ_TYPE_LEVEL_HIGH>,
				<GIC_SPI 101 IRQ_TYPE_LEVEL_HIGH>,
				<GIC_SPI 102 IRQ_TYPE_LEVEL_HIGH>,
				<GIC_SPI 103 IRQ_TYPE_LEVEL_HIGH>,
				<GIC_SPI 104 IRQ_TYPE_LEVEL_HIGH>,
				<GIC_SPI 105 IRQ_TYPE_LEVEL_HIGH>,
				<GIC_SPI 106 IRQ_TYPE_LEVEL_HIGH>,
				<GIC_SPI 107 IRQ_TYPE_LEVEL_HIGH>,
				<GIC_SPI 108 IRQ_TYPE_LEVEL_HIGH>,
				<GIC_SPI 109 IRQ_TYPE_LEVEL_HIGH>,
				<GIC_SPI 110 IRQ_TYPE_LEVEL_HIGH>,
				<GIC_SPI 111 IRQ_TYPE_LEVEL_HIGH>,
				<GIC_SPI 112 IRQ_TYPE_LEVEL_HIGH>,
				<GIC_SPI 113 IRQ_TYPE_LEVEL_HIGH>,
				<GIC_SPI 114 IRQ_TYPE_LEVEL_HIGH>,
				<GIC_SPI 115 IRQ_TYPE_LEVEL_HIGH>,
				<GIC_SPI 116 IRQ_TYPE_LEVEL_HIGH>,
				<GIC_SPI 117 IRQ_TYPE_LEVEL_HIGH>,
				<GIC_SPI 118 IRQ_TYPE_LEVEL_HIGH>,
				<GIC_SPI 181 IRQ_TYPE_LEVEL_HIGH>,
				<GIC_SPI 182 IRQ_TYPE_LEVEL_HIGH>,
				<GIC_SPI 183 IRQ_TYPE_LEVEL_HIGH>,
				<GIC_SPI 184 IRQ_TYPE_LEVEL_HIGH>,
				<GIC_SPI 185 IRQ_TYPE_LEVEL_HIGH>,
				<GIC_SPI 186 IRQ_TYPE_LEVEL_HIGH>,
				<GIC_SPI 187 IRQ_TYPE_LEVEL_HIGH>,
				<GIC_SPI 188 IRQ_TYPE_LEVEL_HIGH>,
				<GIC_SPI 189 IRQ_TYPE_LEVEL_HIGH>,
				<GIC_SPI 190 IRQ_TYPE_LEVEL_HIGH>,
				<GIC_SPI 191 IRQ_TYPE_LEVEL_HIGH>,
				<GIC_SPI 192 IRQ_TYPE_LEVEL_HIGH>,
				<GIC_SPI 315 IRQ_TYPE_LEVEL_HIGH>,
				<GIC_SPI 316 IRQ_TYPE_LEVEL_HIGH>,
				<GIC_SPI 317 IRQ_TYPE_LEVEL_HIGH>,
				<GIC_SPI 318 IRQ_TYPE_LEVEL_HIGH>,
				<GIC_SPI 319 IRQ_TYPE_LEVEL_HIGH>,
				<GIC_SPI 320 IRQ_TYPE_LEVEL_HIGH>,
				<GIC_SPI 321 IRQ_TYPE_LEVEL_HIGH>,
				<GIC_SPI 322 IRQ_TYPE_LEVEL_HIGH>,
				<GIC_SPI 323 IRQ_TYPE_LEVEL_HIGH>,
				<GIC_SPI 324 IRQ_TYPE_LEVEL_HIGH>,
				<GIC_SPI 325 IRQ_TYPE_LEVEL_HIGH>,
				<GIC_SPI 326 IRQ_TYPE_LEVEL_HIGH>,
				<GIC_SPI 327 IRQ_TYPE_LEVEL_HIGH>,
				<GIC_SPI 328 IRQ_TYPE_LEVEL_HIGH>,
				<GIC_SPI 329 IRQ_TYPE_LEVEL_HIGH>,
				<GIC_SPI 330 IRQ_TYPE_LEVEL_HIGH>,
				<GIC_SPI 331 IRQ_TYPE_LEVEL_HIGH>,
				<GIC_SPI 332 IRQ_TYPE_LEVEL_HIGH>,
				<GIC_SPI 333 IRQ_TYPE_LEVEL_HIGH>,
				<GIC_SPI 334 IRQ_TYPE_LEVEL_HIGH>,
				<GIC_SPI 335 IRQ_TYPE_LEVEL_HIGH>,
				<GIC_SPI 336 IRQ_TYPE_LEVEL_HIGH>,
				<GIC_SPI 337 IRQ_TYPE_LEVEL_HIGH>,
				<GIC_SPI 338 IRQ_TYPE_LEVEL_HIGH>,
				<GIC_SPI 339 IRQ_TYPE_LEVEL_HIGH>,
				<GIC_SPI 340 IRQ_TYPE_LEVEL_HIGH>,
				<GIC_SPI 341 IRQ_TYPE_LEVEL_HIGH>;
		status = "disabled";
	};

	qcom,sps {
			compatible = "qcom,msm-sps-4k";
			qcom,pipe-attr-ee;
			status = "ok";
	};

	qcom_seecom: qseecom@86d00000 {
			compatible = "qcom,qseecom";
			reg = <0x86d00000 0xe00000>;
			reg-names = "secapp-region";
			memory-region = <&qseecom_mem>;
			qcom,hlos-num-ce-hw-instances = <1>;
			qcom,hlos-ce-hw-instance = <0>;
			qcom,qsee-ce-hw-instance = <0>;
			qcom,disk-encrypt-pipe-pair = <2>;
			qcom,no-clock-support;
			qcom,qsee-reentrancy-support = <2>;
	};

	VDD_CX_LEVEL: VDD_MX_LEVEL: S2A_LEVEL:
			pm6155_1_s2_level: regulator-pm6155-1-s2-level {
			compatible = "qcom,stub-regulator";
			regulator-name = "pm6155_1_s2_level";
			regulator-min-microvolt
				= <RPMH_REGULATOR_LEVEL_RETENTION>;
			regulator-max-microvolt
				= <RPMH_REGULATOR_LEVEL_MAX>;
	};

	vreg_wlan: vreg_wlan {
		compatible = "qcom,stub-regulator";
		regulator-name = "vreg_wlan";
	};

	cnss_pcie: qcom,cnss {
		compatible = "qcom,cnss";
		wlan-en-gpio = <&tlmm 98 0>;
		vdd-wlan-supply = <&vreg_wlan>;
		reg = <0x10000000 0x10000000>,
			<0x20000000 0x10000>;
		reg-names = "smmu_iova_base", "smmu_iova_ipa";
		qcom,smmu-s1-enable;
		qcom,notify-modem-status;
		pinctrl-names = "wlan_en_active", "wlan_en_sleep";
		pinctrl-0 = <&cnss_wlan_en_active>;
		pinctrl-1 = <&cnss_wlan_en_sleep>;
		qcom,wlan-rc-num = <0>;
		qcom,wlan-ramdump-dynamic = <0x200000>;

		qcom,msm-bus,name = "msm-cnss";
		qcom,msm-bus,num-cases = <4>;
		qcom,msm-bus,num-paths = <2>;
		qcom,msm-bus,vectors-KBps =
				<45 512 0 0>, <1 512 0 0>,
				/* Upto 200 Mbps */
				<45 512 41421 655360>, <1 512 41421 655360>,
				/* Upto 400 Mbps */
				<45 512 98572 655360>, <1 512 98572 1600000>,
				/* Upto 800 Mbps */
				<45 512 207108 1146880>, <1 512 207108 3124992>;
	};

	sdhc_2: sdhci@8804000 {
		compatible = "qcom,sdhci-msm-v5";
		reg = <0x8804000 0x1000>;
		reg-names = "hc_mem";
		interrupts = <0 204 0>, <0 222 0>;
		interrupt-names = "hc_irq", "pwr_irq";
		qcom,bus-width = <4>;
		qcom,large-address-bus;
		qcom,clk-rates = <400000 20000000 25000000
				50000000 100000000 202000000>;
		qcom,bus-speed-mode = "SDR12", "SDR25", "SDR50", "DDR50",
				      "SDR104";
		qcom,devfreq,freq-table = <50000000 202000000>;
		qcom,msm-bus,name = "sdhc2";
		qcom,msm-bus,num-cases = <8>;
		qcom,msm-bus,num-paths = <2>;
		qcom,msm-bus,vectors-KBps =
			/* No vote */
			<81 512 0 0>, <1 608 0 0>,
			/* 400 KB/s*/
			<81 512 1046 1600>,
			<1 608 1600 1600>,
			/* 20 MB/s */
			<81 512 52286 80000>,
			<1 608 80000 80000>,
			/* 25 MB/s */
			<81 512 65360 100000>,
			<1 608 100000 100000>,
			/* 50 MB/s */
			<81 512 130718 200000>,
			<1 608 133320 133320>,
			/* 100 MB/s */
			<81 512 261438 200000>,
			<1 608 150000 150000>,
			/* 200 MB/s */
			<81 512 261438 400000>,
			<1 608 300000 300000>,
			/* Max. bandwidth */
			<81 512 1338562 4096000>,
			<1 608 1338562 4096000>;
		qcom,bus-bw-vectors-bps = <0 400000 20000000 25000000 50000000
			100750000 200000000 4294967295>;
		/* PM QoS */
		qcom,pm-qos-irq-type = "affine_irq";
		qcom,pm-qos-irq-latency = <67 67>;
		qcom,pm-qos-cpu-groups = <0x3f 0xc0>;
		qcom,pm-qos-legacy-latency-us = <67 67>, <67 67>;
		clocks = <&clock_virt GCC_SDCC2_AHB_CLK>,
			<&clock_virt GCC_SDCC2_APPS_CLK>;
		clock-names = "iface_clk", "core_clk";
		/* DLL HSR settings. Refer go/hsr - <Target> DLL settings */
		qcom,dll-hsr-list = <0x0007642C 0x0 0x0 0x00010800 0x80040868>;

		vdd-supply = <&pm6155_1_l10>;
		qcom,vdd-voltage-level = <2950000 2950000>;
		qcom,vdd-current-level = <0 800000>;
		vdd-io-supply = <&pm6155_1_l2>;
		qcom,vdd-io-voltage-level = <1800000 3100000>;
		qcom,vdd-io-current-level = <0 22000>;
		pinctrl-names = "active", "sleep";
		pinctrl-0 = <&sdc2_clk_on
			&sdc2_cmd_on &sdc2_data_on &sdc2_cd_on>;
		pinctrl-1 = <&sdc2_clk_off
			&sdc2_cmd_off &sdc2_data_off &sdc2_cd_off>;
		cd-gpios = <&tlmm 99 1>;

		status = "disabled";
<<<<<<< HEAD
=======
	};

	bluetooth_ext: bt_qca6174 {
		compatible = "qca,qca6174";
		pinctrl-names = "default";
		pinctrl-0 = <&bt_en_active>;
		qca,bt-reset-gpio = <&tlmm 85 0>; /* BT_EN */
		status = "ok";
>>>>>>> 06b6c7ac
	};
};

#include "sa6155p-vm-pinctrl.dtsi"
#include "sm6150-slpi-pinctrl.dtsi"
#include "sa6155p-vm-qupv3.dtsi"
#include "sa6155p-vm-usb.dtsi"
#include "sa8155-vm-audio.dtsi"
#include "sa6155p-vm-pcie.dtsi"
#include "pm6155-vm.dtsi"

&tlmm {
	dirconn-list =  <100 216 1>,
			<99 215 1>;
};<|MERGE_RESOLUTION|>--- conflicted
+++ resolved
@@ -45,7 +45,6 @@
 		compatible = "virtio,mmio";
 		reg = <0x1c200000 0x1000>;
 		interrupts = <0 48 0>;
-<<<<<<< HEAD
 		#clock-cells = <1>;
 		#reset-cells = <1>;
 	};
@@ -55,17 +54,6 @@
 		reg = <0x1c300000 0x1000>;
 		interrupts = <0 49 0>;
 		#clock-cells = <1>;
-=======
-		#clock-cells = <1>;
-		#reset-cells = <1>;
-	};
-
-	clock_virt_scc: qcom,virtio-scc {
-		compatible = "virtio,mmio";
-		reg = <0x1c300000 0x1000>;
-		interrupts = <0 49 0>;
-		#clock-cells = <1>;
->>>>>>> 06b6c7ac
 	};
 
 	regulator_virt: virtio_regulator@1c700000 {
@@ -326,8 +314,6 @@
 		cd-gpios = <&tlmm 99 1>;
 
 		status = "disabled";
-<<<<<<< HEAD
-=======
 	};
 
 	bluetooth_ext: bt_qca6174 {
@@ -336,7 +322,6 @@
 		pinctrl-0 = <&bt_en_active>;
 		qca,bt-reset-gpio = <&tlmm 85 0>; /* BT_EN */
 		status = "ok";
->>>>>>> 06b6c7ac
 	};
 };
 
