--- conflicted
+++ resolved
@@ -173,8 +173,6 @@
 		st,x-flip;
 		st,y-flip;
 	};
-<<<<<<< HEAD
-=======
 };
 
 &pm6150_qg {
@@ -272,5 +270,4 @@
 			gpio-key,wakeup;
 		};
 	};
->>>>>>> 871eac76
 };