/* Copyright (c) 2017-2018, The Linux Foundation. All rights reserved.
 *
 * This program is free software; you can redistribute it and/or modify
 * it under the terms of the GNU General Public License version 2 and
 * only version 2 as published by the Free Software Foundation.
 *
 * This program is distributed in the hope that it will be useful,
 * but WITHOUT ANY WARRANTY; without even the implied warranty of
 * MERCHANTABILITY or FITNESS FOR A PARTICULAR PURPOSE.  See the
 * GNU General Public License for more details.
 */

&soc {
	tlmm: pinctrl@03000000 {
		compatible = "qcom,sm8150-pinctrl";
		reg = <0x03000000 0xdc2000>;
		interrupts = <0 208 0>;
		gpio-controller;
		#gpio-cells = <2>;
		interrupt-controller;
		#interrupt-cells = <2>;

		ufs_dev_reset_assert: ufs_dev_reset_assert {
			config {
				pins = "ufs_reset";
				bias-pull-down;		/* default: pull down */
				/*
				 * UFS_RESET driver strengths are having
				 * different values/steps compared to typical
				 * GPIO drive strengths.
				 *
				 * Following table clarifies:
				 *
				 * HDRV value | UFS_RESET | Typical GPIO
				 *   (dec)    |   (mA)    |    (mA)
				 *     0      |   0.8     |    2
				 *     1      |   1.55    |    4
				 *     2      |   2.35    |    6
				 *     3      |   3.1     |    8
				 *     4      |   3.9     |    10
				 *     5      |   4.65    |    12
				 *     6      |   5.4     |    14
				 *     7      |   6.15    |    16
				 *
				 * POR value for UFS_RESET HDRV is 3 which means
				 * 3.1mA and we want to use that. Hence just
				 * specify 8mA to "drive-strength" binding and
				 * that should result into writing 3 to HDRV
				 * field.
				 */
				drive-strength = <8>;	/* default: 3.1 mA */
				output-low; /* active low reset */
			};
		};

		ufs_dev_reset_deassert: ufs_dev_reset_deassert {
			config {
				pins = "ufs_reset";
				bias-pull-down;		/* default: pull down */
				/*
				 * default: 3.1 mA
				 * check comments under ufs_dev_reset_assert
				 */
				drive-strength = <8>;
				output-high; /* active low reset */
			};
		};

		storage_cd: storage_cd {
			mux {
				pins = "gpio96";
				function = "gpio";
			};

			config {
				pins = "gpio96";
				bias-pull-up;           /* pull up */
				drive-strength = <2>;   /* 2 MA */
			};
		};

		sdc2_clk_on: sdc2_clk_on {
			config {
				pins = "sdc2_clk";
				bias-disable;		/* NO pull */
				drive-strength = <16>;	/* 16 MA */
			};
		};

		sdc2_clk_off: sdc2_clk_off {
			config {
				pins = "sdc2_clk";
				bias-disable;		/* NO pull */
				drive-strength = <2>;	/* 2 MA */
			};
		};

		sdc2_clk_ds_400KHz: sdc2_clk_ds_400KHz {
			config {
				pins = "sdc2_clk";
				bias-disable;		/* NO pull */
				drive-strength = <16>;	/* 16 MA */
			};
		};

		sdc2_clk_ds_50MHz: sdc2_clk_ds_50MHz {
			config {
				pins = "sdc2_clk";
				bias-disable;		/* NO pull */
				drive-strength = <16>;	/* 16 MA */
			};
		};

		sdc2_clk_ds_100MHz: sdc2_clk_ds_100MHz {
			config {
				pins = "sdc2_clk";
				bias-disable;		/* NO pull */
				drive-strength = <16>;	/* 16 MA */
			};
		};

		sdc2_clk_ds_200MHz: sdc2_clk_ds_200MHz {
			config {
				pins = "sdc2_clk";
				bias-disable;		/* NO pull */
				drive-strength = <16>;	/* 16 MA */
			};
		};

		sdc2_cmd_on: sdc2_cmd_on {
			config {
				pins = "sdc2_cmd";
				bias-pull-up;		/* pull up */
				drive-strength = <10>;	/* 10 MA */
			};
		};

		sdc2_cmd_off: sdc2_cmd_off {
			config {
				pins = "sdc2_cmd";
				bias-pull-up;		/* pull up */
				drive-strength = <2>;	/* 2 MA */
			};
		};

		sdc2_cmd_ds_400KHz: sdc2_cmd_ds_400KHz {
			config {
				pins = "sdc2_cmd";
				bias-pull-up;		/* pull up */
				drive-strength = <10>;	/* 10 MA */
			};
		};

		sdc2_cmd_ds_50MHz: sdc2_cmd_ds_50MHz {
			config {
				pins = "sdc2_cmd";
				bias-pull-up;		/* pull up */
				drive-strength = <10>;	/* 10 MA */
			};
		};

		sdc2_cmd_ds_100MHz: sdc2_cmd_ds_100MHz {
			config {
				pins = "sdc2_cmd";
				bias-pull-up;		/* pull up */
				drive-strength = <10>;	/* 10 MA */
			};
		};

		sdc2_cmd_ds_200MHz: sdc2_cmd_ds_200MHz {
			config {
				pins = "sdc2_cmd";
				bias-pull-up;		/* pull up */
				drive-strength = <10>;	/* 10 MA */
			};
		};

		sdc2_data_on: sdc2_data_on {
			config {
				pins = "sdc2_data";
				bias-pull-up;		/* pull up */
				drive-strength = <10>;	/* 10 MA */
			};
		};

		sdc2_data_off: sdc2_data_off {
			config {
				pins = "sdc2_data";
				bias-pull-up;		/* pull up */
				drive-strength = <2>;	/* 2 MA */
			};
		};

		sdc2_data_ds_400KHz: sdc2_data_ds_400KHz {
			config {
				pins = "sdc2_data";
				bias-pull-up;		/* pull up */
				drive-strength = <10>;	/* 10 MA */
			};
		};

		sdc2_data_ds_50MHz: sdc2_data_ds_50MHz {
			config {
				pins = "sdc2_data";
				bias-pull-up;		/* pull up */
				drive-strength = <10>;	/* 10 MA */
			};
		};

		sdc2_data_ds_100MHz: sdc2_data_ds_100MHz {
			config {
				pins = "sdc2_data";
				bias-pull-up;		/* pull up */
				drive-strength = <10>;	/* 10 MA */
			};
		};

		sdc2_data_ds_200MHz: sdc2_data_ds_200MHz {
			config {
				pins = "sdc2_data";
				bias-pull-up;		/* pull up */
				drive-strength = <10>;	/* 10 MA */
			};
		};

		qupv3_se12_2uart_pins: qupv3_se12_2uart_pins {
			qupv3_se12_2uart_active: qupv3_se12_2uart_active {
				mux {
					pins = "gpio85", "gpio86";
					function = "qup12";
				};

				config {
					pins = "gpio85", "gpio86";
					drive-strength = <2>;
					bias-disable;
				};
			};

			qupv3_se12_2uart_sleep: qupv3_se12_2uart_sleep {
				mux {
					pins = "gpio85", "gpio86";
					function = "gpio";
				};

				config {
					pins = "gpio85", "gpio86";
					drive-strength = <2>;
					bias-disable;
				};
			};
		};

		qupv3_se13_4uart_pins: qupv3_se13_4uart_pins {
			qupv3_se13_4uart_active: qupv3_se13_4uart_active {
				mux {
					pins = "gpio43", "gpio44", "gpio45",
								"gpio46";
					function = "qup13";
				};

				config {
					pins = "gpio43", "gpio44", "gpio45",
								"gpio46";
					drive-strength = <2>;
					bias-disable;
				};
			};

			qupv3_se13_4uart_sleep: qupv3_se13_4uart_sleep {
				mux {
					pins = "gpio43", "gpio44", "gpio45",
								"gpio46";
					function = "gpio";
				};

				config {
					pins = "gpio43", "gpio44", "gpio45",
								"gpio46";
					drive-strength = <2>;
					bias-disable;
				};
			};
		};

		pmx_ts_active {
			ts_active: ts_active {
					mux {
						pins = "gpio122", "gpio54";
						function = "gpio";
					};
					config {
						pins = "gpio122", "gpio54";
						drive-strength = <8>;
						bias-pull-up;
					};
			};
		};

		pmx_ts_int_suspend {
			ts_int_suspend: ts_int_suspend {
				mux {
					pins = "gpio122";
					function = "gpio";
				};
				config {
					pins = "gpio122";
					drive-strength = <2>;
					bias-pull-down;
				};
			};
		};

		pmx_ts_reset_suspend {
			ts_reset_suspend: ts_reset_suspend {
				mux {
					pins = "gpio54";
					function = "gpio";
				};
				config {
					pins = "gpio54";
					drive-strength = <2>;
					bias-pull-down;
				};
			};
		};

		pcie0 {
			pcie0_clkreq_default: pcie0_clkreq_default {
				mux {
					pins = "gpio36";
					function = "pci_e0";
				};

				config {
					pins = "gpio36";
					drive-strength = <2>;
					bias-pull-up;
				};
			};

			pcie0_perst_default: pcie0_perst_default {
				mux {
					pins = "gpio35";
					function = "gpio";
				};

				config {
					pins = "gpio35";
					drive-strength = <2>;
					bias-pull-down;
				};
			};

			pcie0_wake_default: pcie0_wake_default {
				mux {
					pins = "gpio37";
					function = "gpio";
				};

				config {
					pins = "gpio37";
					drive-strength = <2>;
					bias-pull-up;
				};
			};
		};

		pcie1 {
			pcie1_clkreq_default: pcie1_clkreq_default {
				mux {
					pins = "gpio103";
					function = "pci_e1";
				};

				config {
					pins = "gpio103";
					drive-strength = <2>;
					bias-pull-up;
				};
			};

			pcie1_perst_default: pcie1_perst_default {
				mux {
					pins = "gpio102";
					function = "gpio";
				};

				config {
					pins = "gpio102";
					drive-strength = <2>;
					bias-pull-down;
				};
			};

			pcie1_wake_default: pcie1_wake_default {
				mux {
					pins = "gpio104";
					function = "gpio";
				};

				config {
					pins = "gpio104";
					drive-strength = <2>;
					bias-pull-up;
				};
			};
		};

		wil6210_refclk3_en_pin: wil6210_refclk3_en_pin {
			mux {
				pins = "gpio87";
				function = "gpio";
			};

			config {
				pins = "gpio87";
				bias-pull-down;		/* PULL DOWN */
				drive-strength = <2>;	/* 2 MA */
			};
		};

		/* SE0 pin mappings */
		qupv3_se0_i2c_pins: qupv3_se0_i2c_pins {
			qupv3_se0_i2c_active: qupv3_se0_i2c_active {
				mux {
					pins = "gpio0", "gpio1";
					function = "qup0";
				};

				config {
					pins = "gpio0", "gpio1";
					drive-strength = <2>;
					bias-disable;
				};
			};

			qupv3_se0_i2c_sleep: qupv3_se0_i2c_sleep {
				mux {
					pins = "gpio0", "gpio1";
					function = "gpio";
				};

				config {
					pins = "gpio0", "gpio1";
					drive-strength = <2>;
					bias-pull-up;
				};
			};
		};

		qupv3_se0_spi_pins: qupv3_se0_spi_pins {
			qupv3_se0_spi_active: qupv3_se0_spi_active {
				mux {
					pins = "gpio0", "gpio1", "gpio2",
								"gpio3";
					function = "qup0";
				};

				config {
					pins = "gpio0", "gpio1", "gpio2",
								"gpio3";
					drive-strength = <6>;
					bias-disable;
				};
			};

			qupv3_se0_spi_sleep: qupv3_se0_spi_sleep {
				mux {
					pins = "gpio0", "gpio1", "gpio2",
								"gpio3";
					function = "gpio";
				};

				config {
					pins = "gpio0", "gpio1", "gpio2",
								"gpio3";
					drive-strength = <6>;
					bias-disable;
				};
			};
		};

		/* SE 1 pin mappings */
		qupv3_se1_i2c_pins: qupv3_se1_i2c_pins {
			qupv3_se1_i2c_active: qupv3_se1_i2c_active {
				mux {
					pins = "gpio114", "gpio115";
					function = "qup1";
				};

				config {
					pins = "gpio114", "gpio115";
					drive-strength = <2>;
					bias-disable;
				};
			};

			qupv3_se1_i2c_sleep: qupv3_se1_i2c_sleep {
				mux {
					pins = "gpio114", "gpio115";
					function = "gpio";
				};

				config {
					pins = "gpio114", "gpio115";
					drive-strength = <2>;
					bias-pull-up;
				};
			};
		};

		qupv3_se1_spi_pins: qupv3_se1_spi_pins {
			qupv3_se1_spi_active: qupv3_se1_spi_active {
				mux {
					pins = "gpio114", "gpio115", "gpio116",
								"gpio117";
					function = "qup1";
				};

				config {
					pins = "gpio114", "gpio115", "gpio116",
								"gpio117";
					drive-strength = <6>;
					bias-disable;
				};
			};

			qupv3_se1_spi_sleep: qupv3_se1_spi_sleep {
				mux {
					pins = "gpio114", "gpio115", "gpio116",
								"gpio117";
					function = "gpio";
				};

				config {
					pins = "gpio114", "gpio115", "gpio116",
								"gpio117";
					drive-strength = <6>;
					bias-disable;
				};
			};
		};

		/* SE 2 pin mappings */
		qupv3_se2_i2c_pins: qupv3_se2_i2c_pins {
			qupv3_se2_i2c_active: qupv3_se2_i2c_active {
				mux {
					pins = "gpio126", "gpio127";
					function = "qup2";
				};

				config {
					pins = "gpio126", "gpio127";
					drive-strength = <2>;
					bias-disable;
				};
			};

			qupv3_se2_i2c_sleep: qupv3_se2_i2c_sleep {
				mux {
					pins = "gpio126", "gpio127";
					function = "gpio";
				};

				config {
					pins = "gpio126", "gpio127";
					drive-strength = <2>;
					bias-pull-up;
				};
			};
		};

		qupv3_se2_spi_pins: qupv3_se2_spi_pins {
			qupv3_se2_spi_active: qupv3_se2_spi_active {
				mux {
					pins = "gpio126", "gpio127", "gpio128",
								"gpio129";
					function = "qup2";
				};

				config {
					pins = "gpio126", "gpio127", "gpio128",
								"gpio129";
					drive-strength = <6>;
					bias-disable;
				};
			};

			qupv3_se2_spi_sleep: qupv3_se2_spi_sleep {
				mux {
					pins = "gpio126", "gpio127", "gpio128",
								"gpio129";
					function = "gpio";
				};

				config {
					pins = "gpio126", "gpio127", "gpio128",
								"gpio129";
					drive-strength = <6>;
					bias-disable;
				};
			};
		};

		/* SE 3 pin mappings */
		qupv3_se3_i2c_pins: qupv3_se3_i2c_pins {
			qupv3_se3_i2c_active: qupv3_se3_i2c_active {
				mux {
					pins = "gpio144", "gpio145";
					function = "qup3";
				};

				config {
					pins = "gpio144", "gpio145";
					drive-strength = <2>;
					bias-disable;
				};
			};

			qupv3_se3_i2c_sleep: qupv3_se3_i2c_sleep {
				mux {
					pins = "gpio144", "gpio145";
					function = "gpio";
				};

				config {
					pins = "gpio144", "gpio145";
					drive-strength = <2>;
					bias-pull-up;
				};
			};
		};

		qupv3_se3_spi_pins: qupv3_se3_spi_pins {
			qupv3_se3_spi_active: qupv3_se3_spi_active {
				mux {
					pins = "gpio144", "gpio145", "gpio146",
								"gpio147";
					function = "qup3";
				};

				config {
					pins = "gpio144", "gpio145", "gpio146",
								"gpio147";
					drive-strength = <6>;
					bias-disable;
				};
			};

			qupv3_se3_spi_sleep: qupv3_se3_spi_sleep {
				mux {
					pins = "gpio144", "gpio145", "gpio146",
								"gpio147";
					function = "gpio";
				};

				config {
					pins = "gpio144", "gpio145", "gpio146",
								"gpio147";
					drive-strength = <6>;
					bias-disable;
				};
			};
		};

		/* SE 4 pin mappings */
		qupv3_se4_i2c_pins: qupv3_se4_i2c_pins {
			qupv3_se4_i2c_active: qupv3_se4_i2c_active {
				mux {
					pins = "gpio51", "gpio52";
					function = "qup4";
				};

				config {
					pins = "gpio51", "gpio52";
					drive-strength = <2>;
					bias-disable;
				};
			};

			qupv3_se4_i2c_sleep: qupv3_se4_i2c_sleep {
				mux {
					pins = "gpio51", "gpio52";
					function = "gpio";
				};

				config {
					pins = "gpio51", "gpio52";
					drive-strength = <2>;
					bias-pull-up;
				};
			};
		};

		qupv3_se4_spi_pins: qupv3_se4_spi_pins {
			qupv3_se4_spi_active: qupv3_se4_spi_active {
				mux {
					pins = "gpio51", "gpio52", "gpio53",
								"gpio54";
					function = "qup4";
				};

				config {
					pins = "gpio51", "gpio52", "gpio53",
								"gpio54";
					drive-strength = <6>;
					bias-disable;
				};
			};

			qupv3_se4_spi_sleep: qupv3_se4_spi_sleep {
				mux {
					pins = "gpio51", "gpio52", "gpio53",
								"gpio54";
					function = "gpio";
				};

				config {
					pins = "gpio51", "gpio52", "gpio53",
								"gpio54";
					drive-strength = <6>;
					bias-disable;
				};
			};
		};

		/* SE 5 pin mappings */
		qupv3_se5_i2c_pins: qupv3_se5_i2c_pins {
			qupv3_se5_i2c_active: qupv3_se5_i2c_active {
				mux {
					pins = "gpio121", "gpio122";
					function = "qup5";
				};

				config {
					pins = "gpio121", "gpio122";
					drive-strength = <2>;
					bias-disable;
				};
			};

			qupv3_se5_i2c_sleep: qupv3_se5_i2c_sleep {
				mux {
					pins = "gpio121", "gpio122";
					function = "gpio";
				};

				config {
					pins = "gpio121", "gpio122";
					drive-strength = <2>;
					bias-pull-up;
				};
			};
		};

		qupv3_se5_spi_pins: qupv3_se5_spi_pins {
			qupv3_se5_spi_active: qupv3_se5_spi_active {
				mux {
					pins = "gpio119", "gpio120", "gpio121",
								"gpio122";
					function = "qup5";
				};

				config {
					pins = "gpio119", "gpio120", "gpio121",
								"gpio122";
					drive-strength = <6>;
					bias-disable;
				};
			};

			qupv3_se5_spi_sleep: qupv3_se5_spi_sleep {
				mux {
					pins = "gpio119", "gpio120", "gpio121",
								"gpio122";
					function = "gpio";
				};

				config {
					pins = "gpio119", "gpio120", "gpio121",
								"gpio122";
					drive-strength = <6>;
					bias-disable;
				};
			};
		};

		/* SE 6 pin mappings */
		qupv3_se6_i2c_pins: qupv3_se6_i2c_pins {
			qupv3_se6_i2c_active: qupv3_se6_i2c_active {
				mux {
					pins = "gpio6", "gpio7";
					function = "qup6";
				};

				config {
					pins = "gpio6", "gpio7";
					drive-strength = <2>;
					bias-disable;
				};
			};

			qupv3_se6_i2c_sleep: qupv3_se6_i2c_sleep {
				mux {
					pins = "gpio6", "gpio7";
					function = "gpio";
				};

				config {
					pins = "gpio6", "gpio7";
					drive-strength = <2>;
					bias-pull-up;
				};
			};
		};

		qupv3_se6_spi_pins: qupv3_se6_spi_pins {
			qupv3_se6_spi_active: qupv3_se6_spi_active {
				mux {
					pins = "gpio4", "gpio5", "gpio6",
								"gpio7";
					function = "qup6";
				};

				config {
					pins = "gpio4", "gpio5", "gpio6",
								"gpio7";
					drive-strength = <6>;
					bias-disable;
				};
			};

			qupv3_se6_spi_sleep: qupv3_se6_spi_sleep {
				mux {
					pins = "gpio4", "gpio5", "gpio6",
								"gpio7";
					function = "gpio";
				};

				config {
					pins = "gpio4", "gpio5", "gpio6",
								"gpio7";
					drive-strength = <6>;
					bias-disable;
				};
			};
		};

		/* SE 7 pin mappings */
		qupv3_se7_i2c_pins: qupv3_se7_i2c_pins {
			qupv3_se7_i2c_active: qupv3_se7_i2c_active {
				mux {
					pins = "gpio98", "gpio99";
					function = "qup7";
				};

				config {
					pins = "gpio98", "gpio99";
					drive-strength = <2>;
					bias-disable;
				};
			};

			qupv3_se7_i2c_sleep: qupv3_se7_i2c_sleep {
				mux {
					pins = "gpio98", "gpio99";
					function = "gpio";
				};

				config {
					pins = "gpio98", "gpio99";
					drive-strength = <2>;
					bias-pull-up;
				};
			};
		};

		qupv3_se7_spi_pins: qupv3_se7_spi_pins {
			qupv3_se7_spi_active: qupv3_se7_spi_active {
				mux {
					pins = "gpio98", "gpio99", "gpio100",
								"gpio101";
					function = "qup7";
				};

				config {
					pins = "gpio98", "gpio99", "gpio100",
								"gpio101";
					drive-strength = <6>;
					bias-disable;
				};
			};

			qupv3_se7_spi_sleep: qupv3_se7_spi_sleep {
				mux {
					pins = "gpio98", "gpio99", "gpio100",
								"gpio101";
					function = "gpio";
				};

				config {
					pins = "gpio98", "gpio99", "gpio100",
								"gpio101";
					drive-strength = <6>;
					bias-disable;
				};
			};
		};

		/* QUPv3 North instances */
		/* SE 8 pin mappings */
		qupv3_se8_i2c_pins: qupv3_se8_i2c_pins {
			qupv3_se8_i2c_active: qupv3_se8_i2c_active {
				mux {
					pins = "gpio88", "gpio89";
					function = "qup8";
				};

				config {
					pins = "gpio88", "gpio89";
					drive-strength = <2>;
					bias-disable;
				};
			};

			qupv3_se8_i2c_sleep: qupv3_se8_i2c_sleep {
				mux {
					pins = "gpio88", "gpio89";
					function = "gpio";
				};

				config {
					pins = "gpio88", "gpio89";
					drive-strength = <2>;
					bias-pull-up;
				};
			};
		};

		qupv3_se8_spi_pins: qupv3_se8_spi_pins {
			qupv3_se8_spi_active: qupv3_se8_spi_active {
				mux {
					pins = "gpio88", "gpio89", "gpio90",
								"gpio91";
					function = "qup8";
				};

				config {
					pins = "gpio88", "gpio89", "gpio90",
								"gpio91";
					drive-strength = <6>;
					bias-disable;
				};
			};

			qupv3_se8_spi_sleep: qupv3_se8_spi_sleep {
				mux {
					pins = "gpio88", "gpio89", "gpio90",
								"gpio91";
					function = "gpio";
				};

				config {
					pins = "gpio88", "gpio89", "gpio90",
								"gpio91";
					drive-strength = <6>;
					bias-disable;
				};
			};
		};

		/* SE 9 pin mappings */
		qupv3_se9_i2c_pins: qupv3_se9_i2c_pins {
			qupv3_se9_i2c_active: qupv3_se9_i2c_active {
				mux {
					pins = "gpio39", "gpio40";
					function = "qup9";
				};

				config {
					pins = "gpio39", "gpio40";
					drive-strength = <2>;
					bias-disable;
				};
			};

			qupv3_se9_i2c_sleep: qupv3_se9_i2c_sleep {
				mux {
					pins = "gpio39", "gpio40";
					function = "gpio";
				};

				config {
					pins = "gpio39", "gpio40";
					drive-strength = <2>;
					bias-pull-up;
				};
			};
		};

		nfc {
			nfc_int_active: nfc_int_active {
				/* active state */
				mux {
					/* GPIO 47 NFC Read Interrupt */
					pins = "gpio47";
					function = "gpio";
				};

				config {
					pins = "gpio47";
					drive-strength = <2>; /* 2 MA */
					bias-pull-up;
				};
			};

			nfc_int_suspend: nfc_int_suspend {
				/* sleep state */
				mux {
					/* GPIO 47 NFC Read Interrupt */
					pins = "gpio47";
					function = "gpio";
				};

				config {
					pins = "gpio47";
					drive-strength = <2>; /* 2 MA */
					bias-pull-up;
				};
			};

			nfc_enable_active: nfc_enable_active {
				/* active state */
				mux {
					/* 41: NFC ENABLE 42:ESE Enable */
					pins = "gpio41", "gpio42", "gpio48";
					function = "gpio";
				};

				config {
					pins = "gpio41", "gpio42", "gpio48";
					drive-strength = <2>; /* 2 MA */
					bias-pull-up;
				};
			};

			nfc_enable_suspend: nfc_enable_suspend {
				/* sleep state */
				mux {
					/* 41: NFC ENABLE 42:ESE Enable */
					pins = "gpio41", "gpio42", "gpio48";
					function = "gpio";
				};

				config {
					pins = "gpio41", "gpio42", "gpio48";
					drive-strength = <2>; /* 2 MA */
					bias-disable;
				};
			};

			nfc_clk_req_active: nfc_clk_req_active {
				/* active state */
				mux {
					/* 113: NFC CLOCK REQUEST */
					pins = "gpio113";
					function = "gpio";
				};

				config {
					pins = "gpio113";
					drive-strength = <2>; /* 2 MA */
					bias-pull-up;
				};
			};

			nfc_clk_req_suspend: nfc_clk_req_suspend {
				/* sleep state */
				mux {
					/* 113: NFC CLOCK REQUEST */
					pins = "gpio113";
					function = "gpio";
				};

				config {
					pins = "gpio113";
					drive-strength = <2>; /* 2 MA */
					bias-disable;
				};
			};
		};

		qupv3_se9_spi_pins: qupv3_se9_spi_pins {
			qupv3_se9_spi_active: qupv3_se9_spi_active {
				mux {
					pins = "gpio38", "gpio39", "gpio40",
								"gpio41";
					function = "qup9";
				};

				config {
					pins = "gpio38", "gpio39", "gpio40",
								"gpio41";
					drive-strength = <6>;
					bias-disable;
				};
			};

			qupv3_se9_spi_sleep: qupv3_se9_spi_sleep {
				mux {
					pins = "gpio38", "gpio39", "gpio40",
								"gpio41";
					function = "gpio";
				};

				config {
					pins = "gpio38", "gpio39", "gpio40",
								"gpio41";
					drive-strength = <6>;
					bias-disable;
				};
			};
		};

		/* SE 10 pin mappings */
		qupv3_se10_i2c_pins: qupv3_se10_i2c_pins {
			qupv3_se10_i2c_active: qupv3_se10_i2c_active {
				mux {
					pins = "gpio9", "gpio10";
					function = "qup10";
				};

				config {
					pins = "gpio9", "gpio10";
					drive-strength = <2>;
					bias-disable;
				};
			};

			qupv3_se10_i2c_sleep: qupv3_se10_i2c_sleep {
				mux {
					pins = "gpio9", "gpio10";
					function = "gpio";
				};

				config {
					pins = "gpio9", "gpio10";
					drive-strength = <2>;
					bias-pull-up;
				};
			};
		};

		qupv3_se10_spi_pins: qupv3_se10_spi_pins {
			qupv3_se10_spi_active: qupv3_se10_spi_active {
				mux {
					pins = "gpio9", "gpio10", "gpio11",
								"gpio12";
					function = "qup10";
				};

				config {
					pins = "gpio9", "gpio10", "gpio11",
								"gpio12";
					drive-strength = <6>;
					bias-disable;
				};
			};

			qupv3_se10_spi_sleep: qupv3_se10_spi_sleep {
				mux {
					pins = "gpio9", "gpio10", "gpio11",
								"gpio12";
					function = "gpio";
				};

				config {
					pins = "gpio9", "gpio10", "gpio11",
								"gpio12";
					drive-strength = <6>;
					bias-disable;
				};
			};
		};

		/* SE 11 pin mappings */
		qupv3_se11_i2c_pins: qupv3_se11_i2c_pins {
			qupv3_se11_i2c_active: qupv3_se11_i2c_active {
				mux {
					pins = "gpio94", "gpio95";
					function = "qup11";
				};

				config {
					pins = "gpio94", "gpio95";
					drive-strength = <2>;
					bias-disable;
				};
			};

			qupv3_se11_i2c_sleep: qupv3_se11_i2c_sleep {
				mux {
					pins = "gpio94", "gpio95";
					function = "gpio";
				};

				config {
					pins = "gpio94", "gpio95";
					drive-strength = <2>;
					bias-pull-up;
				};
			};
		};

		qupv3_se11_spi_pins: qupv3_se11_spi_pins {
			qupv3_se11_spi_active: qupv3_se11_spi_active {
				mux {
					pins = "gpio92", "gpio93", "gpio94",
								"gpio95";
					function = "qup11";
				};

				config {
					pins = "gpio92", "gpio93", "gpio94",
								"gpio95";
					drive-strength = <6>;
					bias-disable;
				};
			};

			qupv3_se11_spi_sleep: qupv3_se11_spi_sleep {
				mux {
					pins = "gpio92", "gpio93", "gpio94",
								"gpio95";
					function = "gpio";
				};

				config {
					pins = "gpio92", "gpio93", "gpio94",
								"gpio95";
					drive-strength = <6>;
					bias-disable;
				};
			};
		};

		/* SE 12 pin mappings */
		qupv3_se12_i2c_pins: qupv3_se12_i2c_pins {
			qupv3_se12_i2c_active: qupv3_se12_i2c_active {
				mux {
					pins = "gpio83", "gpio84";
					function = "qup12";
				};

				config {
					pins = "gpio83", "gpio84";
					drive-strength = <2>;
					bias-disable;
				};
			};

			qupv3_se12_i2c_sleep: qupv3_se12_i2c_sleep {
				mux {
					pins = "gpio83", "gpio84";
					function = "gpio";
				};

				config {
					pins = "gpio83", "gpio84";
					drive-strength = <2>;
					bias-pull-up;
				};
			};
		};

		qupv3_se12_spi_pins: qupv3_se12_spi_pins {
			qupv3_se12_spi_active: qupv3_se12_spi_active {
				mux {
					pins = "gpio83", "gpio84", "gpio85",
								"gpio86";
					function = "qup12";
				};

				config {
					pins = "gpio83", "gpio84", "gpio85",
								"gpio86";
					drive-strength = <6>;
					bias-disable;
				};
			};

			qupv3_se12_spi_sleep: qupv3_se12_spi_sleep {
				mux {
					pins = "gpio83", "gpio84", "gpio85",
								"gpio86";
					function = "gpio";
				};

				config {
					pins = "gpio83", "gpio84", "gpio85",
								"gpio86";
					drive-strength = <6>;
					bias-disable;
				};
			};
		};

		/* SE 13 pin mappings */
		qupv3_se13_i2c_pins: qupv3_se13_i2c_pins {
			qupv3_se13_i2c_active: qupv3_se13_i2c_active {
				mux {
					pins = "gpio43", "gpio44";
					function = "qup13";
				};

				config {
					pins = "gpio43", "gpio44";
					drive-strength = <2>;
					bias-disable;
				};
			};

			qupv3_se13_i2c_sleep: qupv3_se13_i2c_sleep {
				mux {
					pins = "gpio43", "gpio44";
					function = "gpio";
				};

				config {
					pins = "gpio43", "gpio44";
					drive-strength = <2>;
					bias-pull-up;
				};
			};
		};

		qupv3_se13_spi_pins: qupv3_se13_spi_pins {
			qupv3_se13_spi_active: qupv3_se13_spi_active {
				mux {
					pins = "gpio43", "gpio44", "gpio45",
								"gpio46";
					function = "qup13";
				};

				config {
					pins = "gpio43", "gpio44", "gpio45",
								"gpio46";
					drive-strength = <6>;
					bias-disable;
				};
			};

			qupv3_se13_spi_sleep: qupv3_se13_spi_sleep {
				mux {
					pins = "gpio43", "gpio44", "gpio45",
								"gpio46";
					function = "gpio";
				};

				config {
					pins = "gpio43", "gpio44", "gpio45",
								"gpio46";
					drive-strength = <6>;
					bias-disable;
				};
			};
		};


		/* SE 14 pin mappings */
		qupv3_se14_i2c_pins: qupv3_se14_i2c_pins {
			qupv3_se14_i2c_active: qupv3_se14_i2c_active {
				mux {
					pins = "gpio47", "gpio48";
					function = "qup14";
				};

				config {
					pins = "gpio47", "gpio48";
					drive-strength = <2>;
					bias-disable;
				};
			};

			qupv3_se14_i2c_sleep: qupv3_se14_i2c_sleep {
				mux {
					pins = "gpio47", "gpio48";
					function = "gpio";
				};

				config {
					pins = "gpio47", "gpio48";
					drive-strength = <2>;
					bias-pull-up;
				};
			};
		};

		qupv3_se14_spi_pins: qupv3_se14_spi_pins {
			qupv3_se14_spi_active: qupv3_se14_spi_active {
				mux {
					pins = "gpio47", "gpio48", "gpio49",
								"gpio50";
					function = "qup14";
				};

				config {
					pins = "gpio47", "gpio48", "gpio49",
								"gpio50";
					drive-strength = <6>;
					bias-disable;
				};
			};

			qupv3_se14_spi_sleep: qupv3_se14_spi_sleep {
				mux {
					pins = "gpio47", "gpio48", "gpio49",
								"gpio50";
					function = "gpio";
				};

				config {
					pins = "gpio47", "gpio48", "gpio49",
								"gpio50";
					drive-strength = <6>;
					bias-disable;
				};
			};
		};

		/* SE 15 pin mappings */
		qupv3_se15_i2c_pins: qupv3_se15_i2c_pins {
			qupv3_se15_i2c_active: qupv3_se15_i2c_active {
				mux {
					pins = "gpio27", "gpio28";
					function = "qup15";
				};

				config {
					pins = "gpio27", "gpio28";
					drive-strength = <2>;
					bias-disable;
				};
			};

			qupv3_se15_i2c_sleep: qupv3_se15_i2c_sleep {
				mux {
					pins = "gpio27", "gpio28";
					function = "gpio";
				};

				config {
					pins = "gpio27", "gpio28";
					drive-strength = <2>;
					bias-pull-up;
				};
			};
		};

		qupv3_se15_spi_pins: qupv3_se15_spi_pins {
			qupv3_se15_spi_active: qupv3_se15_spi_active {
				mux {
					pins = "gpio27", "gpio28", "gpio29",
								"gpio30";
					function = "qup15";
				};

				config {
					pins = "gpio27", "gpio28", "gpio29",
								"gpio30";
					drive-strength = <6>;
					bias-disable;
				};
			};

			qupv3_se15_spi_sleep: qupv3_se15_spi_sleep {
				mux {
					pins = "gpio27", "gpio28", "gpio29",
								"gpio30";
					function = "gpio";
				};

				config {
					pins = "gpio27", "gpio28", "gpio29",
								"gpio30";
					drive-strength = <6>;
					bias-disable;
				};
			};
		};

		/* SE 16 pin mappings */
		qupv3_se16_i2c_pins: qupv3_se16_i2c_pins {
			qupv3_se16_i2c_active: qupv3_se16_i2c_active {
				mux {
					pins = "gpio86", "gpio85";
					function = "qup16";
				};

				config {
					pins = "gpio86", "gpio85";
					drive-strength = <2>;
					bias-disable;
				};
			};

			qupv3_se16_i2c_sleep: qupv3_se16_i2c_sleep {
				mux {
					pins = "gpio86", "gpio85";
					function = "gpio";
				};

				config {
					pins = "gpio86", "gpio85";
					drive-strength = <2>;
					bias-pull-up;
				};
			};
		};

		qupv3_se16_spi_pins: qupv3_se16_spi_pins {
			qupv3_se16_spi_active: qupv3_se16_spi_active {
				mux {
					pins = "gpio83", "gpio84", "gpio85",
								"gpio86";
					function = "qup16";
				};

				config {
					pins = "gpio83", "gpio84", "gpio85",
								"gpio86";
					drive-strength = <6>;
					bias-disable;
				};
			};

			qupv3_se16_spi_sleep: qupv3_se16_spi_sleep {
				mux {
					pins = "gpio83", "gpio84", "gpio85",
								"gpio86";
					function = "gpio";
				};

				config {
					pins = "gpio83", "gpio84", "gpio85",
								"gpio86";
					drive-strength = <6>;
					bias-disable;
				};
			};
		};

		/* SE 17 pin mappings */
		qupv3_se17_i2c_pins: qupv3_se17_i2c_pins {
			qupv3_se17_i2c_active: qupv3_se17_i2c_active {
				mux {
					pins = "gpio55", "gpio56";
					function = "qup17";
				};

				config {
					pins = "gpio55", "gpio56";
					drive-strength = <2>;
					bias-disable;
				};
			};

			qupv3_se17_i2c_sleep: qupv3_se17_i2c_sleep {
				mux {
					pins = "gpio55", "gpio56";
					function = "gpio";
				};

				config {
					pins = "gpio55", "gpio56";
					drive-strength = <2>;
					bias-pull-up;
				};
			};
		};

		qupv3_se17_spi_pins: qupv3_se17_spi_pins {
			qupv3_se17_spi_active: qupv3_se17_spi_active {
				mux {
					pins = "gpio55", "gpio56", "gpio57",
								"gpio58";
					function = "qup17";
				};

				config {
					pins = "gpio55", "gpio56", "gpio57",
								"gpio58";
					drive-strength = <6>;
					bias-disable;
				};
			};

			qupv3_se17_spi_sleep: qupv3_se17_spi_sleep {
				mux {
					pins = "gpio55", "gpio56", "gpio57",
								"gpio58";
					function = "gpio";
				};

				config {
					pins = "gpio55", "gpio56", "gpio57",
								"gpio58";
					drive-strength = <6>;
					bias-disable;
				};
			};
		};

		/* SE 18 pin mappings */
		qupv3_se18_i2c_pins: qupv3_se18_i2c_pins {
			qupv3_se18_i2c_active: qupv3_se18_i2c_active {
				mux {
					pins = "gpio23", "gpio24";
					function = "qup18";
				};

				config {
					pins = "gpio23", "gpio24";
					drive-strength = <2>;
					bias-disable;
				};
			};

			qupv3_se18_i2c_sleep: qupv3_se18_i2c_sleep {
				mux {
					pins = "gpio23", "gpio24";
					function = "gpio";
				};

				config {
					pins = "gpio23", "gpio24";
					drive-strength = <2>;
					bias-pull-up;
				};
			};
		};

		qupv3_se18_spi_pins: qupv3_se18_spi_pins {
			qupv3_se18_spi_active: qupv3_se18_spi_active {
				mux {
					pins = "gpio23", "gpio24", "gpio25",
								"gpio26";
					function = "qup18";
				};

				config {
					pins = "gpio23", "gpio24", "gpio25",
								"gpio26";
					drive-strength = <6>;
					bias-disable;
				};
			};

			qupv3_se18_spi_sleep: qupv3_se18_spi_sleep {
				mux {
					pins = "gpio23", "gpio24", "gpio25",
								"gpio26";
					function = "gpio";
				};

				config {
					pins = "gpio23", "gpio24", "gpio25",
								"gpio26";
					drive-strength = <6>;
					bias-disable;
				};
			};
		};

		/* SE 19 pin mappings */
		qupv3_se19_i2c_pins: qupv3_se19_i2c_pins {
			qupv3_se19_i2c_active: qupv3_se19_i2c_active {
				mux {
					pins = "gpio57", "gpio58";
					function = "qup19";
				};

				config {
					pins = "gpio57", "gpio58";
					drive-strength = <2>;
					bias-disable;
				};
			};

			qupv3_se19_i2c_sleep: qupv3_se19_i2c_sleep {
				mux {
					pins = "gpio57", "gpio58";
					function = "gpio";
				};

				config {
					pins = "gpio57", "gpio58";
					drive-strength = <2>;
					bias-pull-up;
				};
			};
		};

		qupv3_se19_spi_pins: qupv3_se19_spi_pins {
			qupv3_se19_spi_active: qupv3_se19_spi_active {
				mux {
					pins = "gpio55", "gpio56", "gpio57",
								"gpio58";
					function = "qup19";
				};

				config {
					pins = "gpio55", "gpio56", "gpio57",
								"gpio58";
					drive-strength = <6>;
					bias-disable;
				};
			};

			qupv3_se19_spi_sleep: qupv3_se19_spi_sleep {
				mux {
					pins = "gpio55", "gpio56", "gpio57",
								"gpio58";
					function = "gpio";
				};

				config {
					pins = "gpio55", "gpio56", "gpio57",
								"gpio58";
					drive-strength = <6>;
					bias-disable;
				};
			};
		};

		aqt_intr {
			aqt_intr_default: aqt_intr_default {
				mux {
					pins = "gpio125";
					function = "gpio";
				};

				config {
					pins = "gpio125";
					drive-strength = <2>; /* 2 mA */
					bias-pull-down; /* pull down */
					input-enable;
				};
			};
		};

		wcd9xxx_intr {
			wcd_intr_default: wcd_intr_default {
				 mux {
					pins = "gpio123";
					function = "gpio";
				};

				config {
					pins = "gpio123";
					drive-strength = <2>; /* 2 mA */
					bias-pull-down; /* pull down */
					input-enable;
				};
			};
		};

		cdc_reset_ctrl {
			cdc_reset_sleep: cdc_reset_sleep {
				mux {
					pins = "gpio143";
					function = "gpio";
				};
				config {
					pins = "gpio143";
					drive-strength = <2>;
					bias-disable;
					output-low;
				};
			};

			cdc_reset_active:cdc_reset_active {
				mux {
					pins = "gpio143";
					function = "gpio";
				};
				config {
					pins = "gpio143";
					drive-strength = <8>;
					bias-pull-down;
					output-high;
				};
			};
		};

		sec_aux_pcm {
			sec_aux_pcm_sleep: sec_aux_pcm_sleep {
				mux {
					pins = "gpio126", "gpio127";
					function = "gpio";
				};

				config {
					pins = "gpio126", "gpio127";
					drive-strength = <2>;   /* 2 mA */
					bias-pull-down;         /* PULL DOWN */
					input-enable;
				};
			};

			sec_aux_pcm_active: sec_aux_pcm_active {
				mux {
					pins = "gpio126", "gpio127";
					function = "sec_mi2s";
				};

				config {
					pins = "gpio126", "gpio127";
					drive-strength = <8>;   /* 8 mA */
					bias-disable;           /* NO PULL */
				};
			};
		};

		sec_aux_pcm_din {
			sec_aux_pcm_din_sleep: sec_aux_pcm_din_sleep {
				mux {
					pins = "gpio128";
					function = "gpio";
				};

				config {
					pins = "gpio128";
					drive-strength = <2>;   /* 2 mA */
					bias-pull-down;         /* PULL DOWN */
					input-enable;
				};
			};

			sec_aux_pcm_din_active: sec_aux_pcm_din_active {
				mux {
					pins = "gpio128";
					function = "sec_mi2s";
				};

				config {
					pins = "gpio128";
					drive-strength = <8>;   /* 8 mA */
					bias-disable;           /* NO PULL */
				};
			};
		};

		sec_aux_pcm_dout {
			sec_aux_pcm_dout_sleep: sec_aux_pcm_dout_sleep {
				mux {
					pins = "gpio129";
					function = "gpio";
				};

				config {
					pins = "gpio129";
					drive-strength = <2>;   /* 2 mA */
					bias-pull-down;         /* PULL DOWN */
					input-enable;
				};
			};

			sec_aux_pcm_dout_active: sec_aux_pcm_dout_active {
				mux {
					pins = "gpio129";
					function = "sec_mi2s";
				};

				config {
					pins = "gpio129";
					drive-strength = <8>;   /* 8 mA */
					bias-disable;           /* NO PULL */
				};
			};
		};

		tert_aux_pcm {
			tert_aux_pcm_sleep: tert_aux_pcm_sleep {
				mux {
					pins = "gpio133", "gpio134";
					function = "gpio";
				};

				config {
					pins = "gpio133", "gpio134";
					drive-strength = <2>;   /* 2 mA */
					bias-pull-down;         /* PULL DOWN */
					input-enable;
				};
			};

			tert_aux_pcm_active: tert_aux_pcm_active {
				mux {
					pins = "gpio133", "gpio134";
					function = "ter_mi2s";
				};

				config {
					pins = "gpio133", "gpio134";
					drive-strength = <8>;   /* 8 mA */
					bias-disable;           /* NO PULL */
					output-high;
				};
			};
		};

		tert_aux_pcm_din {
			tert_aux_pcm_din_sleep: tert_aux_pcm_din_sleep {
				mux {
					pins = "gpio135";
					function = "gpio";
				};

				config {
					pins = "gpio135";
					drive-strength = <2>;   /* 2 mA */
					bias-pull-down;         /* PULL DOWN */
					input-enable;
				};
			};

			tert_aux_pcm_din_active: tert_aux_pcm_din_active {
				mux {
					pins = "gpio135";
					function = "ter_mi2s";
				};

				config {
					pins = "gpio135";
					drive-strength = <8>;   /* 8 mA */
					bias-disable;           /* NO PULL */
				};
			};
		};

		tert_aux_pcm_dout {
			tert_aux_pcm_dout_sleep: tert_aux_pcm_dout_sleep {
				mux {
					pins = "gpio131";
					function = "gpio";
				};

				config {
					pins = "gpio131";
					drive-strength = <2>;   /* 2 mA */
					bias-pull-down;         /* PULL DOWN */
					input-enable;
				};
			};

			tert_aux_pcm_dout_active: tert_aux_pcm_dout_active {
				mux {
					pins = "gpio131";
					function = "ter_mi2s";
				};

				config {
					pins = "gpio131";
					drive-strength = <8>;   /* 8 mA */
					bias-disable;           /* NO PULL */
				};
			};
		};

		quat_aux_pcm {
			quat_aux_pcm_sleep: quat_aux_pcm_sleep {
				mux {
					pins = "gpio137", "gpio138";
					function = "gpio";
				};

				config {
					pins = "gpio137", "gpio138";
					drive-strength = <2>;   /* 2 mA */
					bias-pull-down;         /* PULL DOWN */
					input-enable;
				};
			};

			quat_aux_pcm_active: quat_aux_pcm_active {
				mux {
					pins = "gpio137", "gpio138";
					function = "qua_mi2s";
				};

				config {
					pins = "gpio137", "gpio138";
					drive-strength = <8>;   /* 8 mA */
					bias-disable;           /* NO PULL */
					output-high;
				};
			};
		};

		quat_aux_pcm_din {
			quat_aux_pcm_din_sleep: quat_aux_pcm_din_sleep {
				mux {
					pins = "gpio139";
					function = "gpio";
				};

				config {
					pins = "gpio139";
					drive-strength = <2>;   /* 2 mA */
					bias-pull-down;         /* PULL DOWN */
					input-enable;
				};
			};

			quat_aux_pcm_din_active: quat_aux_pcm_din_active {
				mux {
					pins = "gpio139";
					function = "qua_mi2s";
				};

				config {
					pins = "gpio139";
					drive-strength = <8>;   /* 8 mA */
					bias-disable;           /* NO PULL */
				};
			};
		};

		quat_aux_pcm_dout {
			quat_aux_pcm_dout_sleep: quat_aux_pcm_dout_sleep {
				mux {
					pins = "gpio140";
					function = "gpio";
				};

				config {
					pins = "gpio140";
					drive-strength = <2>;   /* 2 mA */
					bias-pull-down;         /* PULL DOWN */
					input-enable;
				};
			};

			quat_aux_pcm_dout_active: quat_aux_pcm_dout_active {
				mux {
					pins = "gpio140";
					function = "qua_mi2s";
				};

				config {
					pins = "gpio140";
					drive-strength = <8>;   /* 8 mA */
					bias-disable;           /* NO PULL */
				};
			};
		};

		pri_aux_pcm_clk {
			pri_aux_pcm_clk_sleep: pri_aux_pcm_clk_sleep {
				mux {
					pins = "gpio144";
					function = "gpio";
				};

				config {
					pins = "gpio144";
					drive-strength = <2>;   /* 2 mA */
					bias-pull-down;         /* PULL DOWN */
					input-enable;
				};
			};

			pri_aux_pcm_clk_active: pri_aux_pcm_clk_active {
				mux {
					pins = "gpio144";
					function = "pri_mi2s";
				};

				config {
					pins = "gpio144";
					drive-strength = <8>;   /* 8 mA */
					bias-disable;           /* NO PULL */
					output-high;
				};
			};
		};

		pri_aux_pcm_sync {
			pri_aux_pcm_sync_sleep: pri_aux_pcm_sync_sleep {
				mux {
					pins = "gpio145";
					function = "gpio";
				};

				config {
					pins = "gpio145";
					drive-strength = <2>;   /* 2 mA */
					bias-pull-down;         /* PULL DOWN */
					input-enable;
				};
			};

			pri_aux_pcm_sync_active: pri_aux_pcm_sync_active {
				mux {
					pins = "gpio145";
					function = "pri_mi2s_ws";
				};

				config {
					pins = "gpio145";
					drive-strength = <8>;   /* 8 mA */
					bias-disable;           /* NO PULL */
					output-high;
				};
			};
		};

		pri_aux_pcm_din {
			pri_aux_pcm_din_sleep: pri_aux_pcm_din_sleep {
				mux {
					pins = "gpio146";
					function = "gpio";
				};

				config {
					pins = "gpio146";
					drive-strength = <2>;   /* 2 mA */
					bias-pull-down;         /* PULL DOWN */
					input-enable;
				};
			};

			pri_aux_pcm_din_active: pri_aux_pcm_din_active {
				mux {
					pins = "gpio146";
					function = "pri_mi2s";
				};

				config {
					pins = "gpio146";
					drive-strength = <8>;   /* 8 mA */
					bias-disable;           /* NO PULL */
				};
			};
		};

		pri_aux_pcm_dout {
			pri_aux_pcm_dout_sleep: pri_aux_pcm_dout_sleep {
				mux {
					pins = "gpio147";
					function = "gpio";
				};

				config {
					pins = "gpio147";
					drive-strength = <2>;   /* 2 mA */
					bias-pull-down;         /* PULL DOWN */
					input-enable;
				};
			};

			pri_aux_pcm_dout_active: pri_aux_pcm_dout_active {
				mux {
					pins = "gpio147";
					function = "pri_mi2s";
				};

				config {
					pins = "gpio147";
					drive-strength = <8>;   /* 8 mA */
					bias-disable;           /* NO PULL */
				};
			};
		};

		quin_aux_pcm {
			quin_aux_pcm_sleep: quin_aux_pcm_sleep {
				mux {
					pins = "gpio149", "gpio151";
					function = "gpio";
				};

				config {
					pins = "gpio149", "gpio151";
					drive-strength = <2>;   /* 2 mA */
					bias-pull-down;         /* PULL DOWN */
					input-enable;
				};
			};

			quin_aux_pcm_active: quin_aux_pcm_active {
				mux {
					pins = "gpio149", "gpio151";
					function = "spkr_i2s";
				};

				config {
					pins = "gpio149", "gpio151";
					drive-strength = <8>;   /* 8 mA */
					bias-disable;           /* NO PULL */
					output-high;
				};
			};
		};

		quin_aux_pcm_din {
			quin_aux_pcm_din_sleep: quin_aux_pcm_din_sleep {
				mux {
					pins = "gpio150";
					function = "gpio";
				};

				config {
					pins = "gpio150";
					drive-strength = <2>;   /* 2 mA */
					bias-pull-down;         /* PULL DOWN */
					input-enable;
				};
			};

			quin_aux_pcm_din_active: quin_aux_pcm_din_active {
				mux {
					pins = "gpio150";
					function = "spkr_i2s";
				};

				config {
					pins = "gpio150";
					drive-strength = <8>;   /* 8 mA */
					bias-disable;           /* NO PULL */
				};
			};
		};

		quin_aux_pcm_dout {
			quin_aux_pcm_dout_sleep: quin_aux_pcm_dout_sleep {
				mux {
					pins = "gpio152";
					function = "gpio";
				};

				config {
					pins = "gpio152";
					drive-strength = <2>;   /* 2 mA */
					bias-pull-down;         /* PULL DOWN */
					input-enable;
				};
			};

			quin_aux_pcm_dout_active: quin_aux_pcm_dout_active {
				mux {
					pins = "gpio152";
					function = "spkr_i2s";
				};

				config {
					pins = "gpio152";
					drive-strength = <8>;   /* 8 mA */
					bias-disable;           /* NO PULL */
				};
			};
		};

		sec_tdm {
			sec_tdm_sleep: sec_tdm_sleep {
				mux {
					pins = "gpio126", "gpio127";
					function = "gpio";
				};

				config {
					pins = "gpio126", "gpio127";
					drive-strength = <2>;   /* 2 mA */
					bias-pull-down;         /* PULL DOWN */
					input-enable;
				};
			};

			sec_tdm_active: sec_tdm_active {
				mux {
					pins = "gpio126", "gpio127";
					function = "sec_mi2s";
				};

				config {
					pins = "gpio126", "gpio127";
					drive-strength = <8>;   /* 8 mA */
					bias-disable;           /* NO PULL */
				};
			};
		};

		sec_tdm_din {
			sec_tdm_din_sleep: sec_tdm_din_sleep {
				mux {
					pins = "gpio128";
					function = "gpio";
				};

				config {
					pins = "gpio128";
					drive-strength = <2>;   /* 2 mA */
					bias-pull-down;         /* PULL DOWN */
					input-enable;
				};
			};

			sec_tdm_din_active: sec_tdm_din_active {
				mux {
					pins = "gpio128";
					function = "sec_mi2s";
				};

				config {
					pins = "gpio128";
					drive-strength = <8>;   /* 8 mA */
					bias-disable;           /* NO PULL */
				};
			};
		};

		sec_tdm_dout {
			sec_tdm_dout_sleep: sec_tdm_dout_sleep {
				mux {
					pins = "gpio129";
					function = "gpio";
				};

				config {
					pins = "gpio129";
					drive-strength = <2>;   /* 2 mA */
					bias-pull-down;         /* PULL DOWN */
					input-enable;
				};
			};

			sec_tdm_dout_active: sec_tdm_dout_active {
				mux {
					pins = "gpio129";
					function = "sec_mi2s";
				};

				config {
					pins = "gpio129";
					drive-strength = <8>;   /* 8 mA */
					bias-disable;           /* NO PULL */
				};
			};
		};

		tert_tdm {
			tert_tdm_sleep: tert_tdm_sleep {
				mux {
					pins = "gpio133", "gpio134";
					function = "gpio";
				};

				config {
					pins = "gpio133", "gpio134";
					drive-strength = <2>;   /* 2 mA */
					bias-pull-down;         /* PULL DOWN */
					input-enable;
				};
			};

			tert_tdm_active: tert_tdm_active {
				mux {
					pins = "gpio133", "gpio134";
					function = "ter_mi2s";
				};

				config {
					pins = "gpio133", "gpio134";
					drive-strength = <8>;   /* 8 mA */
					bias-disable;           /* NO PULL */
					output-high;
				};
			};
		};

		tert_tdm_din {
			tert_tdm_din_sleep: tert_tdm_din_sleep {
				mux {
					pins = "gpio135";
					function = "gpio";
				};

				config {
					pins = "gpio135";
					drive-strength = <2>;   /* 2 mA */
					bias-pull-down;         /* PULL DOWN */
					input-enable;
				};
			};

			tert_tdm_din_active: tert_tdm_din_active {
				mux {
					pins = "gpio135";
					function = "ter_mi2s";
				};

				config {
					pins = "gpio135";
					drive-strength = <8>;   /* 8 mA */
					bias-disable;           /* NO PULL */
				};
			};
		};

		tert_tdm_dout {
			tert_tdm_dout_sleep: tert_tdm_dout_sleep {
				mux {
					pins = "gpio131";
					function = "gpio";
				};

				config {
					pins = "gpio131";
					drive-strength = <2>;   /* 2 mA */
					bias-pull-down;         /* PULL DOWN */
					input-enable;
				};
			};

			tert_tdm_dout_active: tert_tdm_dout_active {
				mux {
					pins = "gpio131";
					function = "ter_mi2s";
				};

				config {
					pins = "gpio131";
					drive-strength = <8>;   /* 8 mA */
					bias-disable;           /* NO PULL */
				};
			};
		};

		quat_tdm {
			quat_tdm_sleep: quat_tdm_sleep {
				mux {
					pins = "gpio137", "gpio138";
					function = "gpio";
				};

				config {
					pins = "gpio137", "gpio138";
					drive-strength = <2>;   /* 2 mA */
					bias-pull-down;         /* PULL DOWN */
					input-enable;
				};
			};

			quat_tdm_active: quat_tdm_active {
				mux {
					pins = "gpio137", "gpio138";
					function = "qua_mi2s";
				};

				config {
					pins = "gpio137", "gpio138";
					drive-strength = <8>;   /* 8 mA */
					bias-disable;           /* NO PULL */
					output-high;
				};
			};
		};

		quat_tdm_din {
			quat_tdm_din_sleep: quat_tdm_din_sleep {
				mux {
					pins = "gpio139";
					function = "gpio";
				};

				config {
					pins = "gpio139";
					drive-strength = <2>;   /* 2 mA */
					bias-pull-down;         /* PULL DOWN */
					input-enable;
				};
			};

			quat_tdm_din_active: quat_tdm_din_active {
				mux {
					pins = "gpio139";
					function = "qua_mi2s";
				};

				config {
					pins = "gpio139";
					drive-strength = <8>;   /* 8 mA */
					bias-disable;           /* NO PULL */
				};
			};
		};

		quat_tdm_dout {
			quat_tdm_dout_sleep: quat_tdm_dout_sleep {
				mux {
					pins = "gpio140";
					function = "gpio";
				};

				config {
					pins = "gpio140";
					drive-strength = <2>;   /* 2 mA */
					bias-pull-down;         /* PULL DOWN */
					input-enable;
				};
			};

			quat_tdm_dout_active: quat_tdm_dout_active {
				mux {
					pins = "gpio140";
					function = "qua_mi2s";
				};

				config {
					pins = "gpio140";
					drive-strength = <8>;   /* 8 mA */
					bias-disable;           /* NO PULL */
				};
			};
		};

		pri_tdm_clk {
			pri_tdm_clk_sleep: pri_tdm_clk_sleep {
				mux {
					pins = "gpio144";
					function = "gpio";
				};

				config {
					pins = "gpio144";
					drive-strength = <2>;   /* 2 mA */
					bias-pull-down;         /* PULL DOWN */
					input-enable;
				};
			};

			pri_tdm_clk_active: pri_tdm_clk_active {
				mux {
					pins = "gpio144";
					function = "pri_mi2s";
				};

				config {
					pins = "gpio144";
					drive-strength = <8>;   /* 8 mA */
					bias-disable;           /* NO PULL */
					output-high;
				};
			};
		};

		pri_tdm_sync {
			pri_tdm_sync_sleep: pri_tdm_sync_sleep {
				mux {
					pins = "gpio145";
					function = "gpio";
				};

				config {
					pins = "gpio145";
					drive-strength = <2>;   /* 2 mA */
					bias-pull-down;         /* PULL DOWN */
					input-enable;
				};
			};

			pri_tdm_sync_active: pri_tdm_sync_active {
				mux {
					pins = "gpio145";
					function = "pri_mi2s_ws";
				};

				config {
					pins = "gpio145";
					drive-strength = <8>;   /* 8 mA */
					bias-disable;           /* NO PULL */
					output-high;
				};
			};
		};

		pri_tdm_din {
			pri_tdm_din_sleep: pri_tdm_din_sleep {
				mux {
					pins = "gpio146";
					function = "gpio";
				};

				config {
					pins = "gpio146";
					drive-strength = <2>;   /* 2 mA */
					bias-pull-down;         /* PULL DOWN */
					input-enable;
				};
			};

			pri_tdm_din_active: pri_tdm_din_active {
				mux {
					pins = "gpio146";
					function = "pri_mi2s";
				};

				config {
					pins = "gpio146";
					drive-strength = <8>;   /* 8 mA */
					bias-disable;           /* NO PULL */
				};
			};
		};

		pri_tdm_dout {
			pri_tdm_dout_sleep: pri_tdm_dout_sleep {
				mux {
					pins = "gpio147";
					function = "gpio";
				};

				config {
					pins = "gpio147";
					drive-strength = <2>;   /* 2 mA */
					bias-pull-down;         /* PULL DOWN */
					input-enable;
				};
			};

			pri_tdm_dout_active: pri_tdm_dout_active {
				mux {
					pins = "gpio147";
					function = "pri_mi2s";
				};

				config {
					pins = "gpio147";
					drive-strength = <8>;   /* 8 mA */
					bias-disable;           /* NO PULL */
				};
			};
		};

		quin_tdm {
			quin_tdm_sleep: quin_tdm_sleep {
				mux {
					pins = "gpio149", "gpio151";
					function = "gpio";
				};

				config {
					pins = "gpio149", "gpio151";
					drive-strength = <2>;   /* 2 mA */
					bias-pull-down;         /* PULL DOWN */
					input-enable;
				};
			};

			quin_tdm_active: quin_tdm_active {
				mux {
					pins = "gpio149", "gpio151";
					function = "spkr_i2s";
				};

				config {
					pins = "gpio149", "gpio151";
					drive-strength = <8>;   /* 8 mA */
					bias-disable;           /* NO PULL */
					output-high;
				};
			};
		};

		quin_tdm_din {
			quin_tdm_din_sleep: quin_tdm_din_sleep {
				mux {
					pins = "gpio150";
					function = "gpio";
				};

				config {
					pins = "gpio150";
					drive-strength = <2>;   /* 2 mA */
					bias-pull-down;         /* PULL DOWN */
					input-enable;
				};
			};

			quin_tdm_din_active: quin_tdm_din_active {
				mux {
					pins = "gpio150";
					function = "spkr_i2s";
				};

				config {
					pins = "gpio150";
					drive-strength = <8>;   /* 8 mA */
					bias-disable;           /* NO PULL */
				};
			};
		};

		quin_tdm_dout {
			quin_tdm_dout_sleep: quin_tdm_dout_sleep {
				mux {
					pins = "gpio152";
					function = "gpio";
				};

				config {
					pins = "gpio152";
					drive-strength = <2>;   /* 2 mA */
					bias-pull-down;         /* PULL DOWN */
					input-enable;
				};
			};

			quin_tdm_dout_active: quin_tdm_dout_active {
				mux {
					pins = "gpio152";
					function = "spkr_i2s";
				};

				config {
					pins = "gpio152";
					drive-strength = <8>;   /* 8 mA */
					bias-disable;           /* NO PULL */
				};
			};
		};

		sec_mi2s_mclk {
			sec_mi2s_mclk_sleep: sec_mi2s_mclk_sleep {
				mux {
					pins = "gpio130";
					function = "gpio";
				};

				config {
					pins = "gpio130";
					drive-strength = <2>;   /* 2 mA */
					bias-pull-down;         /* PULL DOWN */
					input-enable;
				};
			};

			sec_mi2s_mclk_active: sec_mi2s_mclk_active {
				mux {
					pins = "gpio130";
					function = "sec_mi2s";
				};

				config {
					pins = "gpio130";
					drive-strength = <8>;   /* 8 mA */
					bias-disable;           /* NO PULL */
				};
			};
		};

		sec_mi2s {
			sec_mi2s_sleep: sec_mi2s_sleep {
				mux {
					pins = "gpio126", "gpio127";
					function = "gpio";
				};

				config {
					pins = "gpio126", "gpio127";
					drive-strength = <2>;   /* 2 mA */
					bias-disable;         /* NO PULL */
					input-enable;
				};
			};

			sec_mi2s_active: sec_mi2s_active {
				mux {
					pins = "gpio126", "gpio127";
					function = "sec_mi2s";
				};

				config {
					pins = "gpio126", "gpio127";
					drive-strength = <8>;   /* 8 mA */
					bias-disable;           /* NO PULL */
				};
			};
		};

		sec_mi2s_sd0 {
			sec_mi2s_sd0_sleep: sec_mi2s_sd0_sleep {
				mux {
					pins = "gpio128";
					function = "gpio";
				};

				config {
					pins = "gpio128";
					drive-strength = <2>;   /* 2 mA */
					bias-pull-down;         /* PULL DOWN */
					input-enable;
				};
			};

			sec_mi2s_sd0_active: sec_mi2s_sd0_active {
				mux {
					pins = "gpio128";
					function = "sec_mi2s";
				};

				config {
					pins = "gpio128";
					drive-strength = <8>;   /* 8 mA */
					bias-disable;           /* NO PULL */
				};
			};
		};

		sec_mi2s_sd1 {
			sec_mi2s_sd1_sleep: sec_mi2s_sd1_sleep {
				mux {
					pins = "gpio129";
					function = "gpio";
				};

				config {
					pins = "gpio129";
					drive-strength = <2>;   /* 2 mA */
					bias-pull-down;         /* PULL DOWN */
					input-enable;
				};
			};

			sec_mi2s_sd1_active: sec_mi2s_sd1_active {
				mux {
					pins = "gpio129";
					function = "sec_mi2s";
				};

				config {
					pins = "gpio129";
					drive-strength = <8>;   /* 8 mA */
					bias-disable;           /* NO PULL */
				};
			};
		};

		tert_mi2s_mclk {
			tert_mi2s_mclk_sleep: tert_mi2s_mclk_sleep {
				mux {
					pins = "gpio132";
					function = "gpio";
				};

				config {
					pins = "gpio132";
					drive-strength = <2>;   /* 2 mA */
					bias-pull-down;         /* PULL DOWN */
					input-enable;
				};
			};

			tert_mi2s_mclk_active: tert_mi2s_mclk_active {
				mux {
					pins = "gpio132";
					function = "ter_mi2s";
				};

				config {
					pins = "gpio132";
					drive-strength = <8>;   /* 8 mA */
					bias-disable;           /* NO PULL */
				};
			};
		};

		tert_mi2s {
			tert_mi2s_sleep: tert_mi2s_sleep {
				mux {
					pins = "gpio133", "gpio134";
					function = "gpio";
				};

				config {
					pins = "gpio133", "gpio134";
					drive-strength = <2>;   /* 2 mA */
					bias-pull-down;         /* PULL DOWN */
					input-enable;
				};
			};

			tert_mi2s_active: tert_mi2s_active {
				mux {
					pins = "gpio133", "gpio134";
					function = "ter_mi2s";
				};

				config {
					pins = "gpio133", "gpio134";
					drive-strength = <8>;   /* 8 mA */
					bias-disable;           /* NO PULL */
					output-high;
				};
			};
		};

		tert_mi2s_sd0 {
			tert_mi2s_sd0_sleep: tert_mi2s_sd0_sleep {
				mux {
					pins = "gpio135";
					function = "gpio";
				};

				config {
					pins = "gpio135";
					drive-strength = <2>;   /* 2 mA */
					bias-pull-down;         /* PULL DOWN */
					input-enable;
				};
			};

			tert_mi2s_sd0_active: tert_mi2s_sd0_active {
				mux {
					pins = "gpio135";
					function = "ter_mi2s";
				};

				config {
					pins = "gpio135";
					drive-strength = <8>;   /* 8 mA */
					bias-disable;           /* NO PULL */
				};
			};
		};

		tert_mi2s_sd1 {
			tert_mi2s_sd1_sleep: tert_mi2s_sd1_sleep {
				mux {
					pins = "gpio131";
					function = "gpio";
				};

				config {
					pins = "gpio131";
					drive-strength = <2>;   /* 2 mA */
					bias-pull-down;         /* PULL DOWN */
					input-enable;
				};
			};

			tert_mi2s_sd1_active: tert_mi2s_sd1_active {
				mux {
					pins = "gpio131";
					function = "ter_mi2s";
				};

				config {
					pins = "gpio131";
					drive-strength = <8>;   /* 8 mA */
					bias-disable;           /* NO PULL */
				};
			};
		};

		quat_mi2s_mclk {
			quat_mi2s_mclk_sleep: quat_mi2s_mclk_sleep {
				mux {
					pins = "gpio136";
					function = "gpio";
				};

				config {
					pins = "gpio136";
					drive-strength = <2>;   /* 2 mA */
					bias-pull-down;         /* PULL DOWN */
					input-enable;
				};
			};

			quat_mi2s_mclk_active: quat_mi2s_mclk_active {
				mux {
					pins = "gpio136";
					function = "qua_mi2s";
				};

				config {
					pins = "gpio136";
					drive-strength = <8>;   /* 8 mA */
					bias-disable;           /* NO PULL */
				};
			};
		};

		quat_mi2s {
			quat_mi2s_sleep: quat_mi2s_sleep {
				mux {
					pins = "gpio137", "gpio138";
					function = "gpio";
				};

				config {
					pins = "gpio137", "gpio138";
					drive-strength = <2>;   /* 2 mA */
					bias-pull-down;         /* PULL DOWN */
					input-enable;
				};
			};

			quat_mi2s_active: quat_mi2s_active {
				mux {
					pins = "gpio137", "gpio138";
					function = "qua_mi2s";
				};

				config {
					pins = "gpio137", "gpio138";
					drive-strength = <8>;   /* 8 mA */
					bias-disable;           /* NO PULL */
					output-high;
				};
			};
		};

		quat_mi2s_sd0 {
			quat_mi2s_sd0_sleep: quat_mi2s_sd0_sleep {
				mux {
					pins = "gpio139";
					function = "gpio";
				};

				config {
					pins = "gpio139";
					drive-strength = <2>;   /* 2 mA */
					bias-pull-down;         /* PULL DOWN */
					input-enable;
				};
			};

			quat_mi2s_sd0_active: quat_mi2s_sd0_active {
				mux {
					pins = "gpio139";
					function = "qua_mi2s";
				};

				config {
					pins = "gpio139";
					drive-strength = <8>;   /* 8 mA */
					bias-disable;           /* NO PULL */
				};
			};
		};

		quat_mi2s_sd1 {
			quat_mi2s_sd1_sleep: quat_mi2s_sd1_sleep {
				mux {
					pins = "gpio140";
					function = "gpio";
				};

				config {
					pins = "gpio140";
					drive-strength = <2>;   /* 2 mA */
					bias-pull-down;         /* PULL DOWN */
					input-enable;
				};
			};

			quat_mi2s_sd1_active: quat_mi2s_sd1_active {
				mux {
					pins = "gpio140";
					function = "qua_mi2s";
				};

				config {
					pins = "gpio140";
					drive-strength = <8>;   /* 8 mA */
					bias-disable;           /* NO PULL */
				};
			};
		};

		quat_mi2s_sd2 {
			quat_mi2s_sd2_sleep: quat_mi2s_sd2_sleep {
				mux {
					pins = "gpio141";
					function = "gpio";
				};

				config {
					pins = "gpio141";
					drive-strength = <2>;   /* 2 mA */
					bias-pull-down;         /* PULL DOWN */
					input-enable;
				};
			};

			quat_mi2s_sd2_active: quat_mi2s_sd2_active {
				mux {
					pins = "gpio141";
					function = "qua_mi2s";
				};

				config {
					pins = "gpio141";
					drive-strength = <8>;   /* 8 mA */
					bias-disable;           /* NO PULL */
				};
			};
		};

		quat_mi2s_sd3 {
			quat_mi2s_sd3_sleep: quat_mi2s_sd3_sleep {
				mux {
					pins = "gpio142";
					function = "gpio";
				};

				config {
					pins = "gpio142";
					drive-strength = <2>;   /* 2 mA */
					bias-pull-down;         /* PULL DOWN */
					input-enable;
				};
			};

			quat_mi2s_sd3_active: quat_mi2s_sd3_active {
				mux {
					pins = "gpio142";
					function = "qua_mi2s";
				};

				config {
					pins = "gpio142";
					drive-strength = <8>;   /* 8 mA */
					bias-disable;           /* NO PULL */
				};
			};
		};

		pri_mi2s_mclk {
			pri_mi2s_mclk_sleep: pri_mi2s_mclk_sleep {
				mux {
					pins = "gpio143";
					function = "gpio";
				};

				config {
					pins = "gpio143";
					drive-strength = <2>;   /* 2 mA */
					bias-pull-down;         /* PULL DOWN */
					input-enable;
				};
			};

			pri_mi2s_mclk_active: pri_mi2s_mclk_active {
				mux {
					pins = "gpio143";
					function = "pri_mi2s";
				};

				config {
					pins = "gpio143";
					drive-strength = <8>;   /* 8 mA */
					bias-disable;           /* NO PULL */
					output-high;
				};
			};
		};

		pri_mi2s_sck {
			pri_mi2s_sck_sleep: pri_mi2s_sck_sleep {
				mux {
					pins = "gpio144";
					function = "gpio";
				};

				config {
					pins = "gpio144";
					drive-strength = <2>;   /* 2 mA */
					bias-pull-down;         /* PULL DOWN */
					input-enable;
				};
			};

			pri_mi2s_sck_active: pri_mi2s_sck_active {
				mux {
					pins = "gpio144";
					function = "pri_mi2s";
				};

				config {
					pins = "gpio144";
					drive-strength = <8>;   /* 8 mA */
					bias-disable;           /* NO PULL */
					output-high;
				};
			};
		};

		pri_mi2s_ws {
			pri_mi2s_ws_sleep: pri_mi2s_ws_sleep {
				mux {
					pins = "gpio145";
					function = "gpio";
				};

				config {
					pins = "gpio145";
					drive-strength = <2>;   /* 2 mA */
					bias-pull-down;         /* PULL DOWN */
					input-enable;
				};
			};

			pri_mi2s_ws_active: pri_mi2s_ws_active {
				mux {
					pins = "gpio145";
					function = "pri_mi2s_ws";
				};

				config {
					pins = "gpio145";
					drive-strength = <8>;   /* 8 mA */
					bias-disable;           /* NO PULL */
					output-high;
				};
			};
		};

		pri_mi2s_sd0 {
			pri_mi2s_sd0_sleep: pri_mi2s_sd0_sleep {
				mux {
					pins = "gpio146";
					function = "gpio";
				};

				config {
					pins = "gpio146";
					drive-strength = <2>;   /* 2 mA */
					bias-pull-down;         /* PULL DOWN */
					input-enable;
				};
			};

			pri_mi2s_sd0_active: pri_mi2s_sd0_active {
				mux {
					pins = "gpio146";
					function = "pri_mi2s";
				};

				config {
					pins = "gpio146";
					drive-strength = <8>;   /* 8 mA */
					bias-disable;           /* NO PULL */
				};
			};
		};

		pri_mi2s_sd1 {
			pri_mi2s_sd1_sleep: pri_mi2s_sd1_sleep {
				mux {
					pins = "gpio147";
					function = "gpio";
				};

				config {
					pins = "gpio147";
					drive-strength = <2>;   /* 2 mA */
					bias-pull-down;         /* PULL DOWN */
					input-enable;
				};
			};

			pri_mi2s_sd1_active: pri_mi2s_sd1_active {
				mux {
					pins = "gpio147";
					function = "pri_mi2s";
				};

				config {
					pins = "gpio147";
					drive-strength = <8>;   /* 8 mA */
					bias-disable;           /* NO PULL */
				};
			};
		};

		quin_mi2s_mclk {
			quin_mi2s_mclk_sleep: quin_mi2s_mclk_sleep {
				mux {
					pins = "gpio148";
					function = "gpio";
				};

				config {
					pins = "gpio148";
					drive-strength = <2>; /* 2 mA */
					bias-pull-down;       /* PULL DOWN */
				};
			};

			quin_mi2s_mclk_active: quin_mi2s_mclk_active {
				mux {
					pins = "gpio148";
					function = "spkr_i2s";
				};

				config {
					pins = "gpio148";
					drive-strength = <8>; /* 8 mA */
					bias-disable;         /* NO PULL */
				};
			};
		};

		quin_mi2s {
			quin_mi2s_sleep: quin_mi2s_sleep {
				mux {
					pins = "gpio149", "gpio151";
					function = "gpio";
				};

				config {
					pins = "gpio149", "gpio151";
					drive-strength = <2>;   /* 2 mA */
					bias-pull-down;         /* PULL DOWN */
					input-enable;
				};
			};

			quin_mi2s_active: quin_mi2s_active {
				mux {
					pins = "gpio149", "gpio151";
					function = "spkr_i2s";
				};

				config {
					pins = "gpio149", "gpio151";
					drive-strength = <8>;   /* 8 mA */
					bias-disable;           /* NO PULL */
					output-high;
				};
			};
		};

		quin_mi2s_sd0 {
			quin_mi2s_sd0_sleep: quin_mi2s_sd0_sleep {
				mux {
					pins = "gpio150";
					function = "gpio";
				};

				config {
					pins = "gpio150";
					drive-strength = <2>;   /* 2 mA */
					bias-pull-down;         /* PULL DOWN */
					input-enable;
				};
			};

			quin_mi2s_sd0_active: quin_mi2s_sd0_active {
				mux {
					pins = "gpio150";
					function = "spkr_i2s";
				};

				config {
					pins = "gpio150";
					drive-strength = <8>;   /* 8 mA */
					bias-disable;           /* NO PULL */
				};
			};
		};

		quin_mi2s_sd1 {
			quin_mi2s_sd1_sleep: quin_mi2s_sd1_sleep {
				mux {
					pins = "gpio152";
					function = "gpio";
				};

				config {
					pins = "gpio152";
					drive-strength = <2>;   /* 2 mA */
					bias-pull-down;         /* PULL DOWN */
					input-enable;
				};
			};

			quin_mi2s_sd1_active: quin_mi2s_sd1_active {
				mux {
					pins = "gpio152";
					function = "spkr_i2s";
				};

				config {
					pins = "gpio152";
					drive-strength = <8>;   /* 8 mA */
					bias-disable;           /* NO PULL */
				};
			};
		};

		pmx_sde: pmx_sde {
			sde_dsi_active: sde_dsi_active {
				mux {
					pins = "gpio6", "gpio7";
					function = "gpio";
				};

				config {
					pins = "gpio6", "gpio7";
					drive-strength = <8>;   /* 8 mA */
					bias-disable = <0>;   /* no pull */
				};
			};
			sde_dsi_suspend: sde_dsi_suspend {
				mux {
					pins = "gpio6", "gpio7";
					function = "gpio";
				};

				config {
					pins = "gpio6", "gpio7";
					drive-strength = <2>;   /* 2 mA */
					bias-pull-down;         /* PULL DOWN */
				};
			};
		};

		pmx_sde_te {
			sde_te_active: sde_te_active {
				mux {
					pins = "gpio8";
					function = "mdp_vsync";
				};

				config {
					pins = "gpio8";
					drive-strength = <2>;   /* 2 mA */
					bias-pull-down;         /* PULL DOWN */
				};
			};

			sde_te_suspend: sde_te_suspend {
				mux {
					pins = "gpio8";
					function = "mdp_vsync";
				};

				config {
					pins = "gpio8";
					drive-strength = <2>;   /* 2 mA */
					bias-pull-down;         /* PULL DOWN */
				};
			};
		};

		/* add pins for DisplayPort */
		sde_dp_usbplug_cc_active: sde_dp_usbplug_cc_active {
				mux {
					pins = "gpio38";
					function = "gpio";
				};

				config {
					pins = "gpio38";
					bias-disable;
					drive-strength = <16>;
				};
		};

		sde_dp_usbplug_cc_suspend: sde_dp_usbplug_cc_suspend {
				mux {
					pins = "gpio38";
					function = "gpio";
				};

				config {
					pins = "gpio38";
					bias-pull-down;
					drive-strength = <2>;
				};
		};

		ap2mdm {
			ap2mdm_active: ap2mdm_active {
				mux {
					/* ap2mdm-status
					 * ap2mdm-errfatal
					 * ap2mdm-vddmin
					 */
					pins = "gpio135", "gpio141";
					function = "gpio";
				};

				config {
					pins = "gpio135", "gpio141";
					drive-strength = <16>;
					bias-disable;
				};
			};
			ap2mdm_sleep: ap2mdm_sleep {
				mux {
					/* ap2mdm-status
					 * ap2mdm-errfatal
					 * ap2mdm-vddmin
					 */
					pins = "gpio135", "gpio141";
					function = "gpio";
				};

				config {
					pins = "gpio135", "gpio141";
					drive-strength = <8>;
					bias-disable;
				};

			};
		};

		mdm2ap {
			mdm2ap_active: mdm2ap_active {
				mux {
					/* mdm2ap-status
					 * mdm2ap-errfatal
					 * mdm2ap-vddmin
					 */
					pins = "gpio142", "gpio53";
					function = "gpio";
				};

				config {
					pins = "gpio142", "gpio53";
					drive-strength = <8>;
					bias-disable;
				};
			};
			mdm2ap_sleep: mdm2ap_sleep {
				mux {
					/* mdm2ap-status
					 * mdm2ap-errfatal
					 * mdm2ap-vddmin
					 */
					pins = "gpio142", "gpio53";
					function = "gpio";
				};

				config {
					pins = "gpio142", "gpio53";
					drive-strength = <8>;
					bias-disable;
				};
			};
		};

		fsa_usbc_ana_en_n@100 {
			fsa_usbc_ana_en: fsa_usbc_ana_en {
				mux {
					pins = "gpio100";
					function = "gpio";
				};

				config {
					pins = "gpio100";
					drive-strength = <2>;
					bias-disable;
					output-low;
				};
			};
		};

		cam_sensor_mclk0_active: cam_sensor_mclk0_active {
			/* MCLK0 */
			mux {
				pins = "gpio13";
				function = "cam_mclk";
			};

			config {
				pins = "gpio13";
				bias-disable; /* No PULL */
				drive-strength = <2>; /* 2 MA */
			};
		};

		cam_sensor_mclk0_suspend: cam_sensor_mclk0_suspend {
			/* MCLK0 */
			mux {
				pins = "gpio13";
				function = "cam_mclk";
			};

			config {
				pins = "gpio13";
				bias-pull-down; /* PULL DOWN */
				drive-strength = <2>; /* 2 MA */
			};
		};

		cam_sensor_mclk1_active: cam_sensor_mclk1_active {
			/* MCLK1 */
			mux {
				pins = "gpio14";
				function = "cam_mclk";
			};

			config {
				pins = "gpio14";
				bias-disable; /* No PULL */
				drive-strength = <2>; /* 2 MA */
			};
		};

		cam_sensor_mclk1_suspend: cam_sensor_mclk1_suspend {
			/* MCLK1 */
			mux {
				pins = "gpio14";
				function = "cam_mclk";
			};

			config {
				pins = "gpio14";
				bias-pull-down; /* PULL DOWN */
				drive-strength = <2>; /* 2 MA */
			};
		};

		cam_sensor_mclk2_active: cam_sensor_mclk2_active {
			/* MCLK2 */
			mux {
				pins = "gpio15";
				function = "cam_mclk";
			};

			config {
				pins = "gpio15";
				bias-disable; /* No PULL */
				drive-strength = <2>; /* 2 MA */
			};
		};

		cam_sensor_mclk2_suspend: cam_sensor_mclk2_suspend {
			/* MCLK2 */
			mux {
				pins = "gpio15";
				function = "cam_mclk";
			};

			config {
				pins = "gpio15";
				bias-pull-down; /* PULL DOWN */
				drive-strength = <2>; /* 2 MA */
			};
		};

		cam_sensor_mclk3_active: cam_sensor_mclk3_active {
			/* MCLK3 */
			mux {
				pins = "gpio16";
				function = "cam_mclk";
			};

			config {
				pins = "gpio16";
				bias-disable; /* No PULL */
				drive-strength = <2>; /* 2 MA */
			};
		};

		cam_sensor_mclk3_suspend: cam_sensor_mclk3_suspend {
			/* MCLK3 */
			mux {
				pins = "gpio16";
				function = "cam_mclk";
			};

			config {
				pins = "gpio16";
				bias-pull-down; /* PULL DOWN */
				drive-strength = <2>; /* 2 MA */
			};
		};

		cam_sensor_eldo2_default: cam_sensor_eldo2_default {
			/* AVDD ELDO2 */
			mux {
				pins = "gpio11";
				function = "gpio";
			};

			config {
				pins = "gpio11";
				bias-disable; /* NO PULL */
				drive-strength = <2>; /* 2 MA */
			};
		};

		cam_sensor_active_rear: cam_sensor_active_rear {
			/* RESET REAR2 */
			mux {
				pins = "gpio28";
				function = "gpio";
			};

			config {
				pins = "gpio28";
				bias-disable; /* No PULL */
				drive-strength = <2>; /* 2 MA */
			};
		};

		cam_sensor_suspend_rear: cam_sensor_suspend_rear {
			/* RESET REAR2 */
			mux {
				pins = "gpio28";
				function = "gpio";
			};

			config {
				pins = "gpio28";
				bias-pull-down; /* PULL DOWN */
				drive-strength = <2>; /* 2 MA */
				output-low;
			};
		};

		cam_sensor_active_rear_aux: cam_sensor_active_rear_aux {
			/* RESET REARAUX */
			mux {
				pins = "gpio30";
				function = "gpio";
			};

			config {
				pins = "gpio30";
				bias-disable; /* No PULL */
				drive-strength = <2>; /* 2 MA */
			};
		};

		cam_sensor_suspend_rear_aux: cam_sensor_suspend_rear_aux {
			/* RESET REARAUX */
			mux {
				pins = "gpio30";
				function = "gpio";
			};

			config {
				pins = "gpio30";
				bias-pull-down; /* PULL DOWN */
				drive-strength = <2>; /* 2 MA */
				output-low;
			};
		};

		cam_sensor_active_front: cam_sensor_active_front {
			/* RESET FRONT */
			mux {
				pins = "gpio12";
				function = "gpio";
			};

			config {
				pins = "gpio12";
				bias-disable; /* No PULL */
				drive-strength = <2>; /* 2 MA */
			};
		};

		cam_sensor_suspend_front: cam_sensor_suspend_front {
			/* RESET FRONT */
			mux {
				pins = "gpio12";
				function = "gpio";
			};

			config {
				pins = "gpio12";
				bias-pull-down; /* PULL DOWN */
				drive-strength = <2>; /* 2 MA */
				output-low;
			};
		};

		cam_sensor_active_iris: cam_sensor_active_iris {
			/* RESET IRIS */
			mux {
				pins = "gpio23";
				function = "gpio";
			};

			config {
				pins = "gpio23";
				bias-disable; /* No PULL */
				drive-strength = <2>; /* 2 MA */
			};
		};

		cam_sensor_suspend_iris: cam_sensor_suspend_iris {
			/* RESET IRIS */
			mux {
				pins = "gpio23";
				function = "gpio";
			};

			config {
				pins = "gpio23";
				bias-pull-down; /* PULL DOWN */
				drive-strength = <2>; /* 2 MA */
				output-low;
			};
		};

		cci0_active: cci0_active {
			mux {
				/* CLK, DATA */
				pins = "gpio17","gpio18"; // Only 2
				function = "cci_i2c";
			};

			config {
				pins = "gpio17","gpio18";
				bias-pull-up; /* PULL UP*/
				drive-strength = <2>; /* 2 MA */
			};
		};

		cci0_suspend: cci0_suspend {
			mux {
				/* CLK, DATA */
				pins = "gpio17","gpio18";
				function = "cci_i2c";
			};

			config {
				pins = "gpio17","gpio18";
				bias-pull-down; /* PULL DOWN */
				drive-strength = <2>; /* 2 MA */
			};
		};

		cci1_active: cci1_active {
			mux {
				/* CLK, DATA */
				pins = "gpio19","gpio20";
				function = "cci_i2c";
			};

			config {
				pins = "gpio19","gpio20";
				bias-pull-up; /* PULL UP*/
				drive-strength = <2>; /* 2 MA */
			};
		};

		cci1_suspend: cci1_suspend {
			mux {
				/* CLK, DATA */
				pins = "gpio19","gpio20";
				function = "cci_i2c";
			};

			config {
				pins = "gpio19","gpio20";
				bias-pull-down; /* PULL DOWN */
				drive-strength = <2>; /* 2 MA */
			};
		};

		cci2_active: cci2_active {
			mux {
				/* CLK, DATA */
				pins = "gpio31","gpio32";
				function = "cci_i2c";
			};

			config {
				pins = "gpio31","gpio32";
				bias-pull-up; /* PULL UP*/
				drive-strength = <2>; /* 2 MA */
			};
		};

		cci2_suspend: cci2_suspend {
			mux {
				/* CLK, DATA */
				pins = "gpio31","gpio32";
				function = "cci_i2c";
			};

			config {
				pins = "gpio31","gpio32";
				bias-pull-down; /* PULL DOWN */
				drive-strength = <2>; /* 2 MA */
			};
		};

		cci3_active: cci3_active {
			mux {
				/* CLK, DATA */
				pins = "gpio33","gpio34";
				function = "cci_i2c";
			};

			config {
				pins = "gpio33","gpio34";
				bias-pull-up; /* PULL UP*/
				drive-strength = <2>; /* 2 MA */
			};
		};

		cci3_suspend: cci3_suspend {
			mux {
				/* CLK, DATA */
				pins = "gpio33","gpio34";
				function = "cci_i2c";
			};

			config {
				pins = "gpio33","gpio34";
				bias-pull-down; /* PULL DOWN */
				drive-strength = <2>; /* 2 MA */
			};
		};

		trigout_a: trigout_a {
			mux {
				pins = "gpio49";
				function = "qdss_cti";
			};
			config {
				pins = "gpio49";
				drive-strength = <2>;
				bias-disable;
			};
		};
<<<<<<< HEAD
=======

		usb2_id_det_default: usb2_id_det_default {
			config {
				pins = "gpio101";
				function = "gpio";
				input-enable;
				bias-pull-up;
			};
		};
>>>>>>> d8914c3a
	};
};<|MERGE_RESOLUTION|>--- conflicted
+++ resolved
@@ -3938,8 +3938,6 @@
 				bias-disable;
 			};
 		};
-<<<<<<< HEAD
-=======
 
 		usb2_id_det_default: usb2_id_det_default {
 			config {
@@ -3949,6 +3947,5 @@
 				bias-pull-up;
 			};
 		};
->>>>>>> d8914c3a
 	};
 };