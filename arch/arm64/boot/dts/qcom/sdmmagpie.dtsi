/* Copyright (c) 2018, The Linux Foundation. All rights reserved.
 *
 * This program is free software; you can redistribute it and/or modify
 * it under the terms of the GNU General Public License version 2 and
 * only version 2 as published by the Free Software Foundation.
 *
 * This program is distributed in the hope that it will be useful,
 * but WITHOUT ANY WARRANTY; without even the implied warranty of
 * MERCHANTABILITY or FITNESS FOR A PARTICULAR PURPOSE.  See the
 * GNU General Public License for more details.
 */

#include "skeleton64.dtsi"
#include <dt-bindings/interrupt-controller/arm-gic.h>
#include <dt-bindings/clock/qcom,gcc-sdmmagpie.h>
#include <dt-bindings/clock/qcom,gpucc-sdmmagpie.h>
#include <dt-bindings/clock/qcom,camcc-sdmmagpie.h>
#include <dt-bindings/clock/qcom,videocc-sdmmagpie.h>
#include <dt-bindings/clock/qcom,dispcc-sdmmagpie.h>
#include <dt-bindings/clock/qcom,npucc-sdmmagpie.h>
#include <dt-bindings/clock/qcom,rpmh.h>
#include <dt-bindings/clock/qcom,aop-qmp.h>
#include <dt-bindings/regulator/qcom,rpmh-regulator.h>
#include <dt-bindings/soc/qcom,tcs-mbox.h>
#include <dt-bindings/clock/qcom,cpucc-sm8150.h>
#include <dt-bindings/msm/msm-bus-ids.h>

#define MHZ_TO_MBPS(mhz, w) ((mhz * 1000000 * w) / (1024 * 1024))
#define BW_OPP_ENTRY(mhz, w) opp-mhz {opp-hz = /bits/ 64 <MHZ_TO_MBPS(mhz, w)>;}

/ {
	model = "Qualcomm Technologies, Inc. SDMMAGPIE";
	compatible = "qcom,sdmmagpie";
	qcom,msm-id = <365 0x0>;
	qcom,msm-name = "SDMMAGPIE";
	interrupt-parent = <&pdc>;

	aliases {
		spi0 = &qupv3_se0_spi;
		spi1 = &qupv3_se4_spi;
		i2c0 = &qupv3_se2_i2c;
		i2c1 = &qupv3_se7_i2c;
		i2c2 = &qupv3_se9_i2c;
		serial0 = &qupv3_se8_2uart;
		hsuart0 = &qupv3_se3_4uart;
		sdhc1 = &sdhc_1; /* SDC1 eMMC slot */
		sdhc2 = &sdhc_2; /* SDC2 SD Card slot */
		ufshc1 = &ufshc_mem; /* Embedded UFS slot */
		swr0 = &swr0;
		swr1 = &swr1;
		swr2 = &swr2;
	};

	cpus {
		#address-cells = <2>;
		#size-cells = <0>;

		CPU0: cpu@0 {
			device_type = "cpu";
			compatible = "arm,armv8";
			reg = <0x0 0x0>;
			enable-method = "psci";
			capacity-dmips-mhz = <1024>;
			sched-energy-costs = <&CPU_COST_0 &CLUSTER_COST_0>;
			cache-size = <0x8000>;
			next-level-cache = <&L2_0>;
			qcom,lmh-dcvs = <&lmh_dcvs0>;
			#cooling-cells = <2>;
			L2_0: l2-cache {
			      compatible = "arm,arch-cache";
			      cache-size = <0x20000>;
			      cache-level = <2>;
			      next-level-cache = <&L3_0>;

				L3_0: l3-cache {
				      compatible = "arm,arch-cache";
				      cache-size = <0x100000>;
				      cache-level = <3>;
				};
			};

			L1_I_0: l1-icache {
				compatible = "arm,arch-cache";
				qcom,dump-size = <0x8800>;
			};

			L1_D_0: l1-dcache {
				compatible = "arm,arch-cache";
				qcom,dump-size = <0x9000>;
			};

			L2_TLB_0: l2-tlb {
				qcom,dump-size = <0x5000>;
			};
		};

		CPU1: cpu@100 {
			device_type = "cpu";
			compatible = "arm,armv8";
			reg = <0x0 0x100>;
			enable-method = "psci";
			capacity-dmips-mhz = <1024>;
			sched-energy-costs = <&CPU_COST_0 &CLUSTER_COST_0>;
			cache-size = <0x8000>;
			next-level-cache = <&L2_100>;
			qcom,lmh-dcvs = <&lmh_dcvs0>;
			#cooling-cells = <2>;
			L2_100: l2-cache {
			      compatible = "arm,arch-cache";
			      cache-size = <0x20000>;
			      cache-level = <2>;
			      next-level-cache = <&L3_0>;
			};

			L1_I_100: l1-icache {
				compatible = "arm,arch-cache";
				qcom,dump-size = <0x8800>;
			};

			L1_D_100: l1-dcache {
				compatible = "arm,arch-cache";
				qcom,dump-size = <0x9000>;
			};

			L2_TLB_100: l2-tlb {
				qcom,dump-size = <0x5000>;
			};
		};


		CPU2: cpu@200 {
			device_type = "cpu";
			compatible = "arm,armv8";
			reg = <0x0 0x200>;
			enable-method = "psci";
			capacity-dmips-mhz = <1024>;
			sched-energy-costs = <&CPU_COST_0 &CLUSTER_COST_0>;
			cache-size = <0x8000>;
			next-level-cache = <&L2_200>;
			qcom,lmh-dcvs = <&lmh_dcvs0>;
			#cooling-cells = <2>;
			L2_200: l2-cache {
			      compatible = "arm,arch-cache";
			      cache-size = <0x20000>;
			      cache-level = <2>;
			      next-level-cache = <&L3_0>;
			};

			L1_I_200: l1-icache {
				compatible = "arm,arch-cache";
				qcom,dump-size = <0x8800>;
			};

			L1_D_200: l1-dcache {
				compatible = "arm,arch-cache";
				qcom,dump-size = <0x9000>;
			};

			L2_TLB_200: l2-tlb {
				qcom,dump-size = <0x5000>;
			};
		};

		CPU3: cpu@300 {
			device_type = "cpu";
			compatible = "arm,armv8";
			reg = <0x0 0x300>;
			enable-method = "psci";
			capacity-dmips-mhz = <1024>;
			sched-energy-costs = <&CPU_COST_0 &CLUSTER_COST_0>;
			cache-size = <0x8000>;
			next-level-cache = <&L2_300>;
			qcom,lmh-dcvs = <&lmh_dcvs0>;
			#cooling-cells = <2>;
			L2_300: l2-cache {
			      compatible = "arm,arch-cache";
			      cache-size = <0x20000>;
			      cache-level = <2>;
			      next-level-cache = <&L3_0>;
			};

			L1_I_300: l1-icache {
				compatible = "arm,arch-cache";
				qcom,dump-size = <0x8800>;
			};

			L1_D_300: l1-dcache {
				compatible = "arm,arch-cache";
				qcom,dump-size = <0x9000>;
			};

			L2_TLB_300: l2-tlb {
				qcom,dump-size = <0x5000>;
			};
		};

		CPU4: cpu@400 {
			device_type = "cpu";
			compatible = "arm,armv8";
			reg = <0x0 0x400>;
			enable-method = "psci";
			capacity-dmips-mhz = <1024>;
			sched-energy-costs = <&CPU_COST_0 &CLUSTER_COST_0>;
			cache-size = <0x8000>;
			next-level-cache = <&L2_400>;
			qcom,lmh-dcvs = <&lmh_dcvs0>;
			#cooling-cells = <2>;
			L2_400: l2-cache {
			      compatible = "arm,arch-cache";
			      cache-size = <0x20000>;
			      cache-level = <2>;
			      next-level-cache = <&L3_0>;
			};

			L1_I_400: l1-icache {
				compatible = "arm,arch-cache";
				qcom,dump-size = <0x8800>;
			};

			L1_D_400: l1-dcache {
				compatible = "arm,arch-cache";
				qcom,dump-size = <0x9000>;
			};

			L2_TLB_400: l2-tlb {
				qcom,dump-size = <0x5000>;
			};
		};

		CPU5: cpu@500 {
			device_type = "cpu";
			compatible = "arm,armv8";
			reg = <0x0 0x500>;
			enable-method = "psci";
			capacity-dmips-mhz = <1024>;
			sched-energy-costs = <&CPU_COST_0 &CLUSTER_COST_0>;
			cache-size = <0x8000>;
			next-level-cache = <&L2_500>;
			qcom,lmh-dcvs = <&lmh_dcvs0>;
			#cooling-cells = <2>;
			L2_500: l2-cache {
			      compatible = "arm,arch-cache";
			      cache-size = <0x20000>;
			      cache-level = <2>;
			      next-level-cache = <&L3_0>;
			};

			L1_I_500: l1-icache {
				compatible = "arm,arch-cache";
				qcom,dump-size = <0x8800>;
			};

			L1_D_500: l1-dcache {
				compatible = "arm,arch-cache";
				qcom,dump-size = <0x9000>;
			};

			L2_TLB_500: l2-tlb {
				qcom,dump-size = <0x5000>;
			};
		};

		CPU6: cpu@600 {
			device_type = "cpu";
			compatible = "arm,armv8";
			reg = <0x0 0x600>;
			enable-method = "psci";
			capacity-dmips-mhz = <1740>;
			sched-energy-costs = <&CPU_COST_1 &CLUSTER_COST_1>;
			cache-size = <0x10000>;
			next-level-cache = <&L2_600>;
			qcom,lmh-dcvs = <&lmh_dcvs1>;
			#cooling-cells = <2>;
			L2_600: l2-cache {
			      compatible = "arm,arch-cache";
			      cache-size = <0x40000>;
			      cache-level = <2>;
			      next-level-cache = <&L3_0>;
			      qcom,dump-size = <0x48000>;
			};

			L1_I_600: l1-icache {
				compatible = "arm,arch-cache";
				qcom,dump-size = <0x11000>;
			};

			L1_D_600: l1-dcache {
				compatible = "arm,arch-cache";
				qcom,dump-size = <0x12000>;
			};

			L1_ITLB_600: l1-itlb {
				qcom,dump-size = <0x300>;
			};

			L1_DTLB_600: l1-dtlb {
				qcom,dump-size = <0x480>;
			};

			L2_TLB_600: l2-tlb {
				qcom,dump-size = <0x7800>;
			};
		};

		CPU7: cpu@700 {
			device_type = "cpu";
			compatible = "arm,armv8";
			reg = <0x0 0x700>;
			enable-method = "psci";
			capacity-dmips-mhz = <1740>;
			sched-energy-costs = <&CPU_COST_1 &CLUSTER_COST_1>;
			cache-size = <0x10000>;
			next-level-cache = <&L2_700>;
			qcom,lmh-dcvs = <&lmh_dcvs1>;
			#cooling-cells = <2>;
			L2_700: l2-cache {
			      compatible = "arm,arch-cache";
			      cache-size = <0x40000>;
			      cache-level = <2>;
			      next-level-cache = <&L3_0>;
			      qcom,dump-size = <0x48000>;
			};

			L1_I_700: l1-icache {
				compatible = "arm,arch-cache";
				qcom,dump-size = <0x11000>;
			};

			L1_D_700: l1-dcache {
				compatible = "arm,arch-cache";
				qcom,dump-size = <0x12000>;
			};

			L1_ITLB_700: l1-itlb {
				qcom,dump-size = <0x300>;
			};

			L1_DTLB_700: l1-dtlb {
				qcom,dump-size = <0x480>;
			};

			L2_TLB_700: l2-tlb {
				qcom,dump-size = <0x7800>;
			};
		};

		cpu-map {
			cluster0 {
				core0 {
					cpu = <&CPU0>;
				};

				core1 {
					cpu = <&CPU1>;
				};

				core2 {
					cpu = <&CPU2>;
				};

				core3 {
					cpu = <&CPU3>;
				};

				core4 {
					cpu = <&CPU4>;
				};

				core5 {
					cpu = <&CPU5>;
				};

			};

			cluster1 {
				core0 {
					cpu = <&CPU6>;
				};

				core1 {
					cpu = <&CPU7>;
				};
			};
		};
	};

	energy_costs: energy-costs {
		compatible = "sched-energy";

		CPU_COST_0: core-cost0 {
			busy-cost-data = <
				300000	10
				576000	18
				768000	23
				1017600	36
				1248000	52
				1324800	67
				1497600	76
				1612800	92
				1708800	113
				1804800	119
			>;
			idle-cost-data = <
				16 12 8 6
			>;
		};

		CPU_COST_1: core-cost1 {
			busy-cost-data = <
				300000	166
				652800	242
				806400	293
				979200	424
				1094400	470
				1209600	621
				1324800	676
				1555200	973
				1708800	1060
<<<<<<< HEAD
				1843800	1298
=======
				1843200	1298
>>>>>>> e0615925
				1939200	1362
				2169600	1801
				2208000	2000
				2361600	2326
				2400000	2568
			>;
			idle-cost-data = <
				100 80 60 40
			>;
		};

		CLUSTER_COST_0: cluster-cost0 {
			busy-cost-data = <
				300000	5
				576000	5
				768000	5
				1017600	7
				1248000	8
				1324800	10
				1497600	10
				1612800	12
				1708800	14
				1804800	14
			>;
			idle-cost-data = <
				5 4 3 2 1
			>;
		};

		CLUSTER_COST_1: cluster-cost1 {
			busy-cost-data = <
				300000	19
				652800	21
				806400	21
				979200	25
				1094400	26
				1209600	32
				1324800	33
				1555200	41
				1708800	43
<<<<<<< HEAD
				1843800	49
=======
				1843200	49
>>>>>>> e0615925
				1939200	50
				2169600	60
				2208000	61
				2361600	62
				2400000	63
			>;
			idle-cost-data = <
				5 4 3 2 1
			>;
		};
	};

	psci {
		compatible = "arm,psci-1.0";
		method = "smc";
	};

	chosen {
		bootargs = "rcupdate.rcu_expedited=1 rcu_nocbs=0-7";
	};

	soc: soc { };

	firmware: firmware {
		android {
			compatible = "android,firmware";
			vbmeta {
				compatible = "android,vbmeta";
				parts = "vbmeta,boot,system,vendor,dtbo";
			};
			fstab {
				compatible = "android,fstab";
				vendor {
					compatible = "android,vendor";
					dev = "/dev/block/platform/soc/1d84000.ufshc/by-name/vendor";
					type = "ext4";
					mnt_flags = "ro,barrier=1,discard";
					fsmgr_flags = "wait,slotselect,avb";
					status = "ok";
				};
			};
		};
	};

	reserved-memory {
		#address-cells = <2>;
		#size-cells = <2>;
		ranges;

		hyp_region: hyp_region@85700000 {
			compatible = "removed-dma-pool";
			no-map;
			reg = <0 0x85700000 0 0x600000>;
		};

		xbl_aop_mem: xbl_aop_mem@85e00000 {
			compatible = "removed-dma-pool";
			no-map;
			reg = <0x0 0x85e00000 0x0 0x1ff000>;
		};

		sec_apps_mem: sec_apps_region@85fff000 {
			compatible = "removed-dma-pool";
			no-map;
			reg = <0x0 0x85fff000 0x0 0x1000>;
		};

		smem_region: smem@86000000 {
			compatible = "removed-dma-pool";
			no-map;
			reg = <0x0 0x86000000 0x0 0x200000>;
		};

		removed_region: removed_region@86200000 {
			compatible = "removed-dma-pool";
			no-map;
			reg = <0 0x86200000 0 0x2d00000>;
		};

		pil_camera_mem: camera_region@8ab00000 {
			compatible = "removed-dma-pool";
			no-map;
			reg = <0 0x8ab00000 0 0x500000>;
		};

		pil_modem_mem: modem_region@8b000000 {
			compatible = "removed-dma-pool";
			no-map;
			reg = <0 0x8b000000 0 0x7e00000>;
		};

		pil_video_mem: pil_video_region@92e00000 {
			compatible = "removed-dma-pool";
			no-map;
			reg = <0 0x92e00000 0 0x500000>;
		};

		wlan_msa_mem: wlan_msa_region@93300000 {
			compatible = "removed-dma-pool";
			no-map;
			reg = <0 0x93300000 0 0x100000>;
		};

		pil_cdsp_mem: cdsp_regions@93400000 {
			compatible = "removed-dma-pool";
			no-map;
			reg = <0 0x93400000 0 0x1e00000>;
		};

		pil_adsp_mem: pil_adsp_region@95200000 {
			compatible = "removed-dma-pool";
			no-map;
			reg = <0 0x95200000 0 0x1e00000>;
		};

		pil_ipa_fw_mem: ips_fw_region@97000000 {
			compatible = "removed-dma-pool";
			no-map;
			reg = <0 0x97000000 0 0x10000>;
		};

		pil_ipa_gsi_mem: ipa_gsi_region@97010000 {
			compatible = "removed-dma-pool";
			no-map;
			reg = <0 0x97010000 0 0x5000>;
		};

		pil_gpu_mem: gpu_region@97015000 {
			compatible = "removed-dma-pool";
			no-map;
			reg = <0 0x97015000 0 0x2000>;
		};

		npu_mem: npu_region@97080000 {
			compatible = "removed-dma-pool";
			no-map;
			reg = <0 0x97080000 0 0x80000>;
		};

		qseecom_mem: qseecom_region@9e400000 {
			compatible = "shared-dma-pool";
			no-map;
			reg = <0 0x9e400000 0 0x1400000>;
		};

		cdsp_sec_mem: cdsp_sec_regions@0x9f800000 {
			compatible = "removed-dma-pool";
			no-map;
			reg = <0x0 0x9f800000 0x0 0xc00000>;
		};

		adsp_mem: adsp_region {
			compatible = "shared-dma-pool";
			alloc-ranges = <0 0x00000000 0 0xffffffff>;
			reusable;
			alignment = <0 0x400000>;
			size = <0 0xc00000>;
		};

		cdsp_mem: cdsp_region {
			compatible = "shared-dma-pool";
			alloc-ranges = <0x0 0x00000000 0x0 0xffffffff>;
			reusable;
			alignment = <0x0 0x400000>;
			size = <0x0 0x400000>;
		};

		qseecom_ta_mem: qseecom_ta_region {
			compatible = "shared-dma-pool";
			alloc-ranges = <0 0x00000000 0 0xffffffff>;
			reusable;
			alignment = <0 0x400000>;
			size = <0 0x1000000>;
		};

		sp_mem: sp_region {  /* SPSS-HLOS ION shared mem */
			compatible = "shared-dma-pool";
			alloc-ranges = <0 0x00000000 0 0xffffffff>; /* 32-bit */
			reusable;
			alignment = <0 0x400000>;
			size = <0 0x800000>;
		};

		secure_display_memory: secure_display_region {
			compatible = "shared-dma-pool";
			alloc-ranges = <0 0x00000000 0 0xffffffff>;
			reusable;
			alignment = <0 0x400000>;
			size = <0 0x5c00000>;
		};

		cont_splash_memory: cont_splash_region@9c000000 {
			reg = <0x0 0x9c000000 0x0 0x02400000>;
			label = "cont_splash_region";
		};

		dump_mem: mem_dump_region {
			compatible = "shared-dma-pool";
			reusable;
			size = <0 0x2400000>;
		};

		/* global autoconfigured region for contiguous allocations */
		linux,cma {
			compatible = "shared-dma-pool";
			alloc-ranges = <0 0x00000000 0 0xffffffff>;
			reusable;
			alignment = <0 0x400000>;
			size = <0 0x2000000>;
			linux,cma-default;
		};
	};

	mtp_batterydata: qcom,battery-data {
		qcom,batt-id-range-pct = <15>;
		#include "qg-batterydata-alium-3600mah.dtsi"
		#include "qg-batterydata-mlp356477-2800mah.dtsi"
	};
};

&soc {
	#address-cells = <1>;
	#size-cells = <1>;
	ranges = <0 0 0 0xffffffff>;
	compatible = "simple-bus";

	intc: interrupt-controller@17a00000 {
		compatible = "arm,gic-v3";
		#interrupt-cells = <3>;
		interrupt-controller;
		#redistributor-regions = <1>;
		redistributor-stride = <0x0 0x20000>;
		reg = <0x17a00000 0x10000>,     /* GICD */
		      <0x17a60000 0x100000>;    /* GICR * 8 */
		interrupts = <GIC_PPI 9 IRQ_TYPE_LEVEL_HIGH>;
		interrupt-parent = <&intc>;
	};

	pdc: interrupt-controller@b220000 {
		compatible = "qcom,pdc-sdmmagpie";
		reg = <0xb220000 0x400>;
		#interrupt-cells = <3>;
		interrupt-parent = <&intc>;
		interrupt-controller;
	};

	qcom,memshare {
		compatible = "qcom,memshare";

		qcom,client_1 {
			compatible = "qcom,memshare-peripheral";
			qcom,peripheral-size = <0x0>;
			qcom,client-id = <0>;
			qcom,allocate-boot-time;
			label = "modem";
		};

		qcom,client_2 {
			compatible = "qcom,memshare-peripheral";
			qcom,peripheral-size = <0x0>;
			qcom,client-id = <2>;
			label = "modem";
		};

		mem_client_3_size: qcom,client_3 {
			compatible = "qcom,memshare-peripheral";
			qcom,peripheral-size = <0x500000>;
			qcom,client-id = <1>;
			qcom,allocate-on-request;
			label = "modem";
		};
	};

	timer {
		compatible = "arm,armv8-timer";
		interrupts = <GIC_PPI 1 0xf08>,
			     <GIC_PPI 2 0xf08>,
			     <GIC_PPI 3 0xf08>,
			     <GIC_PPI 0 0xf08>;
		clock-frequency = <19200000>;
	};

	timer@0x17c20000{
		#address-cells = <1>;
		#size-cells = <1>;
		ranges;
		compatible = "arm,armv7-timer-mem";
		reg = <0x17c20000 0x1000>;
		clock-frequency = <19200000>;

		frame@0x17c21000 {
			frame-number = <0>;
			interrupts = <GIC_SPI 8 IRQ_TYPE_LEVEL_HIGH>,
				     <GIC_SPI 6 IRQ_TYPE_LEVEL_HIGH>;
			reg = <0x17c21000 0x1000>,
			      <0x17c22000 0x1000>;
		};

		frame@17c23000 {
			frame-number = <1>;
			interrupts = <GIC_SPI 9 IRQ_TYPE_LEVEL_HIGH>;
			reg = <0x17c23000 0x1000>;
			status = "disabled";
		};

		frame@17c25000 {
			frame-number = <2>;
			interrupts = <GIC_SPI 10 IRQ_TYPE_LEVEL_HIGH>;
			reg = <0x17c25000 0x1000>;
			status = "disabled";
		};

		frame@17c27000 {
			frame-number = <3>;
			interrupts = <GIC_SPI 11 IRQ_TYPE_LEVEL_HIGH>;
			reg = <0x17c27000 0x1000>;
			status = "disabled";
		};

		frame@17c29000 {
			frame-number = <4>;
			interrupts = <GIC_SPI 12 IRQ_TYPE_LEVEL_HIGH>;
			reg = <0x17c29000 0x1000>;
			status = "disabled";
		};

		frame@17c2b000 {
			frame-number = <5>;
			interrupts = <GIC_SPI 13 IRQ_TYPE_LEVEL_HIGH>;
			reg = <0x17c2b000 0x1000>;
			status = "disabled";
		};

		frame@17c2d000 {
			frame-number = <6>;
			interrupts = <GIC_SPI 14 IRQ_TYPE_LEVEL_HIGH>;
			reg = <0x17c2d000 0x1000>;
			status = "disabled";
		};
	};

	clocks {
		sleep_clk: sleep-clk {
			compatible = "fixed-clock";
			clock-frequency = <32000>;
			clock-output-names = "chip_sleep_clk";
			#clock-cells = <1>;
		};
	};

	clock_rpmh: qcom,rpmh {
		compatible = "qcom,rpmh-clk-sdmmagpie";
		mboxes = <&apps_rsc 0>;
		mbox-names = "apps";
		#clock-cells = <1>;
	};

	clock_aop: qcom,aopclk {
		compatible = "qcom,aop-qmp-clk";
		#clock-cells = <1>;
		mboxes = <&qmp_aop 0>;
		mbox-names = "qdss_clk";
	};

	clock_gcc: qcom,gcc@100000 {
		compatible = "qcom,gcc-sdmmagpie", "syscon";
		vdd_cx-supply = <&VDD_CX_LEVEL>;
		vdd_cx_ao-supply = <&VDD_CX_LEVEL_AO>;
		reg = <0x100000 0x1f0000>;
		reg-names = "cc_base";
		#clock-cells = <1>;
		#reset-cells = <1>;
	};

	clock_camcc: qcom,camcc {
		compatible = "qcom,camcc-sdmmagpie", "syscon";
		vdd_cx-supply = <&VDD_CX_LEVEL>;
		vdd_mx-supply = <&VDD_MX_LEVEL>;
		reg = <0xad00000 0x10000>;
		reg-names = "cc_base";
		#clock-cells = <1>;
		#reset-cells = <1>;
	};

	clock_gpucc: qcom,gpucc {
		compatible = "qcom,gpucc-sdmmagpie", "syscon";
		reg = <0x5090000 0x9000>;
		reg-names = "cc_base";
		vdd_cx-supply = <&VDD_CX_LEVEL>;
		vdd_mx-supply = <&VDD_MX_LEVEL>;
		vdd_gfx-supply = <&VDD_GFX_LEVEL>;
		qcom,gpu_cc_gx_gfx3d_clk_src-opp-handle = <&msm_gpu>;
		qcom,gpu_cc_gmu_clk_src-opp-handle = <&gmu>;
		#clock-cells = <1>;
		#reset-cells = <1>;
	};

	clock_videocc: qcom,videocc@ab00000 {
		compatible = "qcom,videocc-sdmmagpie", "syscon";
		vdd_cx-supply = <&VDD_CX_LEVEL>;
		reg = <0xab00000 0x10000>,
			<0x00786018 0x4>;
		reg-names = "cc_base", "efuse";
		#clock-cells = <1>;
		#reset-cells = <1>;
	};

	clock_dispcc: qcom,dispcc@af00000 {
		compatible = "qcom,dispcc-sdmmagpie", "syscon";
		vdd_cx-supply = <&VDD_CX_LEVEL>;
		reg = <0xaf00000 0x20000>;
		reg-names = "cc_base";
		#clock-cells = <1>;
		#reset-cells = <1>;
	};

	clock_npucc: qcom,npucc {
		compatible = "qcom,npucc-sdmmagpie", "syscon";
		reg = <0x9910000 0x10000>;
		reg-names = "cc_base";
		vdd_cx-supply = <&VDD_CX_LEVEL>;
		npu_gdsc-supply = <&npu_core_gdsc>;
		#clock-cells = <1>;
		#reset-cells = <1>;
	};

	clock_cpucc: qcom,cpucc@18321000 {
		compatible = "qcom,clk-cpu-osm-sdmmagpie";
		reg = <0x18321000 0x1400>,
			<0x18323000 0x1400>,
			<0x18325800 0x1400>;
		reg-names = "osm_l3_base", "osm_pwrcl_base",
			"osm_perfcl_base";
		l3-devs = <&cpu0_cpu_l3_lat &cpu6_cpu_l3_lat
			   &cdsp_cdsp_l3_lat>;

		#clock-cells = <1>;
	};

	cpucc_debug: syscon@182a0018 {
		compatible = "syscon";
		reg = <0x182a0018 0x4>;
	};

	mccc_debug: syscon@90b0000 {
		compatible = "syscon";
		reg = <0x90b0000 0x1000>;
	};

	clock_debug: qcom,cc-debug {
		compatible = "qcom,debugcc-sdmmagpie";
		qcom,cc-count = <8>;
		qcom,gcc = <&clock_gcc>;
		qcom,videocc = <&clock_videocc>;
		qcom,camcc = <&clock_camcc>;
		qcom,dispcc = <&clock_dispcc>;
		qcom,gpucc = <&clock_gpucc>;
		qcom,npucc = <&clock_npucc>;
		qcom,cpucc = <&cpucc_debug>;
		qcom,mccc = <&mccc_debug>;
		clocks = <&clock_rpmh RPMH_CXO_CLK>;
		clock-names = "xo_clk_src";
		#clock-cells = <1>;
	};

	qcom,sps {
		compatible = "qcom,msm-sps-4k";
		qcom,pipe-attr-ee;
	};

	cpu_pmu: cpu-pmu {
		compatible = "arm,armv8-pmuv3";
		qcom,irq-is-percpu;
		interrupts = <GIC_PPI 5 IRQ_TYPE_LEVEL_HIGH>;
	};

	dsu_pmu@0 {
		compatible = "arm,dsu-pmu";
		interrupts = <GIC_SPI 50 IRQ_TYPE_LEVEL_HIGH>;
		cpus = <&CPU0>, <&CPU1>, <&CPU2>, <&CPU3>,
		       <&CPU4>, <&CPU5>, <&CPU6>, <&CPU7>;
	};

	qcom,msm-imem@146aa000 {
		compatible = "qcom,msm-imem";
		reg = <0x146aa000 0x1000>;
		ranges = <0x0 0x146aa000 0x1000>;
		#address-cells = <1>;
		#size-cells = <1>;

		mem_dump_table@10 {
			compatible = "qcom,msm-imem-mem_dump_table";
			reg = <0x10 8>;
		};

		restart_reason@65c {
			compatible = "qcom,msm-imem-restart_reason";
			reg = <0x65c 4>;
		};

		dload_type@1c {
			compatible = "qcom,msm-imem-dload-type";
			reg = <0x1c 0x4>;
		};

		boot_stats@6b0 {
			compatible = "qcom,msm-imem-boot_stats";
			reg = <0x6b0 32>;
		};

		kaslr_offset@6d0 {
			compatible = "qcom,msm-imem-kaslr_offset";
			reg = <0x6d0 12>;
		};

		pil@94c {
			compatible = "qcom,msm-imem-pil";
			reg = <0x94c 200>;
		};

		diag_dload@c8 {
			compatible = "qcom,msm-imem-diag-dload";
			reg = <0xc8 200>;
		};
	};

	restart@c264000 {
		compatible = "qcom,pshold";
		reg = <0xc264000 0x4>,
		      <0x1fd3000 0x4>;
		reg-names = "pshold-base", "tcsr-boot-misc-detect";
	};

	qcom,mpm2-sleep-counter@0xc221000 {
		compatible = "qcom,mpm2-sleep-counter";
		reg = <0xc221000 0x1000>;
		clock-frequency = <32768>;
	};

	aop-msg-client {
		compatible = "qcom,debugfs-qmp-client";
		mboxes = <&qmp_aop 0>;
		mbox-names = "aop";
	};

	qcom,msm-rtb {
		compatible = "qcom,msm-rtb";
		qcom,rtb-size = <0x100000>;
	};

	gpi_dma0: qcom,gpi-dma@0x800000 {
		#dma-cells = <5>;
		compatible = "qcom,gpi-dma";
		reg = <0x800000 0x60000>;
		reg-names = "gpi-top";
		interrupts = <0 244 0>, <0 245 0>, <0 246 0>, <0 247 0>,
			     <0 248 0>, <0 249 0>, <0 250 0>, <0 251 0>;
		qcom,max-num-gpii = <8>;
		qcom,gpii-mask = <0x0f>;
		qcom,ev-factor = <2>;
		iommus = <&apps_smmu 0x0216 0x0>;
		qcom,smmu-cfg = <0x1>;
		qcom,iova-range = <0x0 0x100000 0x0 0x100000>;
		status = "ok";
	};

	gpi_dma1: qcom,gpi-dma@0xa00000 {
		#dma-cells = <5>;
		compatible = "qcom,gpi-dma";
		reg = <0xa00000 0x60000>;
		reg-names = "gpi-top";
		interrupts = <0 279 0>, <0 280 0>, <0 281 0>, <0 282 0>,
		     <0 283 0>, <0 284 0>, <0 293 0>, <0 294 0>;
		qcom,max-num-gpii = <8>;
		qcom,gpii-mask = <0x0f>;
		qcom,ev-factor = <2>;
		iommus = <&apps_smmu 0x04d6 0x0>;
		qcom,smmu-cfg = <0x1>;
		qcom,iova-range = <0x0 0x100000 0x0 0x100000>;
		status = "ok";
	};

	bluetooth: bt_wcn3990 {
		compatible = "qca,wcn3990";
		qca,bt-vdd-io-supply = <&pm6150_l10>;
		qca,bt-vdd-core-supply = <&pm6150l_l2>;
		qca,bt-vdd-pa-supply = <&pm6150l_l10>;
		qca,bt-vdd-xtal-supply = <&pm6150l_l1>;

		qca,bt-vdd-io-voltage-level = <1700000 1900000>; /* IO */
		qca,bt-vdd-core-voltage-level = <1245000 1350000>; /* RFA */
		qca,bt-vdd-pa-voltage-level =  <3200000 3400000>;  /*chain0 */
		qca,bt-vdd-xtal-voltage-level = <1700000 1900000>; /* XO */

		qca,bt-vdd-io-current-level = <1>; /* LPM/PFM */
		qca,bt-vdd-core-current-level = <1>; /* LPM/PFM */
		qca,bt-vdd-pa-current-level = <1>; /* LPM/PFM */
		qca,bt-vdd-xtal-current-level = <1>; /* LPM/PFM */
	};

	slim_aud: slim@62dc0000 {
		cell-index = <1>;
		compatible = "qcom,slim-ngd";
		reg = <0x62dc0000 0x2c000>,
			<0x62d84000 0x2a000>;
		reg-names = "slimbus_physical", "slimbus_bam_physical";
		interrupts = <0 163 0>, <0 164 0>;
		interrupt-names = "slimbus_irq", "slimbus_bam_irq";
		qcom,apps-ch-pipes = <0x7c0000>;
		qcom,ea-pc = <0x300>;
		status = "disabled";
		qcom,iommu-s1-bypass;

		iommu_slim_aud_ctrl_cb: qcom,iommu_slim_ctrl_cb {
			compatible = "qcom,iommu-slim-ctrl-cb";
			iommus = <&apps_smmu 0x1be6 0x0>,
				 <&apps_smmu 0x1bed 0x0>,
				 <&apps_smmu 0x1bee 0x1>,
				 <&apps_smmu 0x1bf0 0x1>;
		};

	};

	slim_qca: slim@62e40000 {
		cell-index = <3>;
		compatible = "qcom,slim-ngd";
		reg = <0x62e40000 0x2c000>,
			<0x62e04000 0x20000>;
		reg-names = "slimbus_physical", "slimbus_bam_physical";
		interrupts = <0 291 0>, <0 292 0>;
		interrupt-names = "slimbus_irq", "slimbus_bam_irq";
		status = "ok";
		qcom,iommu-s1-bypass;

		iommu_slim_qca_ctrl_cb: qcom,iommu_slim_ctrl_cb {
			compatible = "qcom,iommu-slim-ctrl-cb";
			iommus = <&apps_smmu 0x1bf3 0x0>;
		};

		/* Slimbus Slave DT for WCN3990 */
		btfmslim_codec: wcn3990 {
			compatible = "qcom,btfmslim_slave";
			elemental-addr = [00 01 20 02 17 02];
			qcom,btfm-slim-ifd = "btfmslim_slave_ifd";
			qcom,btfm-slim-ifd-elemental-addr = [00 00 20 02 17 02];
		};
	};

	wdog: qcom,wdt@17c10000{
		compatible = "qcom,msm-watchdog";
		reg = <0x17c10000 0x1000>;
		reg-names = "wdt-base";
		interrupts = <GIC_SPI 0 IRQ_TYPE_NONE>,
			     <GIC_SPI 1 IRQ_TYPE_NONE>;
		qcom,bark-time = <11000>;
		qcom,pet-time = <9360>;
		qcom,ipi-ping;
		qcom,wakeup-enable;
		qcom,scandump-sizes = <0x10100 0x10100 0x10100 0x10100
				       0x10100 0x10100 0x25900 0x25900>;
	};

	eud: qcom,msm-eud@88e0000 {
		compatible = "qcom,msm-eud";
		interrupt-names = "eud_irq";
		interrupts = <GIC_SPI 492 IRQ_TYPE_LEVEL_HIGH>;
		reg = <0x88e0000 0x2000>,
		      <0x88e4000 0x1000>;
		reg-names = "eud_base", "eud_mode_mgr2";
		qcom,secure-eud-en;
		status = "ok";
	};

	qcom,chd_sliver {
		compatible = "qcom,core-hang-detect";
		label = "silver";
		qcom,threshold-arr = <0x18000058 0x18010058
				      0x18020058 0x18030058
				      0x18040058 0x18050058>;
		qcom,config-arr = <0x18000060 0x18010060
				   0x18020060 0x18030060
				   0x18040060 0x18050060>;
	};

	qcom,chd_gold {
		compatible = "qcom,core-hang-detect";
		label = "gold";
		qcom,threshold-arr = <0x18060058 0x18070058>;
		qcom,config-arr = <0x18060060 0x18070060>;
	};

	kryo-erp {
		compatible = "arm,arm64-kryo-cpu-erp";
		interrupts = <GIC_PPI 6 IRQ_TYPE_LEVEL_HIGH>,
			     <GIC_SPI 35 IRQ_TYPE_LEVEL_HIGH>;

		interrupt-names = "l1-l2-faultirq",
				  "l3-scu-faultirq";
	};

	qcom,ghd {
		compatible = "qcom,gladiator-hang-detect-v3";
		qcom,threshold-arr = <0x17e0041C>;
		qcom,config-reg = <0x17e00434>;
	};

	cpuss_dump {
		compatible = "qcom,cpuss-dump";

		qcom,l1_i_cache0 {
			qcom,dump-node = <&L1_I_0>;
			qcom,dump-id = <0x60>;
		};

		qcom,l1_i_cache100 {
			qcom,dump-node = <&L1_I_100>;
			qcom,dump-id = <0x61>;
		};

		qcom,l1_i_cache200 {
			qcom,dump-node = <&L1_I_200>;
			qcom,dump-id = <0x62>;
		};

		qcom,l1_i_cache300 {
			qcom,dump-node = <&L1_I_300>;
			qcom,dump-id = <0x63>;
		};

		qcom,l1_i_cache400 {
			qcom,dump-node = <&L1_I_400>;
			qcom,dump-id = <0x64>;
		};

		qcom,l1_i_cache500 {
			qcom,dump-node = <&L1_I_500>;
			qcom,dump-id = <0x65>;
		};

		qcom,l1_i_cache600 {
			qcom,dump-node = <&L1_I_600>;
			qcom,dump-id = <0x66>;
		};

		qcom,l1_i_cache700 {
			qcom,dump-node = <&L1_I_700>;
			qcom,dump-id = <0x67>;
		};

		qcom,l1_d_cache0 {
			qcom,dump-node = <&L1_D_0>;
			qcom,dump-id = <0x80>;
		};

		qcom,l1_d_cache100 {
			qcom,dump-node = <&L1_D_100>;
			qcom,dump-id = <0x81>;
		};

		qcom,l1_d_cache200 {
			qcom,dump-node = <&L1_D_200>;
			qcom,dump-id = <0x82>;
		};

		qcom,l1_d_cache300 {
			qcom,dump-node = <&L1_D_300>;
			qcom,dump-id = <0x83>;
		};

		qcom,l1_d_cache400 {
			qcom,dump-node = <&L1_D_400>;
			qcom,dump-id = <0x84>;
		};

		qcom,l1_d_cache500 {
			qcom,dump-node = <&L1_D_500>;
			qcom,dump-id = <0x85>;
		};

		qcom,l1_d_cache600 {
			qcom,dump-node = <&L1_D_600>;
			qcom,dump-id = <0x86>;
		};

		qcom,l1_d_cache700 {
			qcom,dump-node = <&L1_D_700>;
			qcom,dump-id = <0x87>;
		};

		qcom,l1_i_tlb_dump600 {
			qcom,dump-node = <&L1_ITLB_600>;
			qcom,dump-id = <0x26>;
		};

		qcom,l1_i_tlb_dump700 {
			qcom,dump-node = <&L1_ITLB_700>;
			qcom,dump-id = <0x27>;
		};

		qcom,l1_d_tlb_dump600 {
			qcom,dump-node = <&L1_DTLB_600>;
			qcom,dump-id = <0x46>;
		};

		qcom,l1_d_tlb_dump700 {
			qcom,dump-node = <&L1_DTLB_700>;
			qcom,dump-id = <0x47>;
		};

		qcom,l2_cache_dump600 {
			qcom,dump-node = <&L2_600>;
			qcom,dump-id = <0xc6>;
		};

		qcom,l2_cache_dump700 {
			qcom,dump-node = <&L2_700>;
			qcom,dump-id = <0xc7>;
		};

		qcom,l2_tlb_dump0 {
			qcom,dump-node = <&L2_TLB_0>;
			qcom,dump-id = <0x120>;
		};

		qcom,l2_tlb_dump100 {
			qcom,dump-node = <&L2_TLB_100>;
			qcom,dump-id = <0x121>;
		};

		qcom,l2_tlb_dump200 {
			qcom,dump-node = <&L2_TLB_200>;
			qcom,dump-id = <0x122>;
		};

		qcom,l2_tlb_dump300 {
			qcom,dump-node = <&L2_TLB_300>;
			qcom,dump-id = <0x123>;
		};

		qcom,l2_tlb_dump400 {
			qcom,dump-node = <&L2_TLB_400>;
			qcom,dump-id = <0x124>;
		};

		qcom,l2_tlb_dump500 {
			qcom,dump-node = <&L2_TLB_500>;
			qcom,dump-id = <0x125>;
		};

		qcom,l2_tlb_dump600 {
			qcom,dump-node = <&L2_TLB_600>;
			qcom,dump-id = <0x126>;
		};

		qcom,l2_tlb_dump700 {
			qcom,dump-node = <&L2_TLB_700>;
			qcom,dump-id = <0x127>;
		};

		qcom,llcc1_d_cache {
			qcom,dump-node = <&LLCC_1>;
			qcom,dump-id = <0x140>;
		};

		qcom,llcc2_d_cache {
			qcom,dump-node = <&LLCC_2>;
			qcom,dump-id = <0x141>;
		};
	};

	mem_dump {
		compatible = "qcom,mem-dump";
		memory-region = <&dump_mem>;

		rpmh {
			qcom,dump-size = <0x2000000>;
			qcom,dump-id = <0xec>;
		};

		rpm_sw {
			qcom,dump-size = <0x28000>;
			qcom,dump-id = <0xea>;
		};

		pmic {
			qcom,dump-size = <0x10000>;
			qcom,dump-id = <0xe4>;
		};

		fcm {
			qcom,dump-size = <0x8400>;
			qcom,dump-id = <0xee>;
		};

		tmc_etf {
			qcom,dump-size = <0x10000>;
			qcom,dump-id = <0xf0>;
		};

		etf_swao {
			qcom,dump-size = <0x8400>;
			qcom,dump-id = <0xf1>;
		};

		etr_reg {
			qcom,dump-size = <0x1000>;
			qcom,dump-id = <0x100>;
		};

		etf_reg {
			qcom,dump-size = <0x1000>;
			qcom,dump-id = <0x101>;
		};

		etfswao_reg {
			qcom,dump-size = <0x1000>;
			qcom,dump-id = <0x102>;
		};

		misc_data {
			qcom,dump-size = <0x1000>;
			qcom,dump-id = <0xe8>;
		};
	};

	thermal_zones: thermal-zones {};

	tsens0: tsens@c222000 {
		compatible = "qcom,tsens24xx";
		reg = <0xc222000 0x8>,
		      <0xc263000 0x1ff>;
		reg-names = "tsens_srot_physical",
			    "tsens_tm_physical";
		interrupts = <0 506 0>, <0 508 0>;
		interrupt-names = "tsens-upper-lower", "tsens-critical";
		#thermal-sensor-cells = <1>;
	};

	tsens1: tsens@c223000 {
		compatible = "qcom,tsens24xx";
		reg = <0xc223000 0x8>,
		      <0xc265000 0x1ff>;
		reg-names = "tsens_srot_physical",
			    "tsens_tm_physical";
		interrupts = <0 507 0>, <0 509 0>;
		interrupt-names = "tsens-upper-lower", "tsens-critical";
		#thermal-sensor-cells = <1>;
	};

	dcc: dcc_v2@10a2000 {
		compatible = "qcom,dcc-v2";
		reg = <0x10a2000 0x1000>,
		      <0x10ae000 0x2000>;
		reg-names = "dcc-base", "dcc-ram-base";

		dcc-ram-offset = <0x6000>;
	};

	qcom,llcc@9200000 {
		compatible = "qcom,llcc-core", "syscon", "simple-mfd";
		reg = <0x9200000 0x450000>;
		reg-names = "llcc_base";
		qcom,llcc-banks-off = <0x0 0x80000>;
		qcom,llcc-broadcast-off = <0x400000>;

		llcc: qcom,sdmmagpie-llcc {
			compatible = "qcom,sdmmagpie-llcc";
			#cache-cells = <1>;
			max-slices = <32>;
			cap-based-alloc-and-pwr-collapse;
		};

		qcom,llcc-perfmon {
			compatible = "qcom,llcc-perfmon";
			clocks = <&clock_aop QDSS_CLK>;
			clock-names = "qdss_clk";
		};

		qcom,llcc-erp {
			compatible = "qcom,llcc-erp";
			interrupt-names = "ecc_irq";
			interrupts = <GIC_SPI 582 IRQ_TYPE_LEVEL_HIGH>;
		};

		qcom,llcc-amon {
			compatible = "qcom,llcc-amon";
		};

		LLCC_1: llcc_1_dcache {
			qcom,dump-size = <0x6c000>;
		};

		LLCC_2: llcc_2_dcache {
			qcom,dump-size = <0x6c000>;
		};
	};

	apps_rsc: mailbox@18220000 {
		compatible = "qcom,tcs-drv";
		label = "apps_rsc";
		reg = <0x18220000 0x100>, <0x18220d00 0x3000>;
		interrupts = <0 5 0>;
		#mbox-cells = <1>;
		qcom,drv-id = <2>;
		qcom,tcs-config = <ACTIVE_TCS  2>,
				  <SLEEP_TCS   3>,
				  <WAKE_TCS    3>,
				  <CONTROL_TCS 1>;
	};

	disp_rsc: mailbox@af20000 {
		compatible = "qcom,tcs-drv";
		label = "display_rsc";
		reg = <0xaf20000 0x100>, <0xaf21c00 0x3000>;
		interrupts = <0 129 0>;
		#mbox-cells = <1>;
		qcom,drv-id = <0>;
		qcom,tcs-config = <SLEEP_TCS   1>,
				  <WAKE_TCS    1>,
				  <ACTIVE_TCS  2>,
				  <CONTROL_TCS 0>;
	};

	system_pm {
		compatible = "qcom,system-pm";
		mboxes = <&apps_rsc 0>;
	};

	cmd_db: qcom,cmd-db@c3f000c {
		compatible = "qcom,cmd-db";
		reg = <0xc3f000c 8>;
	};

	tcsr_mutex_block: syscon@1f40000 {
		compatible = "syscon";
		reg = <0x1f40000 0x20000>;
	};

	tcsr_mutex: hwlock {
		compatible = "qcom,tcsr-mutex";
		syscon = <&tcsr_mutex_block 0 0x1000>;
		#hwlock-cells = <1>;
	};

	smem: qcom,smem {
		compatible = "qcom,smem";
		memory-region = <&smem_region>;
		hwlocks = <&tcsr_mutex 3>;
	};

	apcs: syscon@17c0000c {
		compatible = "syscon";
		reg = <0x17c0000c 0x4>;
	};

	apcs_glb: mailbox@17c00000 {
		compatible = "qcom,sm8150-apcs-hmss-global";
		reg = <0x17c00000 0x1000>;

		#mbox-cells = <1>;
	};

	qcom,msm-cdsp-loader {
		compatible = "qcom,cdsp-loader";
		qcom,proc-img-to-load = "cdsp";
	};

	qcom,msm-adsprpc-mem {
		compatible = "qcom,msm-adsprpc-mem-region";
		memory-region = <&adsp_mem>;
		restrict-access;
	};

	qcom,msm_fastrpc {
		compatible = "qcom,msm-fastrpc-compute";
		qcom,rpc-latency-us = <611>;
		qcom,adsp-remoteheap-vmid = <22 37>;
		qcom,fastrpc-adsp-audio-pdr;
		qcom,fastrpc-adsp-sensors-pdr;

		qcom,msm_fastrpc_compute_cb1 {
			compatible = "qcom,msm-fastrpc-compute-cb";
			label = "cdsprpc-smd";
			iommus = <&apps_smmu 0x1421 0x0>,
				 <&apps_smmu 0x1441 0x0>;
			dma-coherent;
		};

		qcom,msm_fastrpc_compute_cb2 {
			compatible = "qcom,msm-fastrpc-compute-cb";
			label = "cdsprpc-smd";
			iommus = <&apps_smmu 0x1422 0x0>,
				 <&apps_smmu 0x1442 0x0>;
			dma-coherent;
		};

		qcom,msm_fastrpc_compute_cb3 {
			compatible = "qcom,msm-fastrpc-compute-cb";
			label = "cdsprpc-smd";
			iommus = <&apps_smmu 0x1423 0x0>,
				 <&apps_smmu 0x1443 0x0>;
			dma-coherent;
		};

		qcom,msm_fastrpc_compute_cb4 {
			compatible = "qcom,msm-fastrpc-compute-cb";
			label = "cdsprpc-smd";
			iommus = <&apps_smmu 0x1424 0x0>,
				 <&apps_smmu 0x1444 0x0>;
			dma-coherent;
		};

		qcom,msm_fastrpc_compute_cb5 {
			compatible = "qcom,msm-fastrpc-compute-cb";
			label = "cdsprpc-smd";
			iommus = <&apps_smmu 0x1425 0x0>,
				 <&apps_smmu 0x1445 0x0>;
			dma-coherent;
		};

		qcom,msm_fastrpc_compute_cb6 {
			compatible = "qcom,msm-fastrpc-compute-cb";
			label = "cdsprpc-smd";
			iommus = <&apps_smmu 0x1406 0x0060>;
			dma-coherent;
		};

		qcom,msm_fastrpc_compute_cb9 {
			compatible = "qcom,msm-fastrpc-compute-cb";
			label = "cdsprpc-smd";
			qcom,secure-context-bank;
			iommus = <&apps_smmu 0x1409 0x0060>;
			dma-coherent;
		};

		qcom,msm_fastrpc_compute_cb10 {
			compatible = "qcom,msm-fastrpc-compute-cb";
			label = "adsprpc-smd";
			iommus = <&apps_smmu 0x1B23 0x0>;
			dma-coherent;
		};

		qcom,msm_fastrpc_compute_cb11 {
			compatible = "qcom,msm-fastrpc-compute-cb";
			label = "adsprpc-smd";
			iommus = <&apps_smmu 0x1B24 0x0>;
			dma-coherent;
		};

		qcom,msm_fastrpc_compute_cb12 {
			compatible = "qcom,msm-fastrpc-compute-cb";
			label = "adsprpc-smd";
			iommus = <&apps_smmu 0x1B25 0x0>;
			dma-coherent;
		};

		qcom,msm_fastrpc_compute_cb13 {
			compatible = "qcom,msm-fastrpc-compute-cb";
			label = "adsprpc-smd";
			iommus = <&apps_smmu 0x1B26 0x0>;
			dma-coherent;
		};

		qcom,msm_fastrpc_compute_cb14 {
			compatible = "qcom,msm-fastrpc-compute-cb";
			label = "adsprpc-smd";
			iommus = <&apps_smmu 0x1B27 0x0>;
			dma-coherent;
		};

		qcom,msm_fastrpc_compute_cb15 {
			compatible = "qcom,msm-fastrpc-compute-cb";
			label = "adsprpc-smd";
			iommus = <&apps_smmu 0x1B28 0x0>;
			shared-cb = <3>;
			dma-coherent;
		};
	};

	qcom,glink {
		compatible = "qcom,glink";
		#address-cells = <1>;
		#size-cells = <1>;
		ranges;

		glink_modem: modem {
			qcom,remote-pid = <1>;
			transport = "smem";
			mboxes = <&apcs_glb 12>;
			mbox-names = "mpss_smem";
			interrupts = <GIC_SPI 449 IRQ_TYPE_EDGE_RISING>;

			label = "modem";
			qcom,glink-label = "mpss";

			qcom,modem_qrtr {
				qcom,glink-channels = "IPCRTR";
				qcom,intents = <0x800  5
						0x2000 3
						0x4400 2>;
			};

			qcom,msm_fastrpc_rpmsg {
				compatible = "qcom,msm-fastrpc-rpmsg";
				qcom,glink-channels = "fastrpcglink-apps-dsp";
				qcom,intents = <0x64 64>;
			};

			qcom,modem_ds {
				qcom,glink-channels = "DS";
				qcom,intents = <0x4000 0x2>;
			};

			qcom,modem_glink_ssr {
				qcom,glink-channels = "glink_ssr";
				qcom,notify-edges = <&glink_adsp>,
						    <&glink_cdsp>;
			};
		};

		glink_adsp: adsp {
			qcom,remote-pid = <2>;
			transport = "smem";
			mboxes = <&apcs_glb 24>;
			mbox-names = "adsp_smem";
			interrupts = <GIC_SPI 170 IRQ_TYPE_EDGE_RISING>;

			label = "adsp";
			qcom,glink-label = "lpass";

			qcom,adsp_qrtr {
				qcom,glink-channels = "IPCRTR";
				qcom,intents = <0x800  5
						0x2000 3
						0x4400 2>;
			};

			qcom,apr_tal_rpmsg {
				qcom,glink-channels = "apr_audio_svc";
				qcom,intents = <0x200 20>;
			};

			qcom,msm_fastrpc_rpmsg {
				compatible = "qcom,msm-fastrpc-rpmsg";
				qcom,glink-channels = "fastrpcglink-apps-dsp";
				qcom,intents = <0x64 64>;
			};

			qcom,adsp_glink_ssr {
				qcom,glink-channels = "glink_ssr";
				qcom,notify-edges = <&glink_modem>,
						    <&glink_cdsp>;
			};
		};

		glink_cdsp: cdsp {
			qcom,remote-pid = <5>;
			transport = "smem";
			mboxes = <&apcs_glb 4>;
			mbox-names = "cdsp_smem";
			interrupts = <GIC_SPI 574 IRQ_TYPE_EDGE_RISING>;

			label = "cdsp";
			qcom,glink-label = "cdsp";

			qcom,cdsp_qrtr {
				qcom,glink-channels = "IPCRTR";
				qcom,intents = <0x800  5
						0x2000 3
						0x4400 2>;
			};

			qcom,msm_fastrpc_rpmsg {
				compatible = "qcom,msm-fastrpc-rpmsg";
				qcom,glink-channels = "fastrpcglink-apps-dsp";
				qcom,intents = <0x64 64>;
			};

			qcom,cdsp_glink_ssr {
				qcom,glink-channels = "glink_ssr";
				qcom,notify-edges = <&glink_modem>,
						    <&glink_adsp>;
			};
		};

		glink_spi_xprt_wdsp: wdsp {
			qcom,remote-pid = <10>;
			transport = "spi";
			tx-descriptors = <0x12000 0x12004>;
			rx-descriptors = <0x1200c 0x12010>;

			qcom,wdsp_ctrl {
				qcom,glink-channels = "g_glink_ctrl";
				qcom,intents = <0x400 1>;
			};

			qcom,wdsp_ild {
				qcom,glink-channels =
					"g_glink_persistent_data_ild";
			};

			qcom,wdsp_nild {
				qcom,glink-channels =
					"g_glink_persistent_data_nild";
			};

			qcom,wdsp_data {
				qcom,glink-channels = "g_glink_audio_data";
				qcom,intents = <0x1000 2>;
			};

			qcom,diag_data {
				qcom,glink-channels = "DIAG_DATA";
				qcom,intents = <0x4000 2>;
			};

			qcom,diag_ctrl {
				qcom,glink-channels = "DIAG_CTRL";
				qcom,intents = <0x4000 1>;
			};

			qcom,diag_cmd {
				qcom,glink-channels = "DIAG_CMD";
				qcom,intents = <0x4000 1 >;
			};
		};
	};

	qcom,glinkpkt {
		compatible = "qcom,glinkpkt";

		qcom,glinkpkt-at-mdm0 {
			qcom,glinkpkt-edge = "mpss";
			qcom,glinkpkt-ch-name = "DS";
			qcom,glinkpkt-dev-name = "at_mdm0";
		};

		qcom,glinkpkt-apr-apps2 {
			qcom,glinkpkt-edge = "adsp";
			qcom,glinkpkt-ch-name = "apr_apps2";
			qcom,glinkpkt-dev-name = "apr_apps2";
		};

		qcom,glinkpkt-data40-cntl {
			qcom,glinkpkt-edge = "mpss";
			qcom,glinkpkt-ch-name = "DATA40_CNTL";
			qcom,glinkpkt-dev-name = "smdcntl8";
		};

		qcom,glinkpkt-data1 {
			qcom,glinkpkt-edge = "mpss";
			qcom,glinkpkt-ch-name = "DATA1";
			qcom,glinkpkt-dev-name = "smd7";
		};

		qcom,glinkpkt-data4 {
			qcom,glinkpkt-edge = "mpss";
			qcom,glinkpkt-ch-name = "DATA4";
			qcom,glinkpkt-dev-name = "smd8";
		};

		qcom,glinkpkt-data11 {
			qcom,glinkpkt-edge = "mpss";
			qcom,glinkpkt-ch-name = "DATA11";
			qcom,glinkpkt-dev-name = "smd11";
		};
	};

	qmp_npu0: qcom,qmp-npu-low@9818000 {
		compatible = "qcom,qmp-mbox";
		reg = <0x9818000 0x8000>, <0x17c00010 0x4>;
		reg-names = "msgram", "irq-reg-base";
		qcom,irq-mask = <0x20>;
		interrupts = <GIC_SPI 588 IRQ_TYPE_EDGE_RISING>;

		label = "npu_qmp_low";
		priority = <0>;
		mbox-desc-offset = <0x0>;
		#mbox-cells = <1>;
	};

	qmp_npu1: qcom,qmp-npu-high@9818000 {
		compatible = "qcom,qmp-mbox";
		reg = <0x9818000 0x8000>, <0x17c00010 0x4>;
		reg-names = "msgram", "irq-reg-base";
		qcom,irq-mask = <0x40>;
		interrupts = <GIC_SPI 589 IRQ_TYPE_EDGE_RISING>;

		label = "npu_qmp_high";
		priority = <1>;
		mbox-desc-offset = <0x2000>;
		#mbox-cells = <1>;
	};

	qmp_aop: qcom,qmp-aop@c300000 {
		compatible = "qcom,qmp-mbox";
		reg = <0xc300000 0x1000>, <0x17c0000C 0x4>;
		reg-names = "msgram", "irq-reg-base";
		qcom,irq-mask = <0x1>;
		interrupts = <GIC_SPI 389 IRQ_TYPE_EDGE_RISING>;

		label = "aop";
		qcom,early-boot;
		priority = <0>;
		mbox-desc-offset = <0x0>;
		#mbox-cells = <1>;
	};

	qcom,smp2p_sleepstate {
		compatible = "qcom,smp2p-sleepstate";
		qcom,smem-states = <&sleepstate_smp2p_out 0>;
		interrupt-parent = <&sleepstate_smp2p_in>;
		interrupts = <0 0>;
		interrupt-names = "smp2p-sleepstate-in";
	};

	qcom,smp2p-modem {
		compatible = "qcom,smp2p";
		qcom,smem = <435>, <428>;
		interrupts = <GIC_SPI 451 IRQ_TYPE_EDGE_RISING>;
		qcom,ipc = <&apcs 0 14>;
		qcom,local-pid = <0>;
		qcom,remote-pid = <1>;

		modem_smp2p_out: master-kernel {
			qcom,entry-name = "master-kernel";
			#qcom,smem-state-cells = <1>;
		};

		modem_smp2p_in: slave-kernel {
			qcom,entry-name = "slave-kernel";
			interrupt-controller;
			#interrupt-cells = <2>;
		};

		smp2p_ipa_1_out: qcom,smp2p-ipa-1-out {
			qcom,entry-name = "ipa";
			#qcom,smem-state-cells = <1>;
		};

		/* ipa - inbound entry from mss */
		smp2p_ipa_1_in: qcom,smp2p-ipa-1-in {
			qcom,entry-name = "ipa";
			interrupt-controller;
			#interrupt-cells = <2>;
		};
<<<<<<< HEAD
=======

		smp2p_wlan_1_in: qcom,smp2p-wlan-1-in {
			qcom,entry-name = "wlan";
			interrupt-controller;
			#interrupt-cells = <2>;
		};

>>>>>>> e0615925
	};

	qcom,smp2p-adsp {
		compatible = "qcom,smp2p";
		qcom,smem = <443>, <429>;
		interrupts = <GIC_SPI 172 IRQ_TYPE_EDGE_RISING>;
		qcom,ipc = <&apcs 0 26>;
		qcom,local-pid = <0>;
		qcom,remote-pid = <2>;

		adsp_smp2p_out: master-kernel {
			qcom,entry-name = "master-kernel";
			#qcom,smem-state-cells = <1>;
		};

		adsp_smp2p_in: slave-kernel {
			qcom,entry-name = "slave-kernel";
			interrupt-controller;
			#interrupt-cells = <2>;
		};

		sleepstate_smp2p_out: sleepstate-out {
			qcom,entry-name = "sleepstate";
			#qcom,smem-state-cells = <1>;
		};

		sleepstate_smp2p_in: qcom,sleepstate-in {
			qcom,entry-name = "sleepstate_see";
			interrupt-controller;
			#interrupt-cells = <2>;
		};
	};

	qcom,smp2p-cdsp {
		compatible = "qcom,smp2p";
		qcom,smem = <94>, <432>;
		interrupts = <GIC_SPI 576 IRQ_TYPE_EDGE_RISING>;
		qcom,ipc = <&apcs 0 6>;
		qcom,local-pid = <0>;
		qcom,remote-pid = <5>;

		cdsp_smp2p_out: master-kernel {
			qcom,entry-name = "master-kernel";
			#qcom,smem-state-cells = <1>;
		};

		cdsp_smp2p_in: slave-kernel {
			qcom,entry-name = "slave-kernel";
			interrupt-controller;
			#interrupt-cells = <2>;
		};
	};

	sdcc1_ice: sdcc1ice@7C8000 {
		compatible = "qcom,ice";
		reg = <0x7C8000 0x8000>;
		qcom,enable-ice-clk;
		clock-names = "ice_core_clk_src", "ice_core_clk",
				"bus_clk", "iface_clk";
		clocks = <&clock_gcc GCC_SDCC1_ICE_CORE_CLK_SRC>,
			<&clock_gcc GCC_SDCC1_ICE_CORE_CLK>,
			<&clock_gcc GCC_SDCC1_AHB_CLK>,
			<&clock_gcc GCC_SDCC1_APPS_CLK>;
		qcom,op-freq-hz = <300000000>, <0>, <0>, <0>;
		qcom,msm-bus,name = "sdcc_ice_noc";
		qcom,msm-bus,num-cases = <2>;
		qcom,msm-bus,num-paths = <1>;
		qcom,msm-bus,vectors-KBps =
				<1 757 0 0>,    /* No vote */
				<1 757 1000 0>; /* Max. bandwidth */
		qcom,bus-vector-names = "MIN",
					"MAX";
		qcom,instance-type = "sdcc";
	};

	sdhc_1: sdhci@7c4000 {
		compatible = "qcom,sdhci-msm-v5";
		reg = <0x7c4000 0x1000>, <0x7c5000 0x1000>;
		reg-names = "hc_mem", "cmdq_mem";

		interrupts = <IRQ_TYPE_NONE 641 IRQ_TYPE_NONE>,
					<IRQ_TYPE_NONE 644 IRQ_TYPE_NONE>;
		interrupt-names = "hc_irq", "pwr_irq";
		sdhc-msm-crypto = <&sdcc1_ice>;

		qcom,bus-width = <8>;
		qcom,large-address-bus;

		qcom,clk-rates = <400000 20000000 25000000 50000000 100000000
						192000000 384000000>;
		qcom,bus-speed-mode = "HS400_1p8v", "HS200_1p8v", "DDR_1p8v";

		qcom,devfreq,freq-table = <50000000 200000000>;

		clocks = <&clock_gcc GCC_SDCC1_AHB_CLK>,
			<&clock_gcc GCC_SDCC1_APPS_CLK>,
			<&clock_gcc GCC_SDCC1_ICE_CORE_CLK>;
		clock-names = "iface_clk", "core_clk", "ice_core_clk";

		qcom,ice-clk-rates = <300000000 75000000>;
<<<<<<< HEAD
=======

		qcom,scaling-lower-bus-speed-mode = "DDR52";
>>>>>>> e0615925

		qcom,nonremovable;
		status = "disabled";
	};

	sdhc_2: sdhci@8804000 {
		compatible = "qcom,sdhci-msm-v5";
		reg = <0x8804000 0x1000>;
		reg-names = "hc_mem";

		interrupts = <IRQ_TYPE_NONE 204 IRQ_TYPE_NONE>,
					<IRQ_TYPE_NONE 222 IRQ_TYPE_NONE>;
		interrupt-names = "hc_irq", "pwr_irq";

		qcom,bus-width = <4>;
		qcom,large-address-bus;

		qcom,clk-rates = <400000 20000000 25000000
				50000000 100000000 208000000>;
		qcom,bus-speed-mode = "SDR12", "SDR25", "SDR50", "DDR50",
				      "SDR104";

		qcom,devfreq,freq-table = <50000000 208000000>;

		clocks = <&clock_gcc GCC_SDCC2_AHB_CLK>,
			<&clock_gcc GCC_SDCC2_APPS_CLK>;
		clock-names = "iface_clk", "core_clk";

		status = "disabled";
	};

	qcom_seecom: qseecom@86d00000 {
		compatible = "qcom,qseecom";
		reg = <0x86d00000 0xe00000>;
		reg-names = "secapp-region";
		memory-region = <&qseecom_mem>;
		qcom,hlos-num-ce-hw-instances = <1>;
		qcom,hlos-ce-hw-instance = <0>;
		qcom,qsee-ce-hw-instance = <0>;
		qcom,disk-encrypt-pipe-pair = <2>;
		qcom,support-fde;
		qcom,no-clock-support;
		qcom,fde-key-size;
		qcom,appsbl-qseecom-support;
		qcom,commonlib64-loaded-by-uefi;
		qcom,qsee-reentrancy-support = <2>;
	};

	qcom_smcinvoke: smcinvoke@86d00000 {
		compatible = "qcom,smcinvoke";
		reg = <0x86d00000 0xe00000>;
		reg-names = "secapp-region";
	};

	qcom_rng: qrng@793000 {
		compatible = "qcom,msm-rng";
		reg = <0x793000 0x1000>;
		qcom,msm-rng-iface-clk;
		qcom,no-qrng-config;
		qcom,msm-bus,name = "msm-rng-noc";
		qcom,msm-bus,num-cases = <2>;
		qcom,msm-bus,num-paths = <1>;
		qcom,msm-bus,vectors-KBps =
			<1 618 0 0>,    /* No vote */
			<1 618 0 300000>;  /* 75 MHz */
		clocks = <&clock_gcc GCC_PRNG_AHB_CLK>;
		clock-names = "iface_clk";
	};

	ufs_ice: ufsice@1d90000 {
		compatible = "qcom,ice";
		reg = <0x1d90000 0x8000>;
		qcom,enable-ice-clk;
		clock-names = "ufs_core_clk", "bus_clk",
				"iface_clk", "ice_core_clk";
		clocks = <&clock_gcc GCC_UFS_PHY_AXI_CLK>,
			 <&clock_gcc GCC_UFS_MEM_CLKREF_CLK>,
			 <&clock_gcc GCC_UFS_PHY_AHB_CLK>,
			 <&clock_gcc GCC_UFS_PHY_ICE_CORE_CLK>;
		qcom,op-freq-hz = <0>, <0>, <0>, <300000000>;
		vdd-hba-supply = <&ufs_phy_gdsc>;
		qcom,msm-bus,name = "ufs_ice_noc";
		qcom,msm-bus,num-cases = <2>;
		qcom,msm-bus,num-paths = <1>;
		qcom,msm-bus,vectors-KBps =
				<1 650 0 0>,    /* No vote */
				<1 650 1000 0>; /* Max. bandwidth */
		qcom,bus-vector-names = "MIN",
					"MAX";
		qcom,instance-type = "ufs";
	};

	ufsphy_mem: ufsphy_mem@1d87000 {
		reg = <0x1d87000 0xddc>; /* PHY regs */
		reg-names = "phy_mem";
		#phy-cells = <0>;

		lanes-per-direction = <1>;

		clock-names = "ref_clk_src",
			"ref_clk",
			"ref_aux_clk";
		clocks = <&clock_rpmh RPMH_CXO_CLK>,
			<&clock_gcc GCC_UFS_MEM_CLKREF_CLK>,
			<&clock_gcc GCC_UFS_PHY_PHY_AUX_CLK>;

		status = "disabled";
	};

	ufshc_mem: ufshc@1d84000 {
		compatible = "qcom,ufshc";
		reg = <0x1d84000 0x3000>;
		interrupts = <0 265 0>;
		phys = <&ufsphy_mem>;
		phy-names = "ufsphy";
		ufs-qcom-crypto = <&ufs_ice>;

		lanes-per-direction = <1>;
		dev-ref-clk-freq = <0>; /* 19.2 MHz */
		spm-level = <5>;

		clock-names =
			"core_clk",
			"bus_aggr_clk",
			"iface_clk",
			"core_clk_unipro",
			"core_clk_ice",
			"ref_clk",
			"tx_lane0_sync_clk",
			"rx_lane0_sync_clk";
		clocks =
			<&clock_gcc GCC_UFS_PHY_AXI_CLK>,
			<&clock_gcc GCC_AGGRE_UFS_PHY_AXI_CLK>,
			<&clock_gcc GCC_UFS_PHY_AHB_CLK>,
			<&clock_gcc GCC_UFS_PHY_UNIPRO_CORE_CLK>,
			<&clock_gcc GCC_UFS_PHY_ICE_CORE_CLK>,
			<&clock_rpmh RPMH_CXO_CLK>,
			<&clock_gcc GCC_UFS_PHY_TX_SYMBOL_0_CLK>,
			<&clock_gcc GCC_UFS_PHY_RX_SYMBOL_0_CLK>;
		freq-table-hz =
			<50000000 240000000>,
			<0 0>,
			<0 0>,
			<37500000 150000000>,
			<75000000 300000000>,
			<0 0>,
			<0 0>,
			<0 0>;

		qcom,msm-bus,name = "ufshc_mem";
		qcom,msm-bus,num-cases = <12>;
		qcom,msm-bus,num-paths = <2>;
		qcom,msm-bus,vectors-KBps =
		/*
		 * During HS G3 UFS runs at nominal voltage corner, vote
		 * higher bandwidth to push other buses in the data path
		 * to run at nominal to achieve max throughput.
		 * 4GBps pushes BIMC to run at nominal.
		 * 200MBps pushes CNOC to run at nominal.
		 * Vote for half of this bandwidth for HS G3 1-lane.
		 * For max bandwidth, vote high enough to push the buses
		 * to run in turbo voltage corner.
		 */
		<123 512 0 0>, <1 757 0 0>,          /* No vote */
		<123 512 922 0>, <1 757 1000 0>,     /* PWM G1 */
		<123 512 1844 0>, <1 757 1000 0>,    /* PWM G2 */
		<123 512 3688 0>, <1 757 1000 0>,    /* PWM G3 */
		<123 512 7376 0>, <1 757 1000 0>,    /* PWM G4 */
		<123 512 127796 0>, <1 757 1000 0>,  /* HS G1 RA */
		<123 512 255591 0>, <1 757 1000 0>,  /* HS G2 RA */
		<123 512 2097152 0>, <1 757 102400 0>,  /* HS G3 RA */
		<123 512 149422 0>, <1 757 1000 0>,  /* HS G1 RB */
		<123 512 298189 0>, <1 757 1000 0>,  /* HS G2 RB */
		<123 512 2097152 0>, <1 757 102400 0>,  /* HS G3 RB */
		<123 512 7643136 0>, <1 757 307200 0>; /* Max. bandwidth */

		qcom,bus-vector-names = "MIN",
		"PWM_G1_L1", "PWM_G2_L1", "PWM_G3_L1", "PWM_G4_L1",
		"HS_RA_G1_L1", "HS_RA_G2_L1", "HS_RA_G3_L1",
		"HS_RB_G1_L1", "HS_RB_G2_L1", "HS_RB_G3_L1",
		"MAX";

		/* PM QoS */
		qcom,pm-qos-cpu-groups = <0x3f 0xC0>;
		qcom,pm-qos-cpu-group-latency-us = <67 67>;
		qcom,pm-qos-default-cpu = <0>;

		pinctrl-names = "dev-reset-assert", "dev-reset-deassert";
		pinctrl-0 = <&ufs_dev_reset_assert>;
		pinctrl-1 = <&ufs_dev_reset_deassert>;

		resets = <&clock_gcc GCC_UFS_PHY_BCR>;
		reset-names = "core_reset";
		non-removable;

		status = "disabled";
	};

	qcom,lpass@62400000 {
		compatible = "qcom,pil-tz-generic";
		reg = <0x62400000 0x00100>;

		vdd_lpi_cx-supply = <&L8A_LEVEL>;
		qcom,vdd_cx-uV-uA = <RPMH_REGULATOR_LEVEL_TURBO 0>;
		vdd_lpi_mx-supply = <&L7A_LEVEL>;
		qcom,vdd_mx-uV-uA = <RPMH_REGULATOR_LEVEL_TURBO 0>;
		qcom,proxy-reg-names = "vdd_lpi_cx", "vdd_lpi_mx";

		clocks = <&clock_rpmh RPMH_CXO_CLK>;
		clock-names = "xo";
		qcom,proxy-clock-names = "xo";

		qcom,pas-id = <1>;
		qcom,proxy-timeout-ms = <10000>;
		qcom,smem-id = <423>;
		qcom,sysmon-id = <1>;
		qcom,ssctl-instance-id = <0x14>;
		qcom,firmware-name = "adsp";
		memory-region = <&pil_adsp_mem>;
		qcom,signal-aop;
		qcom,complete-ramdump;

		/* Inputs from lpass */
		interrupts-extended = <&pdc GIC_SPI 162 IRQ_TYPE_EDGE_RISING>,
				      <&adsp_smp2p_in 0 0>,
				      <&adsp_smp2p_in 1 0>,
				      <&adsp_smp2p_in 2 0>,
				      <&adsp_smp2p_in 3 0>;

		interrupt-names = "qcom,wdog",
				  "qcom,err-fatal",
				  "qcom,err-ready",
				  "qcom,proxy-unvote",
				  "qcom,stop-ack";

		/* Outputs to lpass */
		qcom,smem-states = <&adsp_smp2p_out 0>;
		qcom,smem-state-names = "qcom,force-stop";

		mboxes = <&qmp_aop 0>;
		mbox-names = "adsp-pil";
	};

	qcom,rmtfs_sharedmem@0 {
		compatible = "qcom,sharedmem-uio";
		reg = <0x0 0x200000>;
		reg-names = "rmtfs";
		qcom,client-id = <0x00000001>;
		qcom,guard-memory;
	};

	qcom_cedev: qcedev@1de0000 {
		compatible = "qcom,qcedev";
		reg = <0x1de0000 0x20000>,
			<0x1dc4000 0x24000>;
		reg-names = "crypto-base","crypto-bam-base";
		interrupts = <0 272 0>;
		qcom,bam-pipe-pair = <3>;
		qcom,ce-hw-instance = <0>;
		qcom,ce-device = <0>;
		qcom,ce-hw-shared;
		qcom,bam-ee = <0>;
		qcom,msm-bus,name = "qcedev-noc";
		qcom,msm-bus,num-cases = <2>;
		qcom,msm-bus,num-paths = <1>;
		qcom,msm-bus,vectors-KBps =
				<125 512 0 0>,
				<125 512 393600 393600>;
		qcom,smmu-s1-enable;
		qcom,no-clock-support;
		iommus = <&apps_smmu 0x0506 0x0011>,
			 <&apps_smmu 0x0516 0x0011>;
	};

	qcom_crypto: qcrypto@1de0000 {
		compatible = "qcom,qcrypto";
		reg = <0x1de0000 0x20000>,
			 <0x1dc4000 0x24000>;
		reg-names = "crypto-base","crypto-bam-base";
		interrupts = <0 272 0>;
		qcom,bam-pipe-pair = <2>;
		qcom,ce-hw-instance = <0>;
		qcom,ce-device = <0>;
		qcom,bam-ee = <0>;
		qcom,ce-hw-shared;
		qcom,clk-mgmt-sus-res;
		qcom,msm-bus,name = "qcrypto-noc";
		qcom,msm-bus,num-cases = <2>;
		qcom,msm-bus,num-paths = <1>;
		qcom,msm-bus,vectors-KBps =
			<125 512 0 0>,
			<125 512 393600 393600>;
		qcom,use-sw-aes-cbc-ecb-ctr-algo;
		qcom,use-sw-aes-xts-algo;
		qcom,use-sw-aes-ccm-algo;
		qcom,use-sw-ahash-algo;
		qcom,use-sw-aead-algo;
		qcom,use-sw-hmac-algo;
		qcom,smmu-s1-enable;
		qcom,no-clock-support;
		iommus = <&apps_smmu 0x0504 0x0011>,
			<&apps_smmu 0x0514 0x0011>;
	};

	qcom_tzlog: tz-log@146aa720 {
		compatible = "qcom,tz-log";
		reg = <0x146aa720 0x3000>;
		qcom,hyplog-enabled;
		hyplog-address-offset = <0x410>;
		hyplog-size-offset = <0x414>;
	};

	spmi_bus: qcom,spmi@c440000 {
		compatible = "qcom,spmi-pmic-arb";
		reg = <0xc440000 0x1100>,
			<0xc600000 0x2000000>,
			<0xe600000 0x100000>,
			<0xe700000 0xa0000>,
			<0xc40a000 0x26000>;
		reg-names = "core", "chnls", "obsrvr", "intr", "cnfg";
		interrupt-names = "periph_irq";
		interrupts = <GIC_SPI 481 IRQ_TYPE_NONE>;
		qcom,ee = <0>;
		qcom,channel = <0>;
		#address-cells = <1>;
		#size-cells = <1>;
		interrupt-controller;
		#interrupt-cells = <4>;
		cell-index = <0>;
	};

	qcom,turing@8300000 {
		compatible = "qcom,pil-tz-generic";
		reg = <0x8300000 0x100000>;

		vdd_cx-supply = <&VDD_CX_LEVEL>;
		qcom,vdd_cx-uV-uA = <RPMH_REGULATOR_LEVEL_TURBO 100000>;
		vdd_mx-supply = <&VDD_MX_LEVEL>;
		qcom,vdd_mx-uV-uA = <RPMH_REGULATOR_LEVEL_TURBO 100000>;
		qcom,proxy-reg-names = "vdd_cx", "vdd_mx";

		clocks = <&clock_rpmh RPMH_CXO_CLK>;
		clock-names = "xo";
		qcom,proxy-clock-names = "xo";

		qcom,pas-id = <18>;
		qcom,proxy-timeout-ms = <10000>;
		qcom,smem-id = <601>;
		qcom,sysmon-id = <7>;
		qcom,ssctl-instance-id = <0x17>;
		qcom,firmware-name = "cdsp";
		memory-region = <&pil_cdsp_mem>;
		qcom,signal-aop;
		qcom,complete-ramdump;

		/* Inputs from turing */
		interrupts-extended = <&pdc GIC_SPI 578 IRQ_TYPE_EDGE_RISING>,
				      <&cdsp_smp2p_in 0 0>,
				      <&cdsp_smp2p_in 1 0>,
				      <&cdsp_smp2p_in 2 0>,
				      <&cdsp_smp2p_in 3 0>;

		interrupt-names = "qcom,wdog",
				  "qcom,err-fatal",
				  "qcom,err-ready",
				  "qcom,proxy-unvote",
				  "qcom,stop-ack";

		/* Outputs to turing */
		qcom,smem-states = <&cdsp_smp2p_out 0>;
		qcom,smem-state-names = "qcom,force-stop";

		mboxes = <&qmp_aop 0>;
		mbox-names = "cdsp-pil";
	};

	 pil_modem: qcom,mss@4080000 {
		compatible = "qcom,pil-tz-generic";
		reg = <0x4080000 0x100>;

		clocks = <&clock_rpmh RPMH_CXO_CLK>;
		clock-names = "xo";
		qcom,proxy-clock-names = "xo";

		vdd_cx-supply = <&VDD_CX_LEVEL>;
		qcom,vdd_cx-uV-uA = <RPMH_REGULATOR_LEVEL_TURBO 100000>;
		vdd_mss-supply = <&VDD_MSS_LEVEL>;
		qcom,vdd_mss-uV-uA = <RPMH_REGULATOR_LEVEL_TURBO 100000>;
		qcom,proxy-reg-names = "vdd_cx", "vdd_mss";

		qcom,firmware-name = "modem";
		memory-region = <&pil_modem_mem>;
		qcom,proxy-timeout-ms = <10000>;
		qcom,sysmon-id = <0>;
		qcom,ssctl-instance-id = <0x12>;
		qcom,pas-id = <4>;
		qcom,smem-id = <421>;
		qcom,signal-aop;
		qcom,complete-ramdump;

		/* Inputs from mss */
		interrupts-extended = <&pdc GIC_SPI 266 IRQ_TYPE_EDGE_RISING>,
				      <&modem_smp2p_in 0 IRQ_TYPE_NONE>,
				      <&modem_smp2p_in 1 IRQ_TYPE_NONE>,
				      <&modem_smp2p_in 2 IRQ_TYPE_NONE>,
				      <&modem_smp2p_in 3 IRQ_TYPE_NONE>,
				      <&modem_smp2p_in 7 IRQ_TYPE_NONE>;

		interrupt-names = "qcom,wdog",
				  "qcom,err-fatal",
				  "qcom,err-ready",
				  "qcom,proxy-unvote",
				  "qcom,stop-ack",
				  "qcom,shutdown-ack";

		/* Outputs to mss */
		qcom,smem-states = <&modem_smp2p_out 0>;
		qcom,smem-state-names = "qcom,force-stop";

		mboxes = <&qmp_aop 0>;
		mbox-names = "mss-pil";
	};

	qcom,venus@aae0000 {
		compatible = "qcom,pil-tz-generic";
		reg = <0xaae0000 0x4000>;

		vdd-supply = <&mvsc_gdsc>;
		qcom,proxy-reg-names = "vdd";

		clocks = <&clock_videocc VIDEO_CC_XO_CLK>,
			 <&clock_videocc VIDEO_CC_MVSC_CORE_CLK>,
			 <&clock_videocc VIDEO_CC_IRIS_AHB_CLK>;
		clock-names = "xo", "core", "ahb";
		qcom,proxy-clock-names = "xo", "core", "ahb";

		qcom,core-freq = <200000000>;
		qcom,ahb-freq = <200000000>;

		qcom,pas-id = <9>;
		qcom,msm-bus,name = "pil-venus";
		qcom,msm-bus,num-cases = <2>;
		qcom,msm-bus,num-paths = <1>;
		qcom,msm-bus,vectors-KBps = <63 512 0 0>,
					    <63 512 0 304000>;
		qcom,proxy-timeout-ms = <100>;
		qcom,firmware-name = "venus";
		memory-region = <&pil_video_mem>;
	};

	qcom,npu@0x9800000 {
		compatible = "qcom,pil-tz-generic";
		reg = <0x9800000 0x800000>;

		status = "ok";
		qcom,pas-id = <23>;
		qcom,firmware-name = "npu";
		memory-region = <&npu_mem>;
	};

	icnss: qcom,icnss@18800000 {
		compatible = "qcom,icnss";
		reg = <0x18800000 0x800000>,
		      <0xa0000000 0x10000000>,
		      <0xb0000000 0x10000>;
		reg-names = "membase", "smmu_iova_base", "smmu_iova_ipa";
		iommus = <&apps_smmu 0x0240 0x1>;
		interrupts = <0 414 0 /* CE0 */ >,
			     <0 415 0 /* CE1 */ >,
			     <0 416 0 /* CE2 */ >,
			     <0 417 0 /* CE3 */ >,
			     <0 418 0 /* CE4 */ >,
			     <0 419 0 /* CE5 */ >,
			     <0 420 0 /* CE6 */ >,
			     <0 421 0 /* CE7 */ >,
			     <0 422 0 /* CE8 */ >,
			     <0 423 0 /* CE9 */ >,
			     <0 424 0 /* CE10 */ >,
			     <0 425 0 /* CE11 */ >;
		qcom,smmu-s1-bypass;
		qcom,wlan-msa-memory = <0x100000>;
		qcom,wlan-msa-fixed-region = <&wlan_msa_mem>;
		vdd-cx-mx-supply = <&pm6150_l9>;
		vdd-1.8-xo-supply = <&pm6150l_l1>;
		vdd-1.3-rfa-supply = <&pm6150l_l2>;
		vdd-3.3-ch0-supply = <&pm6150l_l10>;
		qcom,vdd-cx-mx-config = <640000 640000>;
		qcom,smp2p_map_wlan_1_in {
			interrupts-extended = <&smp2p_wlan_1_in 0 0>,
					      <&smp2p_wlan_1_in 1 0>;
			interrupt-names = "qcom,smp2p-force-fatal-error",
					  "qcom,smp2p-early-crash-ind";
		};

	};

	qcom,msm_gsi {
		compatible = "qcom,msm_gsi";
	};

	qcom,rmnet-ipa {
		compatible = "qcom,rmnet-ipa3";
		qcom,rmnet-ipa-ssr;
		qcom,ipa-platform-type-msm;
		qcom,ipa-advertise-sg-support;
		qcom,ipa-napi-enable;
	};

	ipa_hw: qcom,ipa@1e00000 {
		compatible = "qcom,ipa";
		reg = <0x1e00000 0x34000>,
		      <0x1e04000 0x2c000>;
		reg-names = "ipa-base", "gsi-base";
		interrupts = <0 311 0>, <0 432 0>;
		interrupt-names = "ipa-irq", "gsi-irq";
		qcom,ipa-hw-ver = <16>; /* IPA core version = IPAv4.2 */
		qcom,ipa-hw-mode = <0>;
		qcom,ee = <0>;
		qcom,use-ipa-tethering-bridge;
		qcom,modem-cfg-emb-pipe-flt;
		qcom,ipa-wdi2;
		qcom,ipa-wdi2_over_gsi;
		qcom,ipa-fltrt-not-hashable;
		qcom,use-64-bit-dma-mask;
		qcom,arm-smmu;
		qcom,smmu-fast-map;
		qcom,use-ipa-pm;
		qcom,bandwidth-vote-for-ipa;
		qcom,msm-bus,name = "ipa";
		qcom,msm-bus,num-cases = <5>;
		qcom,msm-bus,num-paths = <4>;
		qcom,msm-bus,vectors-KBps =
		/* No vote */
		<MSM_BUS_MASTER_IPA MSM_BUS_SLAVE_EBI_CH0 0 0>,
		<MSM_BUS_MASTER_IPA MSM_BUS_SLAVE_OCIMEM 0 0>,
		<MSM_BUS_MASTER_AMPSS_M0 MSM_BUS_SLAVE_IPA_CFG 0 0>,
		<MSM_BUS_MASTER_IPA_CORE MSM_BUS_SLAVE_IPA_CORE 0 0>,
		/* SVS2 */
		<MSM_BUS_MASTER_IPA MSM_BUS_SLAVE_EBI_CH0 80000 465000>,
		<MSM_BUS_MASTER_IPA MSM_BUS_SLAVE_OCIMEM 80000 68570>,
		<MSM_BUS_MASTER_AMPSS_M0 MSM_BUS_SLAVE_IPA_CFG 80000 30>,
		<MSM_BUS_MASTER_IPA_CORE MSM_BUS_SLAVE_IPA_CORE 0 30>,
		/* SVS */
		<MSM_BUS_MASTER_IPA MSM_BUS_SLAVE_EBI_CH0 80000 2000000>,
		<MSM_BUS_MASTER_IPA MSM_BUS_SLAVE_OCIMEM 80000 267461>,
		<MSM_BUS_MASTER_AMPSS_M0 MSM_BUS_SLAVE_IPA_CFG 80000 109890>,
		<MSM_BUS_MASTER_IPA_CORE MSM_BUS_SLAVE_IPA_CORE 0 109>,
		/* NOMINAL */
		<MSM_BUS_MASTER_IPA MSM_BUS_SLAVE_EBI_CH0  206000 4000000>,
		<MSM_BUS_MASTER_IPA MSM_BUS_SLAVE_OCIMEM 206000 712961>,
		<MSM_BUS_MASTER_AMPSS_M0 MSM_BUS_SLAVE_IPA_CFG 206000 491520>,
		<MSM_BUS_MASTER_IPA_CORE MSM_BUS_SLAVE_IPA_CORE 0 491>,
		/* TURBO */
		<MSM_BUS_MASTER_IPA MSM_BUS_SLAVE_EBI_CH0 206000 5598900>,
		<MSM_BUS_MASTER_IPA MSM_BUS_SLAVE_OCIMEM 206000 1436481>,
		<MSM_BUS_MASTER_AMPSS_M0 MSM_BUS_SLAVE_IPA_CFG 206000 491520>,
		<MSM_BUS_MASTER_IPA_CORE MSM_BUS_SLAVE_IPA_CORE 0 491>;
		qcom,bus-vector-names =
			"MIN", "SVS2", "SVS", "NOMINAL", "TURBO";
		qcom,throughput-threshold = <310 600 1000>;
		qcom,scaling-exceptions = <>;

		/* smp2p information */
		qcom,smp2p_map_ipa_1_out {
			compatible = "qcom,smp2p-map-ipa-1-out";
			qcom,smem-states = <&smp2p_ipa_1_out 0>;
			qcom,smem-state-names = "ipa-smp2p-out";
		};

		qcom,smp2p_map_ipa_1_in {
			compatible = "qcom,smp2p-map-ipa-1-in";
			interrupts-extended = <&smp2p_ipa_1_in 0 0>;
			interrupt-names = "ipa-smp2p-in";
		};
	};

	llcc_pmu: llcc-pmu@90cc000 {
		compatible = "qcom,qcom-llcc-pmu";
		reg = <0x090cc000 0x300>;
		reg-names = "lagg-base";
	};

	llcc_bw_opp_table: llcc-bw-opp-table {
		compatible = "operating-points-v2";
		BW_OPP_ENTRY( 300, 16); /*  4577 MB/s */
		BW_OPP_ENTRY( 466, 16); /*  7110 MB/s */
		BW_OPP_ENTRY( 600, 16); /*  9155 MB/s */
		BW_OPP_ENTRY( 806, 16); /* 12298 MB/s */
		BW_OPP_ENTRY( 933, 16); /* 14236 MB/s */
	};

	cpu_cpu_llcc_bw: qcom,cpu-cpu-llcc-bw {
		compatible = "qcom,devbw";
		governor = "performance";
		qcom,src-dst-ports =
			<MSM_BUS_MASTER_AMPSS_M0 MSM_BUS_SLAVE_LLCC>;
		qcom,active-only;
		operating-points-v2 = <&llcc_bw_opp_table>;
	};

	cpu_cpu_llcc_bwmon: qcom,cpu-cpu-llcc-bwmon@90b6300 {
		compatible = "qcom,bimc-bwmon4";
		reg = <0x90b6300 0x300>, <0x90b6200 0x200>;
		reg-names = "base", "global_base";
		interrupts = <GIC_SPI 581 IRQ_TYPE_LEVEL_HIGH>;
		qcom,mport = <0>;
		qcom,hw-timer-hz = <19200000>;
		qcom,target-dev = <&cpu_cpu_llcc_bw>;
		qcom,count-unit = <0x10000>;
	};

	ddr_bw_opp_table: ddr-bw-opp-table {
		compatible = "operating-points-v2";
		BW_OPP_ENTRY( 200, 4); /*  762 MB/s */
		BW_OPP_ENTRY( 300, 4); /* 1144 MB/s */
		BW_OPP_ENTRY( 451, 4); /* 1720 MB/s */
		BW_OPP_ENTRY( 547, 4); /* 2086 MB/s */
		BW_OPP_ENTRY( 681, 4); /* 2597 MB/s */
		BW_OPP_ENTRY( 768, 4); /* 2929 MB/s */
		BW_OPP_ENTRY(1017, 4); /* 3879 MB/s */
		BW_OPP_ENTRY(1353, 4); /* 5161 MB/s */
		BW_OPP_ENTRY(1555, 4); /* 5931 MB/s */
		BW_OPP_ENTRY(1804, 4); /* 6881 MB/s */
	};

	cpu_llcc_ddr_bw: qcom,cpu-llcc-ddr-bw {
		compatible = "qcom,devbw";
		governor = "performance";
		qcom,src-dst-ports =
			<MSM_BUS_MASTER_LLCC MSM_BUS_SLAVE_EBI_CH0>;
		qcom,active-only;
		operating-points-v2 = <&ddr_bw_opp_table>;
	};

	cpu_llcc_ddr_bwmon: qcom,cpu-llcc-ddr-bwmon@90cd000 {
		compatible = "qcom,bimc-bwmon5";
		reg = <0x90cd000 0x1000>;
		reg-names = "base";
		interrupts = <GIC_SPI 81 IRQ_TYPE_LEVEL_HIGH>;
		qcom,hw-timer-hz = <19200000>;
		qcom,target-dev = <&cpu_llcc_ddr_bw>;
		qcom,count-unit = <0x10000>;
	};

	suspendable_ddr_bw_opp_table: suspendable-ddr-bw-opp-table {
		compatible = "operating-points-v2";
		BW_OPP_ENTRY(   0, 4); /*    0 MB/s */
		BW_OPP_ENTRY( 200, 4); /*  762 MB/s */
		BW_OPP_ENTRY( 300, 4); /* 1144 MB/s */
		BW_OPP_ENTRY( 451, 4); /* 1720 MB/s */
		BW_OPP_ENTRY( 547, 4); /* 2086 MB/s */
		BW_OPP_ENTRY( 681, 4); /* 2597 MB/s */
		BW_OPP_ENTRY( 768, 4); /* 2929 MB/s */
		BW_OPP_ENTRY(1017, 4); /* 3879 MB/s */
		BW_OPP_ENTRY(1353, 4); /* 5161 MB/s */
		BW_OPP_ENTRY(1555, 4); /* 5931 MB/s */
		BW_OPP_ENTRY(1804, 4); /* 6881 MB/s */
	};

	cdsp_cdsp_l3_lat: qcom,cdsp-cdsp-l3-lat {
		compatible = "devfreq-simple-dev";
		clock-names = "devfreq_clk";
		clocks = <&clock_cpucc L3_MISC_VOTE_CLK>;
		governor = "powersave";
	};

	cpu0_cpu_l3_lat: qcom,cpu0-cpu-l3-lat {
		compatible = "devfreq-simple-dev";
		clock-names = "devfreq_clk";
		clocks = <&clock_cpucc L3_CLUSTER0_VOTE_CLK>;
		governor = "performance";
	};

	cpu0_cpu_l3_latmon: qcom,cpu0-cpu-l3-latmon {
		compatible = "qcom,arm-memlat-mon";
		qcom,cpulist = <&CPU0 &CPU1 &CPU2 &CPU3 &CPU4 &CPU5>;
		qcom,target-dev = <&cpu0_cpu_l3_lat>;
		qcom,cachemiss-ev = <0x17>;
		qcom,core-dev-table =
			<  768000  300000000 >,
			< 1017600  566800000 >,
			< 1248000  768000000 >,
			< 1497000  940800000 >,
			< 1804800 1459200000 >;
	};

	cpu6_cpu_l3_lat: qcom,cpu6-cpu-l3-lat {
		compatible = "devfreq-simple-dev";
		clock-names = "devfreq_clk";
		clocks = <&clock_cpucc L3_CLUSTER1_VOTE_CLK>;
		governor = "performance";
	};

	cpu6_cpu_l3_latmon: qcom,cpu6-cpu-l3-latmon {
		compatible = "qcom,arm-memlat-mon";
		qcom,cpulist = <&CPU6 &CPU7>;
		qcom,target-dev = <&cpu6_cpu_l3_lat>;
		qcom,cachemiss-ev = <0x17>;
		qcom,core-dev-table =
			< 1094000  566800000 >,
			< 1324000  768000000 >,
			< 1708800 1190800000 >,
			< 1939000 1382000000 >,
			< 2438400 1459200000 >;
	};

	cpu0_cpu_llcc_lat: qcom,cpu0-cpu-llcc-lat {
		compatible = "qcom,devbw";
		governor = "performance";
		qcom,src-dst-ports =
			<MSM_BUS_MASTER_AMPSS_M0 MSM_BUS_SLAVE_LLCC>;
		qcom,active-only;
		operating-points-v2 = <&llcc_bw_opp_table>;
	};

	cpu0_cpu_llcc_latmon: qcom,cpu0-cpu-llcc-latmon {
		compatible = "qcom,arm-memlat-mon";
		qcom,cpulist = <&CPU0 &CPU1 &CPU2 &CPU3 &CPU4 &CPU5>;
		qcom,target-dev = <&cpu0_cpu_llcc_lat>;
		qcom,cachemiss-ev = <0x2A>;
		qcom,core-dev-table =
			< 1324000 MHZ_TO_MBPS(300, 16) >,
			< 1497000 MHZ_TO_MBPS(466, 16) >,
			< 1804800 MHZ_TO_MBPS(600, 16) >;
	};

	cpu6_cpu_llcc_lat: qcom,cpu6-cpu-llcc-lat {
		compatible = "qcom,devbw";
		governor = "performance";
		qcom,src-dst-ports =
			<MSM_BUS_MASTER_AMPSS_M0 MSM_BUS_SLAVE_LLCC>;
		qcom,active-only;
		operating-points-v2 = <&llcc_bw_opp_table>;
	};

	cpu6_cpu_llcc_latmon: qcom,cpu6-cpu-llcc-latmon {
		compatible = "qcom,arm-memlat-mon";
		qcom,cpulist = <&CPU6 &CPU7>;
		qcom,target-dev = <&cpu6_cpu_llcc_lat>;
		qcom,cachemiss-ev = <0x2A>;
		qcom,core-dev-table =
			<  806000 MHZ_TO_MBPS(300, 16) >,
			< 1094000 MHZ_TO_MBPS(466, 16) >,
			< 1324000 MHZ_TO_MBPS(600, 16) >,
			< 1708800 MHZ_TO_MBPS(806, 16) >,
			< 2438400 MHZ_TO_MBPS(933, 16) >;
	};

	cpu0_llcc_ddr_lat: qcom,cpu0-llcc-ddr-lat {
		compatible = "qcom,devbw";
		governor = "performance";
		qcom,src-dst-ports =
			<MSM_BUS_MASTER_LLCC MSM_BUS_SLAVE_EBI_CH0>;
		qcom,active-only;
		operating-points-v2 = <&ddr_bw_opp_table>;
	};

	cpu0_llcc_ddr_latmon: qcom,cpu0-llcc-ddr-latmon {
		compatible = "qcom,arm-memlat-mon";
		qcom,cpulist = <&CPU0 &CPU1 &CPU2 &CPU3 &CPU4 &CPU5>;
		qcom,target-dev = <&cpu0_llcc_ddr_lat>;
		qcom,cachemiss-ev = <0x1000>;
		qcom,core-dev-table =
			<  768000 MHZ_TO_MBPS( 300, 4) >,
			< 1017600 MHZ_TO_MBPS( 451, 4) >,
			< 1248000 MHZ_TO_MBPS( 547, 4) >,
			< 1497000 MHZ_TO_MBPS( 768, 4) >,
			< 1804800 MHZ_TO_MBPS(1017, 4) >;
	};

	cpu6_llcc_ddr_lat: qcom,cpu6-llcc-ddr-lat {
		compatible = "qcom,devbw";
		governor = "performance";
		qcom,src-dst-ports =
			<MSM_BUS_MASTER_LLCC MSM_BUS_SLAVE_EBI_CH0>;
		qcom,active-only;
		operating-points-v2 = <&ddr_bw_opp_table>;
	};

	cpu6_llcc_ddr_latmon: qcom,cpu6-llcc-ddr-latmon {
		compatible = "qcom,arm-memlat-mon";
		qcom,cpulist = <&CPU6 &CPU7>;
		qcom,target-dev = <&cpu6_llcc_ddr_lat>;
		qcom,cachemiss-ev = <0x1000>;
		qcom,core-dev-table =
			<  806000 MHZ_TO_MBPS( 451, 4) >,
			< 1094000 MHZ_TO_MBPS( 547, 4) >,
			< 1324000 MHZ_TO_MBPS(1017, 4) >,
			< 1708800 MHZ_TO_MBPS(1555, 4) >,
			< 2438400 MHZ_TO_MBPS(1804, 4) >;
	};

	cpu0_cpu_ddr_latfloor: qcom,cpu0-cpu-ddr-latfloor {
		compatible = "qcom,devbw";
		governor = "performance";
		qcom,src-dst-ports =
			<MSM_BUS_MASTER_LLCC MSM_BUS_SLAVE_EBI_CH0>;
		qcom,active-only;
		operating-points-v2 = <&ddr_bw_opp_table>;
	};

	cpu0_computemon: qcom,cpu0-computemon {
		compatible = "qcom,arm-cpu-mon";
		qcom,cpulist = <&CPU0 &CPU1 &CPU2 &CPU3 &CPU4 &CPU5>;
		qcom,target-dev = <&cpu0_cpu_ddr_latfloor>;
		qcom,core-dev-table =
			<  768000 MHZ_TO_MBPS( 300, 4) >,
			< 1248000 MHZ_TO_MBPS( 451, 4) >,
			< 1497000 MHZ_TO_MBPS( 547, 4) >,
			< 1804800 MHZ_TO_MBPS( 768,4) >;
	};

	cpu6_cpu_ddr_latfloor: qcom,cpu6-cpu-ddr-latfloor {
		compatible = "qcom,devbw";
		governor = "performance";
		qcom,src-dst-ports =
			<MSM_BUS_MASTER_LLCC MSM_BUS_SLAVE_EBI_CH0>;
		qcom,active-only;
		operating-points-v2 = <&ddr_bw_opp_table>;
	};

	cpu6_computemon: qcom,cpu6-computemon {
		compatible = "qcom,arm-cpu-mon";
		qcom,cpulist = <&CPU6 &CPU7>;
		qcom,target-dev = <&cpu6_cpu_ddr_latfloor>;
		qcom,core-dev-table =
			< 1094000 MHZ_TO_MBPS( 300, 4) >,
			< 1324000 MHZ_TO_MBPS( 547, 4) >,
			< 1552200 MHZ_TO_MBPS( 768, 4) >,
			< 1708000 MHZ_TO_MBPS(1017, 4) >,
			< 2438400 MHZ_TO_MBPS(1804, 4) >;
	};

	npu_npu_ddr_bw: qcom,npu-npu-ddr-bw {
		compatible = "qcom,devbw";
		governor = "performance";
		qcom,src-dst-ports = <MSM_BUS_MASTER_NPU MSM_BUS_SLAVE_EBI_CH0>;
		operating-points-v2 = <&suspendable_ddr_bw_opp_table>;
	};

	npu_npu_ddr_bwmon: qcom,npu-npu-ddr-bwmon@9960300 {
		compatible = "qcom,bimc-bwmon4";
		reg = <0x9960300 0x300>, <0x9960200 0x200>;
		reg-names = "base", "global_base";
		interrupts = <GIC_SPI 365 IRQ_TYPE_LEVEL_HIGH>;
		qcom,mport = <0>;
		qcom,hw-timer-hz = <19200000>;
		qcom,target-dev = <&npu_npu_ddr_bw>;
		qcom,count-unit = <0x10000>;
	};

	ipa_smmu_ap: ipa_smmu_ap {
		compatible = "qcom,ipa-smmu-ap-cb";
		qcom,smmu-s1-bypass;
		iommus = <&apps_smmu 0x520 0x0>;
		qcom,iova-mapping = <0x20000000 0x40000000>;
		/* modem tables in IMEM */
		qcom,additional-mapping = <0x146bd000 0x146bd000 0x2000>;
	};

	ipa_smmu_wlan: ipa_smmu_wlan {
		compatible = "qcom,ipa-smmu-wlan-cb";
		qcom,smmu-s1-bypass;
		iommus = <&apps_smmu 0x521 0x0>;
		/* ipa-uc ram */
		qcom,additional-mapping = <0x1e60000 0x1e60000 0x80000>;
	};

	ipa_smmu_uc: ipa_smmu_uc {
		compatible = "qcom,ipa-smmu-uc-cb";
		qcom,smmu-s1-bypass;
		iommus = <&apps_smmu 0x522 0x0>;
		qcom,iova-mapping = <0x40400000 0x1fc00000>;
	};

	qcom,ipa_fws {
		compatible = "qcom,pil-tz-generic";
		qcom,pas-id = <0xf>;
		qcom,firmware-name = "ipa_fws";
		qcom,pil-force-shutdown;
		memory-region = <&pil_ipa_fw_mem>;
	};

	keepalive_opp_table: keepalive-opp-table {
		compatible = "operating-points-v2";
		opp-1 {
			opp-hz = /bits/ 64 < 1 >;
		};
	};

	snoc_cnoc_keepalive: qcom,snoc_cnoc_keepalive {
		compatible = "qcom,devbw";
		governor = "powersave";
		qcom,src-dst-ports = <1 627>;
		qcom,active-only;
		status = "ok";
		operating-points-v2 = <&keepalive_opp_table>;
	};

<<<<<<< HEAD
	qcom,msm_gsi {
		compatible = "qcom,msm_gsi";
	};

	qcom,rmnet-ipa {
		compatible = "qcom,rmnet-ipa3";
		qcom,rmnet-ipa-ssr;
		qcom,ipa-platform-type-msm;
		qcom,ipa-advertise-sg-support;
		qcom,ipa-napi-enable;
	};

	ipa_hw: qcom,ipa@1e00000 {
		compatible = "qcom,ipa";
		reg = <0x1e00000 0x34000>,
		      <0x1e04000 0x2c000>;
		reg-names = "ipa-base", "gsi-base";
		interrupts = <0 311 0>, <0 432 0>;
		interrupt-names = "ipa-irq", "gsi-irq";
		qcom,ipa-hw-ver = <16>; /* IPA core version = IPAv4.2 */
		qcom,ipa-hw-mode = <0>;
		qcom,ee = <0>;
		qcom,use-ipa-tethering-bridge;
		qcom,modem-cfg-emb-pipe-flt;
		qcom,ipa-wdi2;
		qcom,ipa-wdi2_over_gsi;
		qcom,ipa-fltrt-not-hashable;
		qcom,use-64-bit-dma-mask;
		qcom,arm-smmu;
		qcom,smmu-fast-map;
		qcom,use-ipa-pm;
		qcom,bandwidth-vote-for-ipa;
		qcom,msm-bus,name = "ipa";
		qcom,msm-bus,num-cases = <5>;
		qcom,msm-bus,num-paths = <4>;
		qcom,msm-bus,vectors-KBps =
		/* No vote */
		<MSM_BUS_MASTER_IPA MSM_BUS_SLAVE_EBI_CH0 0 0>,
		<MSM_BUS_MASTER_IPA MSM_BUS_SLAVE_OCIMEM 0 0>,
		<MSM_BUS_MASTER_AMPSS_M0 MSM_BUS_SLAVE_IPA_CFG 0 0>,
		<MSM_BUS_MASTER_IPA_CORE MSM_BUS_SLAVE_IPA_CORE 0 0>,
		/* SVS2 */
		<MSM_BUS_MASTER_IPA MSM_BUS_SLAVE_EBI_CH0 80000 465000>,
		<MSM_BUS_MASTER_IPA MSM_BUS_SLAVE_OCIMEM 80000 68570>,
		<MSM_BUS_MASTER_AMPSS_M0 MSM_BUS_SLAVE_IPA_CFG 80000 30>,
		<MSM_BUS_MASTER_IPA_CORE MSM_BUS_SLAVE_IPA_CORE 0 30>,
		/* SVS */
		<MSM_BUS_MASTER_IPA MSM_BUS_SLAVE_EBI_CH0 80000 2000000>,
		<MSM_BUS_MASTER_IPA MSM_BUS_SLAVE_OCIMEM 80000 267461>,
		<MSM_BUS_MASTER_AMPSS_M0 MSM_BUS_SLAVE_IPA_CFG 80000 109890>,
		<MSM_BUS_MASTER_IPA_CORE MSM_BUS_SLAVE_IPA_CORE 0 109>,
		/* NOMINAL */
		<MSM_BUS_MASTER_IPA MSM_BUS_SLAVE_EBI_CH0  206000 4000000>,
		<MSM_BUS_MASTER_IPA MSM_BUS_SLAVE_OCIMEM 206000 712961>,
		<MSM_BUS_MASTER_AMPSS_M0 MSM_BUS_SLAVE_IPA_CFG 206000 491520>,
		<MSM_BUS_MASTER_IPA_CORE MSM_BUS_SLAVE_IPA_CORE 0 491>,
		/* TURBO */
		<MSM_BUS_MASTER_IPA MSM_BUS_SLAVE_EBI_CH0 206000 5598900>,
		<MSM_BUS_MASTER_IPA MSM_BUS_SLAVE_OCIMEM 206000 1436481>,
		<MSM_BUS_MASTER_AMPSS_M0 MSM_BUS_SLAVE_IPA_CFG 206000 491520>,
		<MSM_BUS_MASTER_IPA_CORE MSM_BUS_SLAVE_IPA_CORE 0 491>;
		qcom,bus-vector-names =
			"MIN", "SVS2", "SVS", "NOMINAL", "TURBO";
		qcom,throughput-threshold = <310 600 1000>;
		qcom,scaling-exceptions = <>;

		/* smp2p information */
		qcom,smp2p_map_ipa_1_out {
			compatible = "qcom,smp2p-map-ipa-1-out";
			qcom,smem-states = <&smp2p_ipa_1_out 0>;
			qcom,smem-state-names = "ipa-smp2p-out";
		};

		qcom,smp2p_map_ipa_1_in {
			compatible = "qcom,smp2p-map-ipa-1-in";
			interrupts-extended = <&smp2p_ipa_1_in 0 0>;
			interrupt-names = "ipa-smp2p-in";
		};
	};

	llcc_pmu: llcc-pmu@90cc000 {
		compatible = "qcom,qcom-llcc-pmu";
		reg = <0x090cc000 0x300>;
		reg-names = "lagg-base";
	};

	llcc_bw_opp_table: llcc-bw-opp-table {
		compatible = "operating-points-v2";
		BW_OPP_ENTRY( 300, 16); /*  4577 MB/s */
		BW_OPP_ENTRY( 466, 16); /*  7110 MB/s */
		BW_OPP_ENTRY( 600, 16); /*  9155 MB/s */
		BW_OPP_ENTRY( 806, 16); /* 12298 MB/s */
		BW_OPP_ENTRY( 933, 16); /* 14236 MB/s */
	};

	cpu_cpu_llcc_bw: qcom,cpu-cpu-llcc-bw {
		compatible = "qcom,devbw";
		governor = "performance";
		qcom,src-dst-ports =
			<MSM_BUS_MASTER_AMPSS_M0 MSM_BUS_SLAVE_LLCC>;
		qcom,active-only;
		operating-points-v2 = <&llcc_bw_opp_table>;
	};

	cpu_cpu_llcc_bwmon: qcom,cpu-cpu-llcc-bwmon@90b6300 {
		compatible = "qcom,bimc-bwmon4";
		reg = <0x90b6300 0x300>, <0x90b6200 0x200>;
		reg-names = "base", "global_base";
		interrupts = <GIC_SPI 581 IRQ_TYPE_LEVEL_HIGH>;
		qcom,mport = <0>;
		qcom,hw-timer-hz = <19200000>;
		qcom,target-dev = <&cpu_cpu_llcc_bw>;
		qcom,count-unit = <0x10000>;
	};

	ddr_bw_opp_table: ddr-bw-opp-table {
		compatible = "operating-points-v2";
		BW_OPP_ENTRY( 200, 4); /*  762 MB/s */
		BW_OPP_ENTRY( 300, 4); /* 1144 MB/s */
		BW_OPP_ENTRY( 451, 4); /* 1720 MB/s */
		BW_OPP_ENTRY( 547, 4); /* 2086 MB/s */
		BW_OPP_ENTRY( 681, 4); /* 2597 MB/s */
		BW_OPP_ENTRY( 768, 4); /* 2929 MB/s */
		BW_OPP_ENTRY(1017, 4); /* 3879 MB/s */
		BW_OPP_ENTRY(1353, 4); /* 5161 MB/s */
		BW_OPP_ENTRY(1555, 4); /* 5931 MB/s */
		BW_OPP_ENTRY(1804, 4); /* 6881 MB/s */
	};

	cpu_llcc_ddr_bw: qcom,cpu-llcc-ddr-bw {
		compatible = "qcom,devbw";
		governor = "performance";
		qcom,src-dst-ports =
			<MSM_BUS_MASTER_LLCC MSM_BUS_SLAVE_EBI_CH0>;
		qcom,active-only;
		operating-points-v2 = <&ddr_bw_opp_table>;
	};

	cpu_llcc_ddr_bwmon: qcom,cpu-llcc-ddr-bwmon@90cd000 {
		compatible = "qcom,bimc-bwmon5";
		reg = <0x90cd000 0x1000>;
		reg-names = "base";
		interrupts = <GIC_SPI 81 IRQ_TYPE_LEVEL_HIGH>;
		qcom,hw-timer-hz = <19200000>;
		qcom,target-dev = <&cpu_llcc_ddr_bw>;
		qcom,count-unit = <0x10000>;
	};

	suspendable_ddr_bw_opp_table: suspendable-ddr-bw-opp-table {
		compatible = "operating-points-v2";
		BW_OPP_ENTRY(   0, 4); /*    0 MB/s */
		BW_OPP_ENTRY( 200, 4); /*  762 MB/s */
		BW_OPP_ENTRY( 300, 4); /* 1144 MB/s */
		BW_OPP_ENTRY( 451, 4); /* 1720 MB/s */
		BW_OPP_ENTRY( 547, 4); /* 2086 MB/s */
		BW_OPP_ENTRY( 681, 4); /* 2597 MB/s */
		BW_OPP_ENTRY( 768, 4); /* 2929 MB/s */
		BW_OPP_ENTRY(1017, 4); /* 3879 MB/s */
		BW_OPP_ENTRY(1353, 4); /* 5161 MB/s */
		BW_OPP_ENTRY(1555, 4); /* 5931 MB/s */
		BW_OPP_ENTRY(1804, 4); /* 6881 MB/s */
	};

	cdsp_cdsp_l3_lat: qcom,cdsp-cdsp-l3-lat {
		compatible = "devfreq-simple-dev";
		clock-names = "devfreq_clk";
		clocks = <&clock_cpucc L3_MISC_VOTE_CLK>;
		governor = "powersave";
	};

	cpu0_cpu_l3_lat: qcom,cpu0-cpu-l3-lat {
		compatible = "devfreq-simple-dev";
		clock-names = "devfreq_clk";
		clocks = <&clock_cpucc L3_CLUSTER0_VOTE_CLK>;
		governor = "performance";
	};

	cpu0_cpu_l3_latmon: qcom,cpu0-cpu-l3-latmon {
		compatible = "qcom,arm-memlat-mon";
		qcom,cpulist = <&CPU0 &CPU1 &CPU2 &CPU3 &CPU4 &CPU5>;
		qcom,target-dev = <&cpu0_cpu_l3_lat>;
		qcom,cachemiss-ev = <0x17>;
		qcom,core-dev-table =
			<  768000  300000000 >,
			< 1017600  566800000 >,
			< 1248000  768000000 >,
			< 1497000  940800000 >,
			< 1804800 1459200000 >;
	};

	cpu6_cpu_l3_lat: qcom,cpu6-cpu-l3-lat {
		compatible = "devfreq-simple-dev";
		clock-names = "devfreq_clk";
		clocks = <&clock_cpucc L3_CLUSTER1_VOTE_CLK>;
		governor = "performance";
	};

	cpu6_cpu_l3_latmon: qcom,cpu6-cpu-l3-latmon {
		compatible = "qcom,arm-memlat-mon";
		qcom,cpulist = <&CPU6 &CPU7>;
		qcom,target-dev = <&cpu6_cpu_l3_lat>;
		qcom,cachemiss-ev = <0x17>;
		qcom,core-dev-table =
			< 1094000  566800000 >,
			< 1324000  768000000 >,
			< 1708800 1190800000 >,
			< 1939000 1382000000 >,
			< 2438400 1459200000 >;
	};

	cpu0_cpu_llcc_lat: qcom,cpu0-cpu-llcc-lat {
		compatible = "qcom,devbw";
		governor = "performance";
		qcom,src-dst-ports =
			<MSM_BUS_MASTER_AMPSS_M0 MSM_BUS_SLAVE_LLCC>;
		qcom,active-only;
		operating-points-v2 = <&llcc_bw_opp_table>;
	};

	cpu0_cpu_llcc_latmon: qcom,cpu0-cpu-llcc-latmon {
		compatible = "qcom,arm-memlat-mon";
		qcom,cpulist = <&CPU0 &CPU1 &CPU2 &CPU3 &CPU4 &CPU5>;
		qcom,target-dev = <&cpu0_cpu_llcc_lat>;
		qcom,cachemiss-ev = <0x2A>;
		qcom,core-dev-table =
			< 1324000 MHZ_TO_MBPS(300, 16) >,
			< 1497000 MHZ_TO_MBPS(466, 16) >,
			< 1804800 MHZ_TO_MBPS(600, 16) >;
	};

	cpu6_cpu_llcc_lat: qcom,cpu6-cpu-llcc-lat {
		compatible = "qcom,devbw";
		governor = "performance";
		qcom,src-dst-ports =
			<MSM_BUS_MASTER_AMPSS_M0 MSM_BUS_SLAVE_LLCC>;
		qcom,active-only;
		operating-points-v2 = <&llcc_bw_opp_table>;
	};

	cpu6_cpu_llcc_latmon: qcom,cpu6-cpu-llcc-latmon {
		compatible = "qcom,arm-memlat-mon";
		qcom,cpulist = <&CPU6 &CPU7>;
		qcom,target-dev = <&cpu6_cpu_llcc_lat>;
		qcom,cachemiss-ev = <0x2A>;
		qcom,core-dev-table =
			<  806000 MHZ_TO_MBPS(300, 16) >,
			< 1094000 MHZ_TO_MBPS(466, 16) >,
			< 1324000 MHZ_TO_MBPS(600, 16) >,
			< 1708800 MHZ_TO_MBPS(806, 16) >,
			< 2438400 MHZ_TO_MBPS(933, 16) >;
	};

	cpu0_llcc_ddr_lat: qcom,cpu0-llcc-ddr-lat {
		compatible = "qcom,devbw";
		governor = "performance";
		qcom,src-dst-ports =
			<MSM_BUS_MASTER_LLCC MSM_BUS_SLAVE_EBI_CH0>;
		qcom,active-only;
		operating-points-v2 = <&ddr_bw_opp_table>;
	};

	cpu0_llcc_ddr_latmon: qcom,cpu0-llcc-ddr-latmon {
		compatible = "qcom,arm-memlat-mon";
		qcom,cpulist = <&CPU0 &CPU1 &CPU2 &CPU3 &CPU4 &CPU5>;
		qcom,target-dev = <&cpu0_llcc_ddr_lat>;
		qcom,cachemiss-ev = <0x1000>;
		qcom,core-dev-table =
			<  768000 MHZ_TO_MBPS( 300, 4) >,
			< 1017600 MHZ_TO_MBPS( 451, 4) >,
			< 1248000 MHZ_TO_MBPS( 547, 4) >,
			< 1497000 MHZ_TO_MBPS( 768, 4) >,
			< 1804800 MHZ_TO_MBPS(1017, 4) >;
	};

	cpu6_llcc_ddr_lat: qcom,cpu6-llcc-ddr-lat {
		compatible = "qcom,devbw";
		governor = "performance";
		qcom,src-dst-ports =
			<MSM_BUS_MASTER_LLCC MSM_BUS_SLAVE_EBI_CH0>;
		qcom,active-only;
		operating-points-v2 = <&ddr_bw_opp_table>;
	};

	cpu6_llcc_ddr_latmon: qcom,cpu6-llcc-ddr-latmon {
		compatible = "qcom,arm-memlat-mon";
		qcom,cpulist = <&CPU6 &CPU7>;
		qcom,target-dev = <&cpu6_llcc_ddr_lat>;
		qcom,cachemiss-ev = <0x1000>;
		qcom,core-dev-table =
			<  806000 MHZ_TO_MBPS( 451, 4) >,
			< 1094000 MHZ_TO_MBPS( 547, 4) >,
			< 1324000 MHZ_TO_MBPS(1017, 4) >,
			< 1708800 MHZ_TO_MBPS(1555, 4) >,
			< 2438400 MHZ_TO_MBPS(1804, 4) >;
	};

	cpu0_cpu_ddr_latfloor: qcom,cpu0-cpu-ddr-latfloor {
		compatible = "qcom,devbw";
		governor = "performance";
		qcom,src-dst-ports =
			<MSM_BUS_MASTER_LLCC MSM_BUS_SLAVE_EBI_CH0>;
		qcom,active-only;
		operating-points-v2 = <&ddr_bw_opp_table>;
	};

	cpu0_computemon: qcom,cpu0-computemon {
		compatible = "qcom,arm-cpu-mon";
		qcom,cpulist = <&CPU0 &CPU1 &CPU2 &CPU3 &CPU4 &CPU5>;
		qcom,target-dev = <&cpu0_cpu_ddr_latfloor>;
		qcom,core-dev-table =
			<  768000 MHZ_TO_MBPS( 300, 4) >,
			< 1248000 MHZ_TO_MBPS( 451, 4) >,
			< 1497000 MHZ_TO_MBPS( 547, 4) >,
			< 1804800 MHZ_TO_MBPS( 768,4) >;
	};

	cpu6_cpu_ddr_latfloor: qcom,cpu6-cpu-ddr-latfloor {
		compatible = "qcom,devbw";
		governor = "performance";
		qcom,src-dst-ports =
			<MSM_BUS_MASTER_LLCC MSM_BUS_SLAVE_EBI_CH0>;
		qcom,active-only;
		operating-points-v2 = <&ddr_bw_opp_table>;
	};

	cpu6_computemon: qcom,cpu6-computemon {
		compatible = "qcom,arm-cpu-mon";
		qcom,cpulist = <&CPU6 &CPU7>;
		qcom,target-dev = <&cpu6_cpu_ddr_latfloor>;
		qcom,core-dev-table =
			< 1094000 MHZ_TO_MBPS( 300, 4) >,
			< 1324000 MHZ_TO_MBPS( 547, 4) >,
			< 1552200 MHZ_TO_MBPS( 768, 4) >,
			< 1708000 MHZ_TO_MBPS(1017, 4) >,
			< 2438400 MHZ_TO_MBPS(1804, 4) >;
	};

	npu_npu_ddr_bw: qcom,npu-npu-ddr-bw {
		compatible = "qcom,devbw";
		governor = "performance";
		qcom,src-dst-ports = <MSM_BUS_MASTER_NPU MSM_BUS_SLAVE_EBI_CH0>;
		operating-points-v2 = <&suspendable_ddr_bw_opp_table>;
	};

	npu_npu_ddr_bwmon: qcom,npu-npu-ddr-bwmon@9960300 {
		compatible = "qcom,bimc-bwmon4";
		reg = <0x9960300 0x300>, <0x9960200 0x200>;
		reg-names = "base", "global_base";
		interrupts = <GIC_SPI 365 IRQ_TYPE_LEVEL_HIGH>;
		qcom,mport = <0>;
		qcom,hw-timer-hz = <19200000>;
		qcom,target-dev = <&npu_npu_ddr_bw>;
		qcom,count-unit = <0x10000>;
	};

	ipa_smmu_ap: ipa_smmu_ap {
		compatible = "qcom,ipa-smmu-ap-cb";
		qcom,smmu-s1-bypass;
		iommus = <&apps_smmu 0x520 0x0>;
		qcom,iova-mapping = <0x20000000 0x40000000>;
		/* modem tables in IMEM */
		qcom,additional-mapping = <0x146bd000 0x146bd000 0x2000>;
	};

	ipa_smmu_wlan: ipa_smmu_wlan {
		compatible = "qcom,ipa-smmu-wlan-cb";
		qcom,smmu-s1-bypass;
		iommus = <&apps_smmu 0x521 0x0>;
		/* ipa-uc ram */
		qcom,additional-mapping = <0x1e60000 0x1e60000 0x80000>;
	};

	ipa_smmu_uc: ipa_smmu_uc {
		compatible = "qcom,ipa-smmu-uc-cb";
		qcom,smmu-s1-bypass;
		iommus = <&apps_smmu 0x522 0x0>;
		qcom,iova-mapping = <0x40400000 0x1fc00000>;
	};

	qcom,ipa_fws {
		compatible = "qcom,pil-tz-generic";
		qcom,pas-id = <0xf>;
		qcom,firmware-name = "ipa_fws";
		qcom,pil-force-shutdown;
		memory-region = <&pil_ipa_fw_mem>;
	};

=======
	bus_proxy_client: qcom,bus_proxy_client {
		compatible = "qcom,bus-proxy-client";
		qcom,msm-bus,name = "bus-proxy-client";
		qcom,msm-bus,num-cases = <2>;
		qcom,msm-bus,num-paths = <1>;
		qcom,msm-bus,vectors-KBps =
			<MSM_BUS_MASTER_MDP_PORT0 MSM_BUS_SLAVE_EBI_CH0 0 0>,
			<MSM_BUS_MASTER_MDP_PORT0
			MSM_BUS_SLAVE_EBI_CH0 0 5000000>;
		qcom,msm-bus,active-only;
		status = "ok";
	};
>>>>>>> e0615925
};

#include "sdmmagpie-gdsc.dtsi"
#include "sdmmagpie-bus.dtsi"
#include "sdmmagpie-qupv3.dtsi"
#include "sdmmagpie-vidc.dtsi"
#include "sdmmagpie-sde-pll.dtsi"
#include "sdmmagpie-sde.dtsi"
#include "sdmmagpie-camera.dtsi"

&pcie_0_gdsc {
	status = "ok";
};

&usb30_prim_gdsc {
	status = "ok";
};

&ufs_phy_gdsc {
	status = "ok";
};

&hlos1_vote_aggre_noc_mmu_audio_tbu_gdsc {
	status = "ok";
};

&hlos1_vote_aggre_noc_mmu_pcie_tbu_gdsc {
	status = "ok";
};

&hlos1_vote_aggre_noc_mmu_tbu1_gdsc {
	status = "ok";
};

&hlos1_vote_aggre_noc_mmu_tbu2_gdsc {
	status = "ok";
};

&hlos1_vote_mmnoc_mmu_tbu_hf0_gdsc {
	status = "ok";
};

&hlos1_vote_mmnoc_mmu_tbu_hf1_gdsc {
	status = "ok";
};

&hlos1_vote_mmnoc_mmu_tbu_sf_gdsc {
	status = "ok";
};

&bps_gdsc {
	clock-names = "ahb_clk";
	clocks = <&clock_gcc GCC_CAMERA_AHB_CLK>;
	qcom,support-hw-trigger;
	status = "ok";
};

&ife_0_gdsc {
	clock-names = "ahb_clk";
	clocks = <&clock_gcc GCC_CAMERA_AHB_CLK>;
	status = "ok";
};

&ife_1_gdsc {
	clock-names = "ahb_clk";
	clocks = <&clock_gcc GCC_CAMERA_AHB_CLK>;
	status = "ok";
};

&ipe_0_gdsc {
	clock-names = "ahb_clk";
	clocks = <&clock_gcc GCC_CAMERA_AHB_CLK>;
	qcom,support-hw-trigger;
	status = "ok";
};

&ipe_1_gdsc {
	clock-names = "ahb_clk";
	clocks = <&clock_gcc GCC_CAMERA_AHB_CLK>;
	qcom,support-hw-trigger;
	status = "ok";
};

&titan_top_gdsc {
	clock-names = "ahb_clk";
	clocks = <&clock_gcc GCC_CAMERA_AHB_CLK>;
	status = "ok";
};

&mdss_core_gdsc {
	clock-names = "ahb_clk";
	clocks = <&clock_gcc GCC_DISP_AHB_CLK>;
	status = "ok";
};

&gpu_cx_gdsc {
	parent-supply = <&VDD_CX_LEVEL>;
	status = "ok";
};

&gpu_gx_gdsc {
	clock-names = "core_root_clk";
	clocks = <&clock_gpucc GPU_CC_GX_GFX3D_CLK_SRC>;
	qcom,force-enable-root-clk;
	parent-supply = <&VDD_GFX_LEVEL>;
	qcom,reset-aon-logic;
	status = "ok";
};

&mvsc_gdsc {
	clock-names = "ahb_clk";
	clocks = <&clock_gcc GCC_VIDEO_AHB_CLK>;
	status = "ok";
};

&mvs0_gdsc {
	clock-names = "ahb_clk";
	clocks = <&clock_gcc GCC_VIDEO_AHB_CLK>;
	qcom,support-hw-trigger;
	status = "ok";
};

&mvs1_gdsc {
	clock-names = "ahb_clk";
	clocks = <&clock_gcc GCC_VIDEO_AHB_CLK>;
	qcom,support-hw-trigger;
	status = "ok";
};

&npu_core_gdsc {
	clock-names = "ahb_clk";
	clocks = <&clock_gcc GCC_NPU_CFG_AHB_CLK>;
	status = "ok";
};

#include "sdmmagpie-ion.dtsi"
#include "msm-arm-smmu-sdmmagpie.dtsi"
#include "sdmmagpie-pm.dtsi"
#include "pm6150.dtsi"
#include "pm6150l.dtsi"
#include "sdmmagpie-pinctrl.dtsi"
#include "pm8009.dtsi"
#include "sdmmagpie-regulator.dtsi"
#include "sdmmagpie-camera.dtsi"
#include "sdmmagpie-coresight.dtsi"
#include "sdmmagpie-usb.dtsi"
#include "sdmmagpie-thermal.dtsi"

&qupv3_se9_i2c {
	status = "ok";
	fsa4480: fsa4480@43 {
		compatible = "qcom,fsa4480-i2c";
		reg = <0x43>;
		pinctrl-names = "default";
		pinctrl-0 = <&fsa_usbc_ana_en>;
	};
};

#include "sdmmagpie-audio.dtsi"
<<<<<<< HEAD
=======
#include "sdmmagpie-gpu.dtsi"
>>>>>>> e0615925

&usb0 {
	extcon = <&pm6150_pdphy>, <&pm6150_charger>, <&eud>;
};

&pm6150_charger {
	dpdm-supply = <&qusb_phy0>;
	qcom,suspend-input-on-debug-batt;
};

&pm6150_vadc {
	rf_pa0_therm {
		reg = <ADC_AMUX_THM2_PU2>;
		label = "rf_pa0_therm";
		qcom,ratiometric;
		qcom,hw-settle-time = <200>;
		qcom,pre-scaling = <1 1>;
	};

	rf_pa1_therm {
		reg = <ADC_AMUX_THM3_PU2>;
		label = "rf_pa1_therm";
		qcom,ratiometric;
		qcom,hw-settle-time = <200>;
		qcom,pre-scaling = <1 1>;
	};

	quiet_therm {
		reg = <ADC_AMUX_THM4_PU2>;
		label = "quiet_therm";
		qcom,ratiometric;
		qcom,hw-settle-time = <200>;
		qcom,pre-scaling = <1 1>;
	};

	snoc_cnoc_keepalive: qcom,snoc_cnoc_keepalive {
		compatible = "qcom,devbw";
		governor = "powersave";
		qcom,src-dst-ports = <161 627>;
		qcom,active-only;
		status = "ok";
		qcom,bw-tbl = < 1 >;
	};
};

&pm6150_adc_tm {
	io-channels = <&pm6150_vadc ADC_XO_THERM_PU2>,
			<&pm6150_vadc ADC_AMUX_THM2_PU2>,
			<&pm6150_vadc ADC_AMUX_THM3_PU2>,
			<&pm6150_vadc ADC_AMUX_THM4_PU2>;

	/* Channel nodes */
	xo_therm {
		reg = <ADC_XO_THERM_PU2>;
		qcom,ratiometric;
		qcom,hw-settle-time = <200>;
	};

	rf_pa0_therm {
		reg = <ADC_AMUX_THM2_PU2>;
		qcom,ratiometric;
		qcom,hw-settle-time = <200>;
	};

	rf_pa1_therm {
		reg = <ADC_AMUX_THM3_PU2>;
		qcom,ratiometric;
		qcom,hw-settle-time = <200>;
	};

	quiet_therm {
		reg = <ADC_AMUX_THM4_PU2>;
		qcom,ratiometric;
		qcom,hw-settle-time = <200>;
	};
};

&pm6150l_vadc {
	pinctrl-names = "default";
	pinctrl-0 = <&nvm_therm_default>;

	conn_therm {
		reg = <ADC_AMUX_THM1_PU2>;
		label = "conn_therm";
		qcom,ratiometric;
		qcom,hw-settle-time = <200>;
		qcom,pre-scaling = <1 1>;
	};

	smb_therm {
		reg = <ADC_AMUX_THM2>;
		label = "smb_therm";
		qcom,hw-settle-time = <200>;
		qcom,pre-scaling = <1 1>;
	};

	camera_ftherm {
		reg = <ADC_AMUX_THM3_PU2>;
		label = "camera_ftherm";
		qcom,ratiometric;
		qcom,hw-settle-time = <200>;
		qcom,pre-scaling = <1 1>;
	};

	nvm_therm {
		reg = <ADC_GPIO4_PU2>;
		label = "nvm_therm";
		qcom,ratiometric;
		qcom,hw-settle-time = <200>;
		qcom,pre-scaling = <1 1>;
	};
};

&pm6150l_gpios {
	nvm_therm {
		nvm_therm_default: nvm_therm_default {
			pins = "gpio10";
			bias-high-impedance;
		};
	};
};

&pm6150l_adc_tm {
	io-channels = <&pm6150l_vadc ADC_AMUX_THM1_PU2>,
			<&pm6150l_vadc ADC_AMUX_THM3_PU2>,
			<&pm6150l_vadc ADC_GPIO4_PU2>;

	/* Channel nodes */
	conn_therm {
		reg = <ADC_AMUX_THM1_PU2>;
		qcom,ratiometric;
		qcom,hw-settle-time = <200>;
	};

	camera_ftherm {
		reg = <ADC_AMUX_THM3_PU2>;
		qcom,ratiometric;
		qcom,hw-settle-time = <200>;
	};

	nvm_therm {
		reg = <ADC_GPIO4_PU2>;
		qcom,ratiometric;
		qcom,hw-settle-time = <200>;
	};
};

#include "sdmmagpie-npu.dtsi"<|MERGE_RESOLUTION|>--- conflicted
+++ resolved
@@ -416,11 +416,7 @@
 				1324800	676
 				1555200	973
 				1708800	1060
-<<<<<<< HEAD
-				1843800	1298
-=======
 				1843200	1298
->>>>>>> e0615925
 				1939200	1362
 				2169600	1801
 				2208000	2000
@@ -461,11 +457,7 @@
 				1324800	33
 				1555200	41
 				1708800	43
-<<<<<<< HEAD
-				1843800	49
-=======
 				1843200	49
->>>>>>> e0615925
 				1939200	50
 				2169600	60
 				2208000	61
@@ -677,12 +669,6 @@
 			size = <0 0x2000000>;
 			linux,cma-default;
 		};
-	};
-
-	mtp_batterydata: qcom,battery-data {
-		qcom,batt-id-range-pct = <15>;
-		#include "qg-batterydata-alium-3600mah.dtsi"
-		#include "qg-batterydata-mlp356477-2800mah.dtsi"
 	};
 };
 
@@ -1912,8 +1898,6 @@
 			interrupt-controller;
 			#interrupt-cells = <2>;
 		};
-<<<<<<< HEAD
-=======
 
 		smp2p_wlan_1_in: qcom,smp2p-wlan-1-in {
 			qcom,entry-name = "wlan";
@@ -1921,7 +1905,6 @@
 			#interrupt-cells = <2>;
 		};
 
->>>>>>> e0615925
 	};
 
 	qcom,smp2p-adsp {
@@ -2022,11 +2005,8 @@
 		clock-names = "iface_clk", "core_clk", "ice_core_clk";
 
 		qcom,ice-clk-rates = <300000000 75000000>;
-<<<<<<< HEAD
-=======
 
 		qcom,scaling-lower-bus-speed-mode = "DDR52";
->>>>>>> e0615925
 
 		qcom,nonremovable;
 		status = "disabled";
@@ -2926,395 +2906,6 @@
 		operating-points-v2 = <&keepalive_opp_table>;
 	};
 
-<<<<<<< HEAD
-	qcom,msm_gsi {
-		compatible = "qcom,msm_gsi";
-	};
-
-	qcom,rmnet-ipa {
-		compatible = "qcom,rmnet-ipa3";
-		qcom,rmnet-ipa-ssr;
-		qcom,ipa-platform-type-msm;
-		qcom,ipa-advertise-sg-support;
-		qcom,ipa-napi-enable;
-	};
-
-	ipa_hw: qcom,ipa@1e00000 {
-		compatible = "qcom,ipa";
-		reg = <0x1e00000 0x34000>,
-		      <0x1e04000 0x2c000>;
-		reg-names = "ipa-base", "gsi-base";
-		interrupts = <0 311 0>, <0 432 0>;
-		interrupt-names = "ipa-irq", "gsi-irq";
-		qcom,ipa-hw-ver = <16>; /* IPA core version = IPAv4.2 */
-		qcom,ipa-hw-mode = <0>;
-		qcom,ee = <0>;
-		qcom,use-ipa-tethering-bridge;
-		qcom,modem-cfg-emb-pipe-flt;
-		qcom,ipa-wdi2;
-		qcom,ipa-wdi2_over_gsi;
-		qcom,ipa-fltrt-not-hashable;
-		qcom,use-64-bit-dma-mask;
-		qcom,arm-smmu;
-		qcom,smmu-fast-map;
-		qcom,use-ipa-pm;
-		qcom,bandwidth-vote-for-ipa;
-		qcom,msm-bus,name = "ipa";
-		qcom,msm-bus,num-cases = <5>;
-		qcom,msm-bus,num-paths = <4>;
-		qcom,msm-bus,vectors-KBps =
-		/* No vote */
-		<MSM_BUS_MASTER_IPA MSM_BUS_SLAVE_EBI_CH0 0 0>,
-		<MSM_BUS_MASTER_IPA MSM_BUS_SLAVE_OCIMEM 0 0>,
-		<MSM_BUS_MASTER_AMPSS_M0 MSM_BUS_SLAVE_IPA_CFG 0 0>,
-		<MSM_BUS_MASTER_IPA_CORE MSM_BUS_SLAVE_IPA_CORE 0 0>,
-		/* SVS2 */
-		<MSM_BUS_MASTER_IPA MSM_BUS_SLAVE_EBI_CH0 80000 465000>,
-		<MSM_BUS_MASTER_IPA MSM_BUS_SLAVE_OCIMEM 80000 68570>,
-		<MSM_BUS_MASTER_AMPSS_M0 MSM_BUS_SLAVE_IPA_CFG 80000 30>,
-		<MSM_BUS_MASTER_IPA_CORE MSM_BUS_SLAVE_IPA_CORE 0 30>,
-		/* SVS */
-		<MSM_BUS_MASTER_IPA MSM_BUS_SLAVE_EBI_CH0 80000 2000000>,
-		<MSM_BUS_MASTER_IPA MSM_BUS_SLAVE_OCIMEM 80000 267461>,
-		<MSM_BUS_MASTER_AMPSS_M0 MSM_BUS_SLAVE_IPA_CFG 80000 109890>,
-		<MSM_BUS_MASTER_IPA_CORE MSM_BUS_SLAVE_IPA_CORE 0 109>,
-		/* NOMINAL */
-		<MSM_BUS_MASTER_IPA MSM_BUS_SLAVE_EBI_CH0  206000 4000000>,
-		<MSM_BUS_MASTER_IPA MSM_BUS_SLAVE_OCIMEM 206000 712961>,
-		<MSM_BUS_MASTER_AMPSS_M0 MSM_BUS_SLAVE_IPA_CFG 206000 491520>,
-		<MSM_BUS_MASTER_IPA_CORE MSM_BUS_SLAVE_IPA_CORE 0 491>,
-		/* TURBO */
-		<MSM_BUS_MASTER_IPA MSM_BUS_SLAVE_EBI_CH0 206000 5598900>,
-		<MSM_BUS_MASTER_IPA MSM_BUS_SLAVE_OCIMEM 206000 1436481>,
-		<MSM_BUS_MASTER_AMPSS_M0 MSM_BUS_SLAVE_IPA_CFG 206000 491520>,
-		<MSM_BUS_MASTER_IPA_CORE MSM_BUS_SLAVE_IPA_CORE 0 491>;
-		qcom,bus-vector-names =
-			"MIN", "SVS2", "SVS", "NOMINAL", "TURBO";
-		qcom,throughput-threshold = <310 600 1000>;
-		qcom,scaling-exceptions = <>;
-
-		/* smp2p information */
-		qcom,smp2p_map_ipa_1_out {
-			compatible = "qcom,smp2p-map-ipa-1-out";
-			qcom,smem-states = <&smp2p_ipa_1_out 0>;
-			qcom,smem-state-names = "ipa-smp2p-out";
-		};
-
-		qcom,smp2p_map_ipa_1_in {
-			compatible = "qcom,smp2p-map-ipa-1-in";
-			interrupts-extended = <&smp2p_ipa_1_in 0 0>;
-			interrupt-names = "ipa-smp2p-in";
-		};
-	};
-
-	llcc_pmu: llcc-pmu@90cc000 {
-		compatible = "qcom,qcom-llcc-pmu";
-		reg = <0x090cc000 0x300>;
-		reg-names = "lagg-base";
-	};
-
-	llcc_bw_opp_table: llcc-bw-opp-table {
-		compatible = "operating-points-v2";
-		BW_OPP_ENTRY( 300, 16); /*  4577 MB/s */
-		BW_OPP_ENTRY( 466, 16); /*  7110 MB/s */
-		BW_OPP_ENTRY( 600, 16); /*  9155 MB/s */
-		BW_OPP_ENTRY( 806, 16); /* 12298 MB/s */
-		BW_OPP_ENTRY( 933, 16); /* 14236 MB/s */
-	};
-
-	cpu_cpu_llcc_bw: qcom,cpu-cpu-llcc-bw {
-		compatible = "qcom,devbw";
-		governor = "performance";
-		qcom,src-dst-ports =
-			<MSM_BUS_MASTER_AMPSS_M0 MSM_BUS_SLAVE_LLCC>;
-		qcom,active-only;
-		operating-points-v2 = <&llcc_bw_opp_table>;
-	};
-
-	cpu_cpu_llcc_bwmon: qcom,cpu-cpu-llcc-bwmon@90b6300 {
-		compatible = "qcom,bimc-bwmon4";
-		reg = <0x90b6300 0x300>, <0x90b6200 0x200>;
-		reg-names = "base", "global_base";
-		interrupts = <GIC_SPI 581 IRQ_TYPE_LEVEL_HIGH>;
-		qcom,mport = <0>;
-		qcom,hw-timer-hz = <19200000>;
-		qcom,target-dev = <&cpu_cpu_llcc_bw>;
-		qcom,count-unit = <0x10000>;
-	};
-
-	ddr_bw_opp_table: ddr-bw-opp-table {
-		compatible = "operating-points-v2";
-		BW_OPP_ENTRY( 200, 4); /*  762 MB/s */
-		BW_OPP_ENTRY( 300, 4); /* 1144 MB/s */
-		BW_OPP_ENTRY( 451, 4); /* 1720 MB/s */
-		BW_OPP_ENTRY( 547, 4); /* 2086 MB/s */
-		BW_OPP_ENTRY( 681, 4); /* 2597 MB/s */
-		BW_OPP_ENTRY( 768, 4); /* 2929 MB/s */
-		BW_OPP_ENTRY(1017, 4); /* 3879 MB/s */
-		BW_OPP_ENTRY(1353, 4); /* 5161 MB/s */
-		BW_OPP_ENTRY(1555, 4); /* 5931 MB/s */
-		BW_OPP_ENTRY(1804, 4); /* 6881 MB/s */
-	};
-
-	cpu_llcc_ddr_bw: qcom,cpu-llcc-ddr-bw {
-		compatible = "qcom,devbw";
-		governor = "performance";
-		qcom,src-dst-ports =
-			<MSM_BUS_MASTER_LLCC MSM_BUS_SLAVE_EBI_CH0>;
-		qcom,active-only;
-		operating-points-v2 = <&ddr_bw_opp_table>;
-	};
-
-	cpu_llcc_ddr_bwmon: qcom,cpu-llcc-ddr-bwmon@90cd000 {
-		compatible = "qcom,bimc-bwmon5";
-		reg = <0x90cd000 0x1000>;
-		reg-names = "base";
-		interrupts = <GIC_SPI 81 IRQ_TYPE_LEVEL_HIGH>;
-		qcom,hw-timer-hz = <19200000>;
-		qcom,target-dev = <&cpu_llcc_ddr_bw>;
-		qcom,count-unit = <0x10000>;
-	};
-
-	suspendable_ddr_bw_opp_table: suspendable-ddr-bw-opp-table {
-		compatible = "operating-points-v2";
-		BW_OPP_ENTRY(   0, 4); /*    0 MB/s */
-		BW_OPP_ENTRY( 200, 4); /*  762 MB/s */
-		BW_OPP_ENTRY( 300, 4); /* 1144 MB/s */
-		BW_OPP_ENTRY( 451, 4); /* 1720 MB/s */
-		BW_OPP_ENTRY( 547, 4); /* 2086 MB/s */
-		BW_OPP_ENTRY( 681, 4); /* 2597 MB/s */
-		BW_OPP_ENTRY( 768, 4); /* 2929 MB/s */
-		BW_OPP_ENTRY(1017, 4); /* 3879 MB/s */
-		BW_OPP_ENTRY(1353, 4); /* 5161 MB/s */
-		BW_OPP_ENTRY(1555, 4); /* 5931 MB/s */
-		BW_OPP_ENTRY(1804, 4); /* 6881 MB/s */
-	};
-
-	cdsp_cdsp_l3_lat: qcom,cdsp-cdsp-l3-lat {
-		compatible = "devfreq-simple-dev";
-		clock-names = "devfreq_clk";
-		clocks = <&clock_cpucc L3_MISC_VOTE_CLK>;
-		governor = "powersave";
-	};
-
-	cpu0_cpu_l3_lat: qcom,cpu0-cpu-l3-lat {
-		compatible = "devfreq-simple-dev";
-		clock-names = "devfreq_clk";
-		clocks = <&clock_cpucc L3_CLUSTER0_VOTE_CLK>;
-		governor = "performance";
-	};
-
-	cpu0_cpu_l3_latmon: qcom,cpu0-cpu-l3-latmon {
-		compatible = "qcom,arm-memlat-mon";
-		qcom,cpulist = <&CPU0 &CPU1 &CPU2 &CPU3 &CPU4 &CPU5>;
-		qcom,target-dev = <&cpu0_cpu_l3_lat>;
-		qcom,cachemiss-ev = <0x17>;
-		qcom,core-dev-table =
-			<  768000  300000000 >,
-			< 1017600  566800000 >,
-			< 1248000  768000000 >,
-			< 1497000  940800000 >,
-			< 1804800 1459200000 >;
-	};
-
-	cpu6_cpu_l3_lat: qcom,cpu6-cpu-l3-lat {
-		compatible = "devfreq-simple-dev";
-		clock-names = "devfreq_clk";
-		clocks = <&clock_cpucc L3_CLUSTER1_VOTE_CLK>;
-		governor = "performance";
-	};
-
-	cpu6_cpu_l3_latmon: qcom,cpu6-cpu-l3-latmon {
-		compatible = "qcom,arm-memlat-mon";
-		qcom,cpulist = <&CPU6 &CPU7>;
-		qcom,target-dev = <&cpu6_cpu_l3_lat>;
-		qcom,cachemiss-ev = <0x17>;
-		qcom,core-dev-table =
-			< 1094000  566800000 >,
-			< 1324000  768000000 >,
-			< 1708800 1190800000 >,
-			< 1939000 1382000000 >,
-			< 2438400 1459200000 >;
-	};
-
-	cpu0_cpu_llcc_lat: qcom,cpu0-cpu-llcc-lat {
-		compatible = "qcom,devbw";
-		governor = "performance";
-		qcom,src-dst-ports =
-			<MSM_BUS_MASTER_AMPSS_M0 MSM_BUS_SLAVE_LLCC>;
-		qcom,active-only;
-		operating-points-v2 = <&llcc_bw_opp_table>;
-	};
-
-	cpu0_cpu_llcc_latmon: qcom,cpu0-cpu-llcc-latmon {
-		compatible = "qcom,arm-memlat-mon";
-		qcom,cpulist = <&CPU0 &CPU1 &CPU2 &CPU3 &CPU4 &CPU5>;
-		qcom,target-dev = <&cpu0_cpu_llcc_lat>;
-		qcom,cachemiss-ev = <0x2A>;
-		qcom,core-dev-table =
-			< 1324000 MHZ_TO_MBPS(300, 16) >,
-			< 1497000 MHZ_TO_MBPS(466, 16) >,
-			< 1804800 MHZ_TO_MBPS(600, 16) >;
-	};
-
-	cpu6_cpu_llcc_lat: qcom,cpu6-cpu-llcc-lat {
-		compatible = "qcom,devbw";
-		governor = "performance";
-		qcom,src-dst-ports =
-			<MSM_BUS_MASTER_AMPSS_M0 MSM_BUS_SLAVE_LLCC>;
-		qcom,active-only;
-		operating-points-v2 = <&llcc_bw_opp_table>;
-	};
-
-	cpu6_cpu_llcc_latmon: qcom,cpu6-cpu-llcc-latmon {
-		compatible = "qcom,arm-memlat-mon";
-		qcom,cpulist = <&CPU6 &CPU7>;
-		qcom,target-dev = <&cpu6_cpu_llcc_lat>;
-		qcom,cachemiss-ev = <0x2A>;
-		qcom,core-dev-table =
-			<  806000 MHZ_TO_MBPS(300, 16) >,
-			< 1094000 MHZ_TO_MBPS(466, 16) >,
-			< 1324000 MHZ_TO_MBPS(600, 16) >,
-			< 1708800 MHZ_TO_MBPS(806, 16) >,
-			< 2438400 MHZ_TO_MBPS(933, 16) >;
-	};
-
-	cpu0_llcc_ddr_lat: qcom,cpu0-llcc-ddr-lat {
-		compatible = "qcom,devbw";
-		governor = "performance";
-		qcom,src-dst-ports =
-			<MSM_BUS_MASTER_LLCC MSM_BUS_SLAVE_EBI_CH0>;
-		qcom,active-only;
-		operating-points-v2 = <&ddr_bw_opp_table>;
-	};
-
-	cpu0_llcc_ddr_latmon: qcom,cpu0-llcc-ddr-latmon {
-		compatible = "qcom,arm-memlat-mon";
-		qcom,cpulist = <&CPU0 &CPU1 &CPU2 &CPU3 &CPU4 &CPU5>;
-		qcom,target-dev = <&cpu0_llcc_ddr_lat>;
-		qcom,cachemiss-ev = <0x1000>;
-		qcom,core-dev-table =
-			<  768000 MHZ_TO_MBPS( 300, 4) >,
-			< 1017600 MHZ_TO_MBPS( 451, 4) >,
-			< 1248000 MHZ_TO_MBPS( 547, 4) >,
-			< 1497000 MHZ_TO_MBPS( 768, 4) >,
-			< 1804800 MHZ_TO_MBPS(1017, 4) >;
-	};
-
-	cpu6_llcc_ddr_lat: qcom,cpu6-llcc-ddr-lat {
-		compatible = "qcom,devbw";
-		governor = "performance";
-		qcom,src-dst-ports =
-			<MSM_BUS_MASTER_LLCC MSM_BUS_SLAVE_EBI_CH0>;
-		qcom,active-only;
-		operating-points-v2 = <&ddr_bw_opp_table>;
-	};
-
-	cpu6_llcc_ddr_latmon: qcom,cpu6-llcc-ddr-latmon {
-		compatible = "qcom,arm-memlat-mon";
-		qcom,cpulist = <&CPU6 &CPU7>;
-		qcom,target-dev = <&cpu6_llcc_ddr_lat>;
-		qcom,cachemiss-ev = <0x1000>;
-		qcom,core-dev-table =
-			<  806000 MHZ_TO_MBPS( 451, 4) >,
-			< 1094000 MHZ_TO_MBPS( 547, 4) >,
-			< 1324000 MHZ_TO_MBPS(1017, 4) >,
-			< 1708800 MHZ_TO_MBPS(1555, 4) >,
-			< 2438400 MHZ_TO_MBPS(1804, 4) >;
-	};
-
-	cpu0_cpu_ddr_latfloor: qcom,cpu0-cpu-ddr-latfloor {
-		compatible = "qcom,devbw";
-		governor = "performance";
-		qcom,src-dst-ports =
-			<MSM_BUS_MASTER_LLCC MSM_BUS_SLAVE_EBI_CH0>;
-		qcom,active-only;
-		operating-points-v2 = <&ddr_bw_opp_table>;
-	};
-
-	cpu0_computemon: qcom,cpu0-computemon {
-		compatible = "qcom,arm-cpu-mon";
-		qcom,cpulist = <&CPU0 &CPU1 &CPU2 &CPU3 &CPU4 &CPU5>;
-		qcom,target-dev = <&cpu0_cpu_ddr_latfloor>;
-		qcom,core-dev-table =
-			<  768000 MHZ_TO_MBPS( 300, 4) >,
-			< 1248000 MHZ_TO_MBPS( 451, 4) >,
-			< 1497000 MHZ_TO_MBPS( 547, 4) >,
-			< 1804800 MHZ_TO_MBPS( 768,4) >;
-	};
-
-	cpu6_cpu_ddr_latfloor: qcom,cpu6-cpu-ddr-latfloor {
-		compatible = "qcom,devbw";
-		governor = "performance";
-		qcom,src-dst-ports =
-			<MSM_BUS_MASTER_LLCC MSM_BUS_SLAVE_EBI_CH0>;
-		qcom,active-only;
-		operating-points-v2 = <&ddr_bw_opp_table>;
-	};
-
-	cpu6_computemon: qcom,cpu6-computemon {
-		compatible = "qcom,arm-cpu-mon";
-		qcom,cpulist = <&CPU6 &CPU7>;
-		qcom,target-dev = <&cpu6_cpu_ddr_latfloor>;
-		qcom,core-dev-table =
-			< 1094000 MHZ_TO_MBPS( 300, 4) >,
-			< 1324000 MHZ_TO_MBPS( 547, 4) >,
-			< 1552200 MHZ_TO_MBPS( 768, 4) >,
-			< 1708000 MHZ_TO_MBPS(1017, 4) >,
-			< 2438400 MHZ_TO_MBPS(1804, 4) >;
-	};
-
-	npu_npu_ddr_bw: qcom,npu-npu-ddr-bw {
-		compatible = "qcom,devbw";
-		governor = "performance";
-		qcom,src-dst-ports = <MSM_BUS_MASTER_NPU MSM_BUS_SLAVE_EBI_CH0>;
-		operating-points-v2 = <&suspendable_ddr_bw_opp_table>;
-	};
-
-	npu_npu_ddr_bwmon: qcom,npu-npu-ddr-bwmon@9960300 {
-		compatible = "qcom,bimc-bwmon4";
-		reg = <0x9960300 0x300>, <0x9960200 0x200>;
-		reg-names = "base", "global_base";
-		interrupts = <GIC_SPI 365 IRQ_TYPE_LEVEL_HIGH>;
-		qcom,mport = <0>;
-		qcom,hw-timer-hz = <19200000>;
-		qcom,target-dev = <&npu_npu_ddr_bw>;
-		qcom,count-unit = <0x10000>;
-	};
-
-	ipa_smmu_ap: ipa_smmu_ap {
-		compatible = "qcom,ipa-smmu-ap-cb";
-		qcom,smmu-s1-bypass;
-		iommus = <&apps_smmu 0x520 0x0>;
-		qcom,iova-mapping = <0x20000000 0x40000000>;
-		/* modem tables in IMEM */
-		qcom,additional-mapping = <0x146bd000 0x146bd000 0x2000>;
-	};
-
-	ipa_smmu_wlan: ipa_smmu_wlan {
-		compatible = "qcom,ipa-smmu-wlan-cb";
-		qcom,smmu-s1-bypass;
-		iommus = <&apps_smmu 0x521 0x0>;
-		/* ipa-uc ram */
-		qcom,additional-mapping = <0x1e60000 0x1e60000 0x80000>;
-	};
-
-	ipa_smmu_uc: ipa_smmu_uc {
-		compatible = "qcom,ipa-smmu-uc-cb";
-		qcom,smmu-s1-bypass;
-		iommus = <&apps_smmu 0x522 0x0>;
-		qcom,iova-mapping = <0x40400000 0x1fc00000>;
-	};
-
-	qcom,ipa_fws {
-		compatible = "qcom,pil-tz-generic";
-		qcom,pas-id = <0xf>;
-		qcom,firmware-name = "ipa_fws";
-		qcom,pil-force-shutdown;
-		memory-region = <&pil_ipa_fw_mem>;
-	};
-
-=======
 	bus_proxy_client: qcom,bus_proxy_client {
 		compatible = "qcom,bus-proxy-client";
 		qcom,msm-bus,name = "bus-proxy-client";
@@ -3327,7 +2918,6 @@
 		qcom,msm-bus,active-only;
 		status = "ok";
 	};
->>>>>>> e0615925
 };
 
 #include "sdmmagpie-gdsc.dtsi"
@@ -3487,18 +3077,10 @@
 };
 
 #include "sdmmagpie-audio.dtsi"
-<<<<<<< HEAD
-=======
 #include "sdmmagpie-gpu.dtsi"
->>>>>>> e0615925
 
 &usb0 {
 	extcon = <&pm6150_pdphy>, <&pm6150_charger>, <&eud>;
-};
-
-&pm6150_charger {
-	dpdm-supply = <&qusb_phy0>;
-	qcom,suspend-input-on-debug-batt;
 };
 
 &pm6150_vadc {
@@ -3525,15 +3107,6 @@
 		qcom,hw-settle-time = <200>;
 		qcom,pre-scaling = <1 1>;
 	};
-
-	snoc_cnoc_keepalive: qcom,snoc_cnoc_keepalive {
-		compatible = "qcom,devbw";
-		governor = "powersave";
-		qcom,src-dst-ports = <161 627>;
-		qcom,active-only;
-		status = "ok";
-		qcom,bw-tbl = < 1 >;
-	};
 };
 
 &pm6150_adc_tm {
