/*
 *  linux/kernel/timer.c
 *
 *  Kernel internal timers
 *
 *  Copyright (C) 1991, 1992  Linus Torvalds
 *
 *  1997-01-28  Modified by Finn Arne Gangstad to make timers scale better.
 *
 *  1997-09-10  Updated NTP code according to technical memorandum Jan '96
 *              "A Kernel Model for Precision Timekeeping" by Dave Mills
 *  1998-12-24  Fixed a xtime SMP race (we need the xtime_lock rw spinlock to
 *              serialize accesses to xtime/lost_ticks).
 *                              Copyright (C) 1998  Andrea Arcangeli
 *  1999-03-10  Improved NTP compatibility by Ulrich Windl
 *  2002-05-31	Move sys_sysinfo here and make its locking sane, Robert Love
 *  2000-10-05  Implemented scalable SMP per-CPU timer handling.
 *                              Copyright (C) 2000, 2001, 2002  Ingo Molnar
 *              Designed by David S. Miller, Alexey Kuznetsov and Ingo Molnar
 */

#include <linux/kernel_stat.h>
#include <linux/export.h>
#include <linux/interrupt.h>
#include <linux/percpu.h>
#include <linux/init.h>
#include <linux/mm.h>
#include <linux/swap.h>
#include <linux/pid_namespace.h>
#include <linux/notifier.h>
#include <linux/thread_info.h>
#include <linux/time.h>
#include <linux/jiffies.h>
#include <linux/posix-timers.h>
#include <linux/cpu.h>
#include <linux/syscalls.h>
#include <linux/delay.h>
#include <linux/tick.h>
#include <linux/kallsyms.h>
#include <linux/irq_work.h>
#include <linux/sched.h>
#include <linux/sched/sysctl.h>
#include <linux/slab.h>
#include <linux/compat.h>

#include <asm/uaccess.h>
#include <asm/unistd.h>
#include <asm/div64.h>
#include <asm/timex.h>
#include <asm/io.h>

#include "tick-internal.h"

#define CREATE_TRACE_POINTS
#include <trace/events/timer.h>

__visible u64 jiffies_64 __cacheline_aligned_in_smp = INITIAL_JIFFIES;

EXPORT_SYMBOL(jiffies_64);

/*
 * The timer wheel has LVL_DEPTH array levels. Each level provides an array of
 * LVL_SIZE buckets. Each level is driven by its own clock and therefor each
 * level has a different granularity.
 *
 * The level granularity is:		LVL_CLK_DIV ^ lvl
 * The level clock frequency is:	HZ / (LVL_CLK_DIV ^ level)
 *
 * The array level of a newly armed timer depends on the relative expiry
 * time. The farther the expiry time is away the higher the array level and
 * therefor the granularity becomes.
 *
 * Contrary to the original timer wheel implementation, which aims for 'exact'
 * expiry of the timers, this implementation removes the need for recascading
 * the timers into the lower array levels. The previous 'classic' timer wheel
 * implementation of the kernel already violated the 'exact' expiry by adding
 * slack to the expiry time to provide batched expiration. The granularity
 * levels provide implicit batching.
 *
 * This is an optimization of the original timer wheel implementation for the
 * majority of the timer wheel use cases: timeouts. The vast majority of
 * timeout timers (networking, disk I/O ...) are canceled before expiry. If
 * the timeout expires it indicates that normal operation is disturbed, so it
 * does not matter much whether the timeout comes with a slight delay.
 *
 * The only exception to this are networking timers with a small expiry
 * time. They rely on the granularity. Those fit into the first wheel level,
 * which has HZ granularity.
 *
 * We don't have cascading anymore. timers with a expiry time above the
 * capacity of the last wheel level are force expired at the maximum timeout
 * value of the last wheel level. From data sampling we know that the maximum
 * value observed is 5 days (network connection tracking), so this should not
 * be an issue.
 *
 * The currently chosen array constants values are a good compromise between
 * array size and granularity.
 *
 * This results in the following granularity and range levels:
 *
 * HZ 1000 steps
 * Level Offset  Granularity            Range
 *  0      0         1 ms                0 ms -         63 ms
 *  1     64         8 ms               64 ms -        511 ms
 *  2    128        64 ms              512 ms -       4095 ms (512ms - ~4s)
 *  3    192       512 ms             4096 ms -      32767 ms (~4s - ~32s)
 *  4    256      4096 ms (~4s)      32768 ms -     262143 ms (~32s - ~4m)
 *  5    320     32768 ms (~32s)    262144 ms -    2097151 ms (~4m - ~34m)
 *  6    384    262144 ms (~4m)    2097152 ms -   16777215 ms (~34m - ~4h)
 *  7    448   2097152 ms (~34m)  16777216 ms -  134217727 ms (~4h - ~1d)
 *  8    512  16777216 ms (~4h)  134217728 ms - 1073741822 ms (~1d - ~12d)
 *
 * HZ  300
 * Level Offset  Granularity            Range
 *  0	   0         3 ms                0 ms -        210 ms
 *  1	  64        26 ms              213 ms -       1703 ms (213ms - ~1s)
 *  2	 128       213 ms             1706 ms -      13650 ms (~1s - ~13s)
 *  3	 192      1706 ms (~1s)      13653 ms -     109223 ms (~13s - ~1m)
 *  4	 256     13653 ms (~13s)    109226 ms -     873810 ms (~1m - ~14m)
 *  5	 320    109226 ms (~1m)     873813 ms -    6990503 ms (~14m - ~1h)
 *  6	 384    873813 ms (~14m)   6990506 ms -   55924050 ms (~1h - ~15h)
 *  7	 448   6990506 ms (~1h)   55924053 ms -  447392423 ms (~15h - ~5d)
 *  8    512  55924053 ms (~15h) 447392426 ms - 3579139406 ms (~5d - ~41d)
 *
 * HZ  250
 * Level Offset  Granularity            Range
 *  0	   0         4 ms                0 ms -        255 ms
 *  1	  64        32 ms              256 ms -       2047 ms (256ms - ~2s)
 *  2	 128       256 ms             2048 ms -      16383 ms (~2s - ~16s)
 *  3	 192      2048 ms (~2s)      16384 ms -     131071 ms (~16s - ~2m)
 *  4	 256     16384 ms (~16s)    131072 ms -    1048575 ms (~2m - ~17m)
 *  5	 320    131072 ms (~2m)    1048576 ms -    8388607 ms (~17m - ~2h)
 *  6	 384   1048576 ms (~17m)   8388608 ms -   67108863 ms (~2h - ~18h)
 *  7	 448   8388608 ms (~2h)   67108864 ms -  536870911 ms (~18h - ~6d)
 *  8    512  67108864 ms (~18h) 536870912 ms - 4294967288 ms (~6d - ~49d)
 *
 * HZ  100
 * Level Offset  Granularity            Range
 *  0	   0         10 ms               0 ms -        630 ms
 *  1	  64         80 ms             640 ms -       5110 ms (640ms - ~5s)
 *  2	 128        640 ms            5120 ms -      40950 ms (~5s - ~40s)
 *  3	 192       5120 ms (~5s)     40960 ms -     327670 ms (~40s - ~5m)
 *  4	 256      40960 ms (~40s)   327680 ms -    2621430 ms (~5m - ~43m)
 *  5	 320     327680 ms (~5m)   2621440 ms -   20971510 ms (~43m - ~5h)
 *  6	 384    2621440 ms (~43m) 20971520 ms -  167772150 ms (~5h - ~1d)
 *  7	 448   20971520 ms (~5h) 167772160 ms - 1342177270 ms (~1d - ~15d)
 */

/* Clock divisor for the next level */
#define LVL_CLK_SHIFT	3
#define LVL_CLK_DIV	(1UL << LVL_CLK_SHIFT)
#define LVL_CLK_MASK	(LVL_CLK_DIV - 1)
#define LVL_SHIFT(n)	((n) * LVL_CLK_SHIFT)
#define LVL_GRAN(n)	(1UL << LVL_SHIFT(n))

/*
 * The time start value for each level to select the bucket at enqueue
 * time.
 */
#define LVL_START(n)	((LVL_SIZE - 1) << (((n) - 1) * LVL_CLK_SHIFT))

/* Size of each clock level */
#define LVL_BITS	6
#define LVL_SIZE	(1UL << LVL_BITS)
#define LVL_MASK	(LVL_SIZE - 1)
#define LVL_OFFS(n)	((n) * LVL_SIZE)

/* Level depth */
#if HZ > 100
# define LVL_DEPTH	9
# else
# define LVL_DEPTH	8
#endif

/* The cutoff (max. capacity of the wheel) */
#define WHEEL_TIMEOUT_CUTOFF	(LVL_START(LVL_DEPTH))
#define WHEEL_TIMEOUT_MAX	(WHEEL_TIMEOUT_CUTOFF - LVL_GRAN(LVL_DEPTH - 1))

/*
 * The resulting wheel size. If NOHZ is configured we allocate two
 * wheels so we have a separate storage for the deferrable timers.
 */
#define WHEEL_SIZE	(LVL_SIZE * LVL_DEPTH)

#ifdef CONFIG_NO_HZ_COMMON
# define NR_BASES	2
# define BASE_STD	0
# define BASE_DEF	1
#else
# define NR_BASES	1
# define BASE_STD	0
# define BASE_DEF	0
#endif

struct timer_base {
	spinlock_t		lock;
	struct timer_list	*running_timer;
	unsigned long		clk;
	unsigned long		next_expiry;
	unsigned int		cpu;
	bool			migration_enabled;
	bool			nohz_active;
	bool			is_idle;
	bool			must_forward_clk;
	DECLARE_BITMAP(pending_map, WHEEL_SIZE);
	struct hlist_head	vectors[WHEEL_SIZE];
} ____cacheline_aligned;

static DEFINE_PER_CPU(struct timer_base, timer_bases[NR_BASES]);
struct timer_base timer_base_deferrable;
static atomic_t deferrable_pending;

#if defined(CONFIG_SMP) && defined(CONFIG_NO_HZ_COMMON)
unsigned int sysctl_timer_migration = 1;

void timers_update_migration(bool update_nohz)
{
	bool on = sysctl_timer_migration && tick_nohz_active;
	unsigned int cpu;

	/* Avoid the loop, if nothing to update */
	if (this_cpu_read(timer_bases[BASE_STD].migration_enabled) == on)
		return;

	for_each_possible_cpu(cpu) {
		per_cpu(timer_bases[BASE_STD].migration_enabled, cpu) = on;
		per_cpu(timer_bases[BASE_DEF].migration_enabled, cpu) = on;
		per_cpu(hrtimer_bases.migration_enabled, cpu) = on;
		if (!update_nohz)
			continue;
		per_cpu(timer_bases[BASE_STD].nohz_active, cpu) = true;
		per_cpu(timer_bases[BASE_DEF].nohz_active, cpu) = true;
		per_cpu(hrtimer_bases.nohz_active, cpu) = true;
	}

	timer_base_deferrable.migration_enabled = on;
	timer_base_deferrable.nohz_active = true;
}

int timer_migration_handler(struct ctl_table *table, int write,
			    void __user *buffer, size_t *lenp,
			    loff_t *ppos)
{
	static DEFINE_MUTEX(mutex);
	int ret;

	mutex_lock(&mutex);
	ret = proc_dointvec_minmax(table, write, buffer, lenp, ppos);
	if (!ret && write)
		timers_update_migration(false);
	mutex_unlock(&mutex);
	return ret;
}
#endif

static unsigned long round_jiffies_common(unsigned long j, int cpu,
		bool force_up)
{
	int rem;
	unsigned long original = j;

	/*
	 * We don't want all cpus firing their timers at once hitting the
	 * same lock or cachelines, so we skew each extra cpu with an extra
	 * 3 jiffies. This 3 jiffies came originally from the mm/ code which
	 * already did this.
	 * The skew is done by adding 3*cpunr, then round, then subtract this
	 * extra offset again.
	 */
	j += cpu * 3;

	rem = j % HZ;

	/*
	 * If the target jiffie is just after a whole second (which can happen
	 * due to delays of the timer irq, long irq off times etc etc) then
	 * we should round down to the whole second, not up. Use 1/4th second
	 * as cutoff for this rounding as an extreme upper bound for this.
	 * But never round down if @force_up is set.
	 */
	if (rem < HZ/4 && !force_up) /* round down */
		j = j - rem;
	else /* round up */
		j = j - rem + HZ;

	/* now that we have rounded, subtract the extra skew again */
	j -= cpu * 3;

	/*
	 * Make sure j is still in the future. Otherwise return the
	 * unmodified value.
	 */
	return time_is_after_jiffies(j) ? j : original;
}

/**
 * __round_jiffies - function to round jiffies to a full second
 * @j: the time in (absolute) jiffies that should be rounded
 * @cpu: the processor number on which the timeout will happen
 *
 * __round_jiffies() rounds an absolute time in the future (in jiffies)
 * up or down to (approximately) full seconds. This is useful for timers
 * for which the exact time they fire does not matter too much, as long as
 * they fire approximately every X seconds.
 *
 * By rounding these timers to whole seconds, all such timers will fire
 * at the same time, rather than at various times spread out. The goal
 * of this is to have the CPU wake up less, which saves power.
 *
 * The exact rounding is skewed for each processor to avoid all
 * processors firing at the exact same time, which could lead
 * to lock contention or spurious cache line bouncing.
 *
 * The return value is the rounded version of the @j parameter.
 */
unsigned long __round_jiffies(unsigned long j, int cpu)
{
	return round_jiffies_common(j, cpu, false);
}
EXPORT_SYMBOL_GPL(__round_jiffies);

/**
 * __round_jiffies_relative - function to round jiffies to a full second
 * @j: the time in (relative) jiffies that should be rounded
 * @cpu: the processor number on which the timeout will happen
 *
 * __round_jiffies_relative() rounds a time delta  in the future (in jiffies)
 * up or down to (approximately) full seconds. This is useful for timers
 * for which the exact time they fire does not matter too much, as long as
 * they fire approximately every X seconds.
 *
 * By rounding these timers to whole seconds, all such timers will fire
 * at the same time, rather than at various times spread out. The goal
 * of this is to have the CPU wake up less, which saves power.
 *
 * The exact rounding is skewed for each processor to avoid all
 * processors firing at the exact same time, which could lead
 * to lock contention or spurious cache line bouncing.
 *
 * The return value is the rounded version of the @j parameter.
 */
unsigned long __round_jiffies_relative(unsigned long j, int cpu)
{
	unsigned long j0 = jiffies;

	/* Use j0 because jiffies might change while we run */
	return round_jiffies_common(j + j0, cpu, false) - j0;
}
EXPORT_SYMBOL_GPL(__round_jiffies_relative);

/**
 * round_jiffies - function to round jiffies to a full second
 * @j: the time in (absolute) jiffies that should be rounded
 *
 * round_jiffies() rounds an absolute time in the future (in jiffies)
 * up or down to (approximately) full seconds. This is useful for timers
 * for which the exact time they fire does not matter too much, as long as
 * they fire approximately every X seconds.
 *
 * By rounding these timers to whole seconds, all such timers will fire
 * at the same time, rather than at various times spread out. The goal
 * of this is to have the CPU wake up less, which saves power.
 *
 * The return value is the rounded version of the @j parameter.
 */
unsigned long round_jiffies(unsigned long j)
{
	return round_jiffies_common(j, raw_smp_processor_id(), false);
}
EXPORT_SYMBOL_GPL(round_jiffies);

/**
 * round_jiffies_relative - function to round jiffies to a full second
 * @j: the time in (relative) jiffies that should be rounded
 *
 * round_jiffies_relative() rounds a time delta  in the future (in jiffies)
 * up or down to (approximately) full seconds. This is useful for timers
 * for which the exact time they fire does not matter too much, as long as
 * they fire approximately every X seconds.
 *
 * By rounding these timers to whole seconds, all such timers will fire
 * at the same time, rather than at various times spread out. The goal
 * of this is to have the CPU wake up less, which saves power.
 *
 * The return value is the rounded version of the @j parameter.
 */
unsigned long round_jiffies_relative(unsigned long j)
{
	return __round_jiffies_relative(j, raw_smp_processor_id());
}
EXPORT_SYMBOL_GPL(round_jiffies_relative);

/**
 * __round_jiffies_up - function to round jiffies up to a full second
 * @j: the time in (absolute) jiffies that should be rounded
 * @cpu: the processor number on which the timeout will happen
 *
 * This is the same as __round_jiffies() except that it will never
 * round down.  This is useful for timeouts for which the exact time
 * of firing does not matter too much, as long as they don't fire too
 * early.
 */
unsigned long __round_jiffies_up(unsigned long j, int cpu)
{
	return round_jiffies_common(j, cpu, true);
}
EXPORT_SYMBOL_GPL(__round_jiffies_up);

/**
 * __round_jiffies_up_relative - function to round jiffies up to a full second
 * @j: the time in (relative) jiffies that should be rounded
 * @cpu: the processor number on which the timeout will happen
 *
 * This is the same as __round_jiffies_relative() except that it will never
 * round down.  This is useful for timeouts for which the exact time
 * of firing does not matter too much, as long as they don't fire too
 * early.
 */
unsigned long __round_jiffies_up_relative(unsigned long j, int cpu)
{
	unsigned long j0 = jiffies;

	/* Use j0 because jiffies might change while we run */
	return round_jiffies_common(j + j0, cpu, true) - j0;
}
EXPORT_SYMBOL_GPL(__round_jiffies_up_relative);

/**
 * round_jiffies_up - function to round jiffies up to a full second
 * @j: the time in (absolute) jiffies that should be rounded
 *
 * This is the same as round_jiffies() except that it will never
 * round down.  This is useful for timeouts for which the exact time
 * of firing does not matter too much, as long as they don't fire too
 * early.
 */
unsigned long round_jiffies_up(unsigned long j)
{
	return round_jiffies_common(j, raw_smp_processor_id(), true);
}
EXPORT_SYMBOL_GPL(round_jiffies_up);

/**
 * round_jiffies_up_relative - function to round jiffies up to a full second
 * @j: the time in (relative) jiffies that should be rounded
 *
 * This is the same as round_jiffies_relative() except that it will never
 * round down.  This is useful for timeouts for which the exact time
 * of firing does not matter too much, as long as they don't fire too
 * early.
 */
unsigned long round_jiffies_up_relative(unsigned long j)
{
	return __round_jiffies_up_relative(j, raw_smp_processor_id());
}
EXPORT_SYMBOL_GPL(round_jiffies_up_relative);


static inline unsigned int timer_get_idx(struct timer_list *timer)
{
	return (timer->flags & TIMER_ARRAYMASK) >> TIMER_ARRAYSHIFT;
}

static inline void timer_set_idx(struct timer_list *timer, unsigned int idx)
{
	timer->flags = (timer->flags & ~TIMER_ARRAYMASK) |
			idx << TIMER_ARRAYSHIFT;
}

/*
 * Helper function to calculate the array index for a given expiry
 * time.
 */
static inline unsigned calc_index(unsigned expires, unsigned lvl)
{
	if (expires & ~(UINT_MAX << LVL_SHIFT(lvl)))
		expires = (expires + LVL_GRAN(lvl)) >> LVL_SHIFT(lvl);
	else
		expires = expires >> LVL_SHIFT(lvl);

	return LVL_OFFS(lvl) + (expires & LVL_MASK);
}

static inline unsigned int calc_index_min_granularity(unsigned int  expires)
{
	return LVL_OFFS(0) + ((expires >> LVL_SHIFT(0)) & LVL_MASK);
}

static int calc_wheel_index(unsigned long expires, unsigned long clk)
{
	unsigned long delta = expires - clk;
	unsigned int idx;

	if (delta < LVL_START(1)) {
		idx = calc_index_min_granularity(expires);
	} else if (delta < LVL_START(2)) {
		idx = calc_index(expires, 1);
	} else if (delta < LVL_START(3)) {
		idx = calc_index(expires, 2);
	} else if (delta < LVL_START(4)) {
		idx = calc_index(expires, 3);
	} else if (delta < LVL_START(5)) {
		idx = calc_index(expires, 4);
	} else if (delta < LVL_START(6)) {
		idx = calc_index(expires, 5);
	} else if (delta < LVL_START(7)) {
		idx = calc_index(expires, 6);
	} else if (LVL_DEPTH > 8 && delta < LVL_START(8)) {
		idx = calc_index(expires, 7);
	} else if ((long) delta < 0) {
		idx = clk & LVL_MASK;
	} else {
		/*
		 * Force expire obscene large timeouts to expire at the
		 * capacity limit of the wheel.
		 */
		if (expires >= WHEEL_TIMEOUT_CUTOFF)
			expires = WHEEL_TIMEOUT_MAX;

		idx = calc_index(expires, LVL_DEPTH - 1);
	}
	return idx;
}

/*
 * Enqueue the timer into the hash bucket, mark it pending in
 * the bitmap and store the index in the timer flags.
 */
static void enqueue_timer(struct timer_base *base, struct timer_list *timer,
			  unsigned int idx)
{
	hlist_add_head(&timer->entry, base->vectors + idx);
	__set_bit(idx, base->pending_map);
	timer_set_idx(timer, idx);
}

static void
__internal_add_timer(struct timer_base *base, struct timer_list *timer)
{
	unsigned int idx;

	idx = calc_wheel_index(timer->expires, base->clk);
	enqueue_timer(base, timer, idx);
}

static void
trigger_dyntick_cpu(struct timer_base *base, struct timer_list *timer)
{
	if (!IS_ENABLED(CONFIG_NO_HZ_COMMON) || !base->nohz_active)
		return;

	/*
	 * TODO: This wants some optimizing similar to the code below, but we
	 * will do that when we switch from push to pull for deferrable timers.
	 */
	if (timer->flags & TIMER_DEFERRABLE) {
		if (tick_nohz_full_cpu(base->cpu))
			wake_up_nohz_cpu(base->cpu);
		return;
	}

	/*
	 * We might have to IPI the remote CPU if the base is idle and the
	 * timer is not deferrable. If the other CPU is on the way to idle
	 * then it can't set base->is_idle as we hold the base lock:
	 */
	if (!base->is_idle)
		return;

	/* Check whether this is the new first expiring timer: */
	if (time_after_eq(timer->expires, base->next_expiry))
		return;

	/*
	 * Set the next expiry time and kick the CPU so it can reevaluate the
	 * wheel:
	 */
	base->next_expiry = timer->expires;
		wake_up_nohz_cpu(base->cpu);
}

static void
internal_add_timer(struct timer_base *base, struct timer_list *timer)
{
	__internal_add_timer(base, timer);
	trigger_dyntick_cpu(base, timer);
}

#ifdef CONFIG_DEBUG_OBJECTS_TIMERS

static struct debug_obj_descr timer_debug_descr;

static void *timer_debug_hint(void *addr)
{
	return ((struct timer_list *) addr)->function;
}

static bool timer_is_static_object(void *addr)
{
	struct timer_list *timer = addr;

	return (timer->entry.pprev == NULL &&
		timer->entry.next == TIMER_ENTRY_STATIC);
}

/*
 * fixup_init is called when:
 * - an active object is initialized
 */
static bool timer_fixup_init(void *addr, enum debug_obj_state state)
{
	struct timer_list *timer = addr;

	switch (state) {
	case ODEBUG_STATE_ACTIVE:
		del_timer_sync(timer);
		debug_object_init(timer, &timer_debug_descr);
		return true;
	default:
		return false;
	}
}

/* Stub timer callback for improperly used timers. */
static void stub_timer(unsigned long data)
{
	WARN_ON(1);
}

/*
 * fixup_activate is called when:
 * - an active object is activated
 * - an unknown non-static object is activated
 */
static bool timer_fixup_activate(void *addr, enum debug_obj_state state)
{
	struct timer_list *timer = addr;

	switch (state) {
	case ODEBUG_STATE_NOTAVAILABLE:
		setup_timer(timer, stub_timer, 0);
		return true;

	case ODEBUG_STATE_ACTIVE:
		WARN_ON(1);

	default:
		return false;
	}
}

/*
 * fixup_free is called when:
 * - an active object is freed
 */
static bool timer_fixup_free(void *addr, enum debug_obj_state state)
{
	struct timer_list *timer = addr;

	switch (state) {
	case ODEBUG_STATE_ACTIVE:
		del_timer_sync(timer);
		debug_object_free(timer, &timer_debug_descr);
		return true;
	default:
		return false;
	}
}

/*
 * fixup_assert_init is called when:
 * - an untracked/uninit-ed object is found
 */
static bool timer_fixup_assert_init(void *addr, enum debug_obj_state state)
{
	struct timer_list *timer = addr;

	switch (state) {
	case ODEBUG_STATE_NOTAVAILABLE:
		setup_timer(timer, stub_timer, 0);
		return true;
	default:
		return false;
	}
}

static struct debug_obj_descr timer_debug_descr = {
	.name			= "timer_list",
	.debug_hint		= timer_debug_hint,
	.is_static_object	= timer_is_static_object,
	.fixup_init		= timer_fixup_init,
	.fixup_activate		= timer_fixup_activate,
	.fixup_free		= timer_fixup_free,
	.fixup_assert_init	= timer_fixup_assert_init,
};

static inline void debug_timer_init(struct timer_list *timer)
{
	debug_object_init(timer, &timer_debug_descr);
}

static inline void debug_timer_activate(struct timer_list *timer)
{
	debug_object_activate(timer, &timer_debug_descr);
}

static inline void debug_timer_deactivate(struct timer_list *timer)
{
	debug_object_deactivate(timer, &timer_debug_descr);
}

static inline void debug_timer_free(struct timer_list *timer)
{
	debug_object_free(timer, &timer_debug_descr);
}

static inline void debug_timer_assert_init(struct timer_list *timer)
{
	debug_object_assert_init(timer, &timer_debug_descr);
}

static void do_init_timer(struct timer_list *timer, unsigned int flags,
			  const char *name, struct lock_class_key *key);

void init_timer_on_stack_key(struct timer_list *timer, unsigned int flags,
			     const char *name, struct lock_class_key *key)
{
	debug_object_init_on_stack(timer, &timer_debug_descr);
	do_init_timer(timer, flags, name, key);
}
EXPORT_SYMBOL_GPL(init_timer_on_stack_key);

void destroy_timer_on_stack(struct timer_list *timer)
{
	debug_object_free(timer, &timer_debug_descr);
}
EXPORT_SYMBOL_GPL(destroy_timer_on_stack);

#else
static inline void debug_timer_init(struct timer_list *timer) { }
static inline void debug_timer_activate(struct timer_list *timer) { }
static inline void debug_timer_deactivate(struct timer_list *timer) { }
static inline void debug_timer_assert_init(struct timer_list *timer) { }
#endif

static inline void debug_init(struct timer_list *timer)
{
	debug_timer_init(timer);
	trace_timer_init(timer);
}

static inline void
debug_activate(struct timer_list *timer, unsigned long expires)
{
	debug_timer_activate(timer);
	trace_timer_start(timer, expires, timer->flags);
}

static inline void debug_deactivate(struct timer_list *timer)
{
	debug_timer_deactivate(timer);
	trace_timer_cancel(timer);
}

static inline void debug_assert_init(struct timer_list *timer)
{
	debug_timer_assert_init(timer);
}

static void do_init_timer(struct timer_list *timer, unsigned int flags,
			  const char *name, struct lock_class_key *key)
{
	timer->entry.pprev = NULL;
	timer->flags = flags | raw_smp_processor_id();
	lockdep_init_map(&timer->lockdep_map, name, key, 0);
}

/**
 * init_timer_key - initialize a timer
 * @timer: the timer to be initialized
 * @flags: timer flags
 * @name: name of the timer
 * @key: lockdep class key of the fake lock used for tracking timer
 *       sync lock dependencies
 *
 * init_timer_key() must be done to a timer prior calling *any* of the
 * other timer functions.
 */
void init_timer_key(struct timer_list *timer, unsigned int flags,
		    const char *name, struct lock_class_key *key)
{
	debug_init(timer);
	do_init_timer(timer, flags, name, key);
}
EXPORT_SYMBOL(init_timer_key);

static inline void detach_timer(struct timer_list *timer, bool clear_pending)
{
	struct hlist_node *entry = &timer->entry;

	debug_deactivate(timer);

	__hlist_del(entry);
	if (clear_pending)
		entry->pprev = NULL;
	entry->next = LIST_POISON2;
}

static int detach_if_pending(struct timer_list *timer, struct timer_base *base,
			     bool clear_pending)
{
	unsigned idx = timer_get_idx(timer);

	if (!timer_pending(timer))
		return 0;

	if (hlist_is_singular_node(&timer->entry, base->vectors + idx))
		__clear_bit(idx, base->pending_map);

	detach_timer(timer, clear_pending);
	return 1;
}

static inline struct timer_base *get_timer_cpu_base(u32 tflags, u32 cpu)
{
	struct timer_base *base = per_cpu_ptr(&timer_bases[BASE_STD], cpu);

	/*
	 * If the timer is deferrable and NO_HZ_COMMON is set then we need
	 * to use the deferrable base.
	 */
<<<<<<< HEAD
	if (IS_ENABLED(CONFIG_NO_HZ_COMMON) && base->nohz_active &&
	    (tflags & TIMER_DEFERRABLE)) {
		base = &timer_base_deferrable;
		if (tflags & TIMER_PINNED)
			base = per_cpu_ptr(&timer_bases[BASE_DEF], cpu);
	}
=======
	if (IS_ENABLED(CONFIG_NO_HZ_COMMON) && (tflags & TIMER_DEFERRABLE))
		base = per_cpu_ptr(&timer_bases[BASE_DEF], cpu);
>>>>>>> 127372f6
	return base;
}

static inline struct timer_base *get_timer_this_cpu_base(u32 tflags)
{
	struct timer_base *base = this_cpu_ptr(&timer_bases[BASE_STD]);

	/*
	 * If the timer is deferrable and NO_HZ_COMMON is set then we need
	 * to use the deferrable base.
	 */
<<<<<<< HEAD
	if (IS_ENABLED(CONFIG_NO_HZ_COMMON) && base->nohz_active &&
	    (tflags & TIMER_DEFERRABLE)) {
		base = &timer_base_deferrable;
		if (tflags & TIMER_PINNED)
			base = this_cpu_ptr(&timer_bases[BASE_DEF]);
	}
=======
	if (IS_ENABLED(CONFIG_NO_HZ_COMMON) && (tflags & TIMER_DEFERRABLE))
		base = this_cpu_ptr(&timer_bases[BASE_DEF]);
>>>>>>> 127372f6
	return base;
}

static inline struct timer_base *get_timer_base(u32 tflags)
{
	return get_timer_cpu_base(tflags, tflags & TIMER_CPUMASK);
}

#ifdef CONFIG_NO_HZ_COMMON
static inline struct timer_base *
get_target_base(struct timer_base *base, unsigned tflags)
{
#ifdef CONFIG_SMP
	if ((tflags & TIMER_PINNED) || !base->migration_enabled)
		return get_timer_this_cpu_base(tflags);
	return get_timer_cpu_base(tflags, get_nohz_timer_target());
#else
	return get_timer_this_cpu_base(tflags);
#endif
}

static inline void forward_timer_base(struct timer_base *base)
{
	unsigned long jnow;

	/*
	 * We only forward the base when we are idle or have just come out of
	 * idle (must_forward_clk logic), and have a delta between base clock
	 * and jiffies. In the common case, run_timers will take care of it.
	 */
	if (likely(!base->must_forward_clk))
		return;

	jnow = READ_ONCE(jiffies);
	base->must_forward_clk = base->is_idle;
	if ((long)(jnow - base->clk) < 2)
		return;

	/*
	 * If the next expiry value is > jiffies, then we fast forward to
	 * jiffies otherwise we forward to the next expiry value.
	 */
	if (time_after(base->next_expiry, jnow))
		base->clk = jnow;
	else
		base->clk = base->next_expiry;
}
#else
static inline struct timer_base *
get_target_base(struct timer_base *base, unsigned tflags)
{
	return get_timer_this_cpu_base(tflags);
}

static inline void forward_timer_base(struct timer_base *base) { }
#endif


/*
 * We are using hashed locking: Holding per_cpu(timer_bases[x]).lock means
 * that all timers which are tied to this base are locked, and the base itself
 * is locked too.
 *
 * So __run_timers/migrate_timers can safely modify all timers which could
 * be found in the base->vectors array.
 *
 * When a timer is migrating then the TIMER_MIGRATING flag is set and we need
 * to wait until the migration is done.
 */
static struct timer_base *lock_timer_base(struct timer_list *timer,
					  unsigned long *flags)
	__acquires(timer->base->lock)
{
	for (;;) {
		struct timer_base *base;
		u32 tf;

		/*
		 * We need to use READ_ONCE() here, otherwise the compiler
		 * might re-read @tf between the check for TIMER_MIGRATING
		 * and spin_lock().
		 */
		tf = READ_ONCE(timer->flags);

		if (!(tf & TIMER_MIGRATING)) {
			base = get_timer_base(tf);
			spin_lock_irqsave(&base->lock, *flags);
			if (timer->flags == tf)
				return base;
			spin_unlock_irqrestore(&base->lock, *flags);
		}
		cpu_relax();
	}
}

static inline int
__mod_timer(struct timer_list *timer, unsigned long expires, bool pending_only)
{
	struct timer_base *base, *new_base;
	unsigned int idx = UINT_MAX;
	unsigned long clk = 0, flags;
	int ret = 0;

	BUG_ON(!timer->function);

	/*
	 * This is a common optimization triggered by the networking code - if
	 * the timer is re-modified to have the same timeout or ends up in the
	 * same array bucket then just return:
	 */
	if (timer_pending(timer)) {
		/*
		 * The downside of this optimization is that it can result in
		 * larger granularity than you would get from adding a new
		 * timer with this expiry.
		 */
		if (timer->expires == expires)
			return 1;

		/*
		 * We lock timer base and calculate the bucket index right
		 * here. If the timer ends up in the same bucket, then we
		 * just update the expiry time and avoid the whole
		 * dequeue/enqueue dance.
		 */
		base = lock_timer_base(timer, &flags);
		forward_timer_base(base);

		clk = base->clk;
		idx = calc_wheel_index(expires, clk);

		/*
		 * Retrieve and compare the array index of the pending
		 * timer. If it matches set the expiry to the new value so a
		 * subsequent call will exit in the expires check above.
		 */
		if (idx == timer_get_idx(timer)) {
			timer->expires = expires;
			ret = 1;
			goto out_unlock;
		}
	} else {
		base = lock_timer_base(timer, &flags);
		forward_timer_base(base);
	}

	ret = detach_if_pending(timer, base, false);
	if (!ret && pending_only)
		goto out_unlock;

	new_base = get_target_base(base, timer->flags);

	if (base != new_base) {
		/*
		 * We are trying to schedule the timer on the new base.
		 * However we can't change timer's base while it is running,
		 * otherwise del_timer_sync() can't detect that the timer's
		 * handler yet has not finished. This also guarantees that the
		 * timer is serialized wrt itself.
		 */
		if (likely(base->running_timer != timer)) {
			/* See the comment in lock_timer_base() */
			timer->flags |= TIMER_MIGRATING;

			spin_unlock(&base->lock);
			base = new_base;
			spin_lock(&base->lock);
			WRITE_ONCE(timer->flags,
				   (timer->flags & ~TIMER_BASEMASK) | base->cpu);
			forward_timer_base(base);
		}
	}

	debug_activate(timer, expires);

	timer->expires = expires;
	/*
	 * If 'idx' was calculated above and the base time did not advance
	 * between calculating 'idx' and possibly switching the base, only
	 * enqueue_timer() and trigger_dyntick_cpu() is required. Otherwise
	 * we need to (re)calculate the wheel index via
	 * internal_add_timer().
	 */
	if (idx != UINT_MAX && clk == base->clk) {
		enqueue_timer(base, timer, idx);
		trigger_dyntick_cpu(base, timer);
	} else {
		internal_add_timer(base, timer);
	}

out_unlock:
	spin_unlock_irqrestore(&base->lock, flags);

	return ret;
}

/**
 * mod_timer_pending - modify a pending timer's timeout
 * @timer: the pending timer to be modified
 * @expires: new timeout in jiffies
 *
 * mod_timer_pending() is the same for pending timers as mod_timer(),
 * but will not re-activate and modify already deleted timers.
 *
 * It is useful for unserialized use of timers.
 */
int mod_timer_pending(struct timer_list *timer, unsigned long expires)
{
	return __mod_timer(timer, expires, true);
}
EXPORT_SYMBOL(mod_timer_pending);

/**
 * mod_timer - modify a timer's timeout
 * @timer: the timer to be modified
 * @expires: new timeout in jiffies
 *
 * mod_timer() is a more efficient way to update the expire field of an
 * active timer (if the timer is inactive it will be activated)
 *
 * mod_timer(timer, expires) is equivalent to:
 *
 *     del_timer(timer); timer->expires = expires; add_timer(timer);
 *
 * Note that if there are multiple unserialized concurrent users of the
 * same timer, then mod_timer() is the only safe way to modify the timeout,
 * since add_timer() cannot modify an already running timer.
 *
 * The function returns whether it has modified a pending timer or not.
 * (ie. mod_timer() of an inactive timer returns 0, mod_timer() of an
 * active timer returns 1.)
 */
int mod_timer(struct timer_list *timer, unsigned long expires)
{
	return __mod_timer(timer, expires, false);
}
EXPORT_SYMBOL(mod_timer);

/**
 * add_timer - start a timer
 * @timer: the timer to be added
 *
 * The kernel will do a ->function(->data) callback from the
 * timer interrupt at the ->expires point in the future. The
 * current time is 'jiffies'.
 *
 * The timer's ->expires, ->function (and if the handler uses it, ->data)
 * fields must be set prior calling this function.
 *
 * Timers with an ->expires field in the past will be executed in the next
 * timer tick.
 */
void add_timer(struct timer_list *timer)
{
	BUG_ON(timer_pending(timer));
	mod_timer(timer, timer->expires);
}
EXPORT_SYMBOL(add_timer);

/**
 * add_timer_on - start a timer on a particular CPU
 * @timer: the timer to be added
 * @cpu: the CPU to start it on
 *
 * This is not very scalable on SMP. Double adds are not possible.
 */
void add_timer_on(struct timer_list *timer, int cpu)
{
	struct timer_base *new_base, *base;
	unsigned long flags;

	BUG_ON(timer_pending(timer) || !timer->function);

	new_base = get_timer_cpu_base(timer->flags, cpu);

	/*
	 * If @timer was on a different CPU, it should be migrated with the
	 * old base locked to prevent other operations proceeding with the
	 * wrong base locked.  See lock_timer_base().
	 */
	base = lock_timer_base(timer, &flags);
	if (base != new_base) {
		timer->flags |= TIMER_MIGRATING;

		spin_unlock(&base->lock);
		base = new_base;
		spin_lock(&base->lock);
		WRITE_ONCE(timer->flags,
			   (timer->flags & ~TIMER_BASEMASK) | cpu);
	}
	forward_timer_base(base);

	debug_activate(timer, timer->expires);
	internal_add_timer(base, timer);
	spin_unlock_irqrestore(&base->lock, flags);
}
EXPORT_SYMBOL_GPL(add_timer_on);

/**
 * del_timer - deactive a timer.
 * @timer: the timer to be deactivated
 *
 * del_timer() deactivates a timer - this works on both active and inactive
 * timers.
 *
 * The function returns whether it has deactivated a pending timer or not.
 * (ie. del_timer() of an inactive timer returns 0, del_timer() of an
 * active timer returns 1.)
 */
int del_timer(struct timer_list *timer)
{
	struct timer_base *base;
	unsigned long flags;
	int ret = 0;

	debug_assert_init(timer);

	if (timer_pending(timer)) {
		base = lock_timer_base(timer, &flags);
		ret = detach_if_pending(timer, base, true);
		spin_unlock_irqrestore(&base->lock, flags);
	}

	return ret;
}
EXPORT_SYMBOL(del_timer);

/**
 * try_to_del_timer_sync - Try to deactivate a timer
 * @timer: timer do del
 *
 * This function tries to deactivate a timer. Upon successful (ret >= 0)
 * exit the timer is not queued and the handler is not running on any CPU.
 */
int try_to_del_timer_sync(struct timer_list *timer)
{
	struct timer_base *base;
	unsigned long flags;
	int ret = -1;

	debug_assert_init(timer);

	base = lock_timer_base(timer, &flags);

	if (base->running_timer != timer)
		ret = detach_if_pending(timer, base, true);

	spin_unlock_irqrestore(&base->lock, flags);

	return ret;
}
EXPORT_SYMBOL(try_to_del_timer_sync);

#ifdef CONFIG_SMP
/**
 * del_timer_sync - deactivate a timer and wait for the handler to finish.
 * @timer: the timer to be deactivated
 *
 * This function only differs from del_timer() on SMP: besides deactivating
 * the timer it also makes sure the handler has finished executing on other
 * CPUs.
 *
 * Synchronization rules: Callers must prevent restarting of the timer,
 * otherwise this function is meaningless. It must not be called from
 * interrupt contexts unless the timer is an irqsafe one. The caller must
 * not hold locks which would prevent completion of the timer's
 * handler. The timer's handler must not call add_timer_on(). Upon exit the
 * timer is not queued and the handler is not running on any CPU.
 *
 * Note: For !irqsafe timers, you must not hold locks that are held in
 *   interrupt context while calling this function. Even if the lock has
 *   nothing to do with the timer in question.  Here's why:
 *
 *    CPU0                             CPU1
 *    ----                             ----
 *                                   <SOFTIRQ>
 *                                   call_timer_fn();
 *                                     base->running_timer = mytimer;
 *  spin_lock_irq(somelock);
 *                                     <IRQ>
 *                                        spin_lock(somelock);
 *  del_timer_sync(mytimer);
 *   while (base->running_timer == mytimer);
 *
 * Now del_timer_sync() will never return and never release somelock.
 * The interrupt on the other CPU is waiting to grab somelock but
 * it has interrupted the softirq that CPU0 is waiting to finish.
 *
 * The function returns whether it has deactivated a pending timer or not.
 */
int del_timer_sync(struct timer_list *timer)
{
#ifdef CONFIG_LOCKDEP
	unsigned long flags;

	/*
	 * If lockdep gives a backtrace here, please reference
	 * the synchronization rules above.
	 */
	local_irq_save(flags);
	lock_map_acquire(&timer->lockdep_map);
	lock_map_release(&timer->lockdep_map);
	local_irq_restore(flags);
#endif
	/*
	 * don't use it in hardirq context, because it
	 * could lead to deadlock.
	 */
	WARN_ON(in_irq() && !(timer->flags & TIMER_IRQSAFE));
	for (;;) {
		int ret = try_to_del_timer_sync(timer);
		if (ret >= 0)
			return ret;
		cpu_relax();
	}
}
EXPORT_SYMBOL(del_timer_sync);
#endif

static void call_timer_fn(struct timer_list *timer, void (*fn)(unsigned long),
			  unsigned long data)
{
	int count = preempt_count();

#ifdef CONFIG_LOCKDEP
	/*
	 * It is permissible to free the timer from inside the
	 * function that is called from it, this we need to take into
	 * account for lockdep too. To avoid bogus "held lock freed"
	 * warnings as well as problems when looking into
	 * timer->lockdep_map, make a copy and use that here.
	 */
	struct lockdep_map lockdep_map;

	lockdep_copy_map(&lockdep_map, &timer->lockdep_map);
#endif
	/*
	 * Couple the lock chain with the lock chain at
	 * del_timer_sync() by acquiring the lock_map around the fn()
	 * call here and in del_timer_sync().
	 */
	lock_map_acquire(&lockdep_map);

	trace_timer_expire_entry(timer);
	fn(data);
	trace_timer_expire_exit(timer);

	lock_map_release(&lockdep_map);

	if (count != preempt_count()) {
		WARN_ONCE(1, "timer: %pF preempt leak: %08x -> %08x\n",
			  fn, count, preempt_count());
		/*
		 * Restore the preempt count. That gives us a decent
		 * chance to survive and extract information. If the
		 * callback kept a lock held, bad luck, but not worse
		 * than the BUG() we had.
		 */
		preempt_count_set(count);
	}
}

static void expire_timers(struct timer_base *base, struct hlist_head *head)
{
	while (!hlist_empty(head)) {
		struct timer_list *timer;
		void (*fn)(unsigned long);
		unsigned long data;

		timer = hlist_entry(head->first, struct timer_list, entry);

		base->running_timer = timer;
		detach_timer(timer, true);

		fn = timer->function;
		data = timer->data;

		if (timer->flags & TIMER_IRQSAFE) {
			spin_unlock(&base->lock);
			call_timer_fn(timer, fn, data);
			spin_lock(&base->lock);
		} else {
			spin_unlock_irq(&base->lock);
			call_timer_fn(timer, fn, data);
			spin_lock_irq(&base->lock);
		}
	}
}

static int __collect_expired_timers(struct timer_base *base,
				    struct hlist_head *heads)
{
	unsigned long clk = base->clk;
	struct hlist_head *vec;
	int i, levels = 0;
	unsigned int idx;

	for (i = 0; i < LVL_DEPTH; i++) {
		idx = (clk & LVL_MASK) + i * LVL_SIZE;

		if (__test_and_clear_bit(idx, base->pending_map)) {
			vec = base->vectors + idx;
			hlist_move_list(vec, heads++);
			levels++;
		}
		/* Is it time to look at the next level? */
		if (clk & LVL_CLK_MASK)
			break;
		/* Shift clock for the next level granularity */
		clk >>= LVL_CLK_SHIFT;
	}
	return levels;
}

#ifdef CONFIG_NO_HZ_COMMON
/*
 * Find the next pending bucket of a level. Search from level start (@offset)
 * + @clk upwards and if nothing there, search from start of the level
 * (@offset) up to @offset + clk.
 */
static int next_pending_bucket(struct timer_base *base, unsigned offset,
			       unsigned int clk, int lvl)
{
	unsigned int pos_up = -1, pos_down, start = offset + clk;
	unsigned end = offset + LVL_SIZE;
	unsigned int pos;

	pos = find_next_bit(base->pending_map, end, start);
	if (pos < end)
		pos_up = pos - start;

	pos = find_next_bit(base->pending_map, start, offset);
	pos_down = pos < start ? pos + LVL_SIZE - start : -1;
	if (((pos_up + (u64)base->clk) << LVL_SHIFT(lvl)) >
		((pos_down + (u64)base->clk) << LVL_SHIFT(lvl)))
		return pos_down;
	return pos_up;
}

/*
 * Search the first expiring timer in the various clock levels. Caller must
 * hold base->lock.
 */
static unsigned long __next_timer_interrupt(struct timer_base *base)
{
	unsigned long clk, next, adj;
	unsigned lvl, offset = 0;

	next = base->clk + NEXT_TIMER_MAX_DELTA;
	clk = base->clk;
	for (lvl = 0; lvl < LVL_DEPTH; lvl++, offset += LVL_SIZE) {
		int pos = next_pending_bucket(base, offset, clk & LVL_MASK,
			  lvl);

		if (pos >= 0) {
			unsigned long tmp = clk + (unsigned long) pos;

			tmp <<= LVL_SHIFT(lvl);
			if (time_before(tmp, next))
				next = tmp;
		}
		/*
		 * Clock for the next level. If the current level clock lower
		 * bits are zero, we look at the next level as is. If not we
		 * need to advance it by one because that's going to be the
		 * next expiring bucket in that level. base->clk is the next
		 * expiring jiffie. So in case of:
		 *
		 * LVL5 LVL4 LVL3 LVL2 LVL1 LVL0
		 *  0    0    0    0    0    0
		 *
		 * we have to look at all levels @index 0. With
		 *
		 * LVL5 LVL4 LVL3 LVL2 LVL1 LVL0
		 *  0    0    0    0    0    2
		 *
		 * LVL0 has the next expiring bucket @index 2. The upper
		 * levels have the next expiring bucket @index 1.
		 *
		 * In case that the propagation wraps the next level the same
		 * rules apply:
		 *
		 * LVL5 LVL4 LVL3 LVL2 LVL1 LVL0
		 *  0    0    0    0    F    2
		 *
		 * So after looking at LVL0 we get:
		 *
		 * LVL5 LVL4 LVL3 LVL2 LVL1
		 *  0    0    0    1    0
		 *
		 * So no propagation from LVL1 to LVL2 because that happened
		 * with the add already, but then we need to propagate further
		 * from LVL2 to LVL3.
		 *
		 * So the simple check whether the lower bits of the current
		 * level are 0 or not is sufficient for all cases.
		 */
		adj = clk & LVL_CLK_MASK ? 1 : 0;
		clk >>= LVL_CLK_SHIFT;
		clk += adj;
	}
	return next;
}

/*
 * Check, if the next hrtimer event is before the next timer wheel
 * event:
 */
static u64 cmp_next_hrtimer_event(u64 basem, u64 expires)
{
	u64 nextevt = hrtimer_get_next_event();

	/*
	 * If high resolution timers are enabled
	 * hrtimer_get_next_event() returns KTIME_MAX.
	 */
	if (expires <= nextevt)
		return expires;

	/*
	 * If the next timer is already expired, return the tick base
	 * time so the tick is fired immediately.
	 */
	if (nextevt <= basem)
		return basem;

	/*
	 * Round up to the next jiffie. High resolution timers are
	 * off, so the hrtimers are expired in the tick and we need to
	 * make sure that this tick really expires the timer to avoid
	 * a ping pong of the nohz stop code.
	 *
	 * Use DIV_ROUND_UP_ULL to prevent gcc calling __divdi3
	 */
	return DIV_ROUND_UP_ULL(nextevt, TICK_NSEC) * TICK_NSEC;
}


#ifdef CONFIG_SMP
/*
 * check_pending_deferrable_timers - Check for unbound deferrable timer expiry
 * @cpu - Current CPU
 *
 * The function checks whether any global deferrable pending timers
 * are exipired or not. This function does not check cpu bounded
 * diferrable pending timers expiry.
 *
 * The function returns true when a cpu unbounded deferrable timer is expired.
 */
bool check_pending_deferrable_timers(int cpu)
{
	if (cpu == tick_do_timer_cpu ||
		tick_do_timer_cpu == TICK_DO_TIMER_NONE) {
		if (time_after_eq(jiffies, timer_base_deferrable.clk)
			&& !atomic_cmpxchg(&deferrable_pending, 0, 1)) {
			return true;
		}
	}
	return false;
}
#endif

/**
 * get_next_timer_interrupt - return the time (clock mono) of the next timer
 * @basej:	base time jiffies
 * @basem:	base time clock monotonic
 *
 * Returns the tick aligned clock monotonic time of the next pending
 * timer or KTIME_MAX if no timer is pending.
 */
u64 get_next_timer_interrupt(unsigned long basej, u64 basem)
{
	struct timer_base *base = this_cpu_ptr(&timer_bases[BASE_STD]);
	u64 expires = KTIME_MAX;
	unsigned long nextevt;
	bool is_max_delta;

	/*
	 * Pretend that there is no timer pending if the cpu is offline.
	 * Possible pending timers will be migrated later to an active cpu.
	 */
	if (cpu_is_offline(smp_processor_id()))
		return expires;

	spin_lock(&base->lock);
	nextevt = __next_timer_interrupt(base);
	is_max_delta = (nextevt == base->clk + NEXT_TIMER_MAX_DELTA);
	base->next_expiry = nextevt;
	/*
	 * We have a fresh next event. Check whether we can forward the
	 * base. We can only do that when @basej is past base->clk
	 * otherwise we might rewind base->clk.
	 */
	if (time_after(basej, base->clk)) {
		if (time_after(nextevt, basej))
			base->clk = basej;
		else if (time_after(nextevt, base->clk))
			base->clk = nextevt;
	}

	if (time_before_eq(nextevt, basej)) {
		expires = basem;
		base->is_idle = false;
	} else {
		if (!is_max_delta)
			expires = basem + (u64)(nextevt - basej) * TICK_NSEC;
		/*
		 * If we expect to sleep more than a tick, mark the base idle.
		 * Also the tick is stopped so any added timer must forward
		 * the base clk itself to keep granularity small. This idle
		 * logic is only maintained for the BASE_STD base, deferrable
		 * timers may still see large granularity skew (by design).
		 */
		if ((expires - basem) > TICK_NSEC) {
			base->must_forward_clk = true;
			base->is_idle = true;
		}
	}
	spin_unlock(&base->lock);

	return cmp_next_hrtimer_event(basem, expires);
}

/**
 * timer_clear_idle - Clear the idle state of the timer base
 *
 * Called with interrupts disabled
 */
void timer_clear_idle(void)
{
	struct timer_base *base = this_cpu_ptr(&timer_bases[BASE_STD]);

	/*
	 * We do this unlocked. The worst outcome is a remote enqueue sending
	 * a pointless IPI, but taking the lock would just make the window for
	 * sending the IPI a few instructions smaller for the cost of taking
	 * the lock in the exit from idle path.
	 */
	base->is_idle = false;
}

static int collect_expired_timers(struct timer_base *base,
				  struct hlist_head *heads)
{
	/*
	 * NOHZ optimization. After a long idle sleep we need to forward the
	 * base to current jiffies. Avoid a loop by searching the bitfield for
	 * the next expiring timer.
	 */
	if ((long)(jiffies - base->clk) > 2) {
		unsigned long next = __next_timer_interrupt(base);

		/*
		 * If the next timer is ahead of time forward to current
		 * jiffies, otherwise forward to the next expiry time:
		 */
		if (time_after(next, jiffies)) {
			/* The call site will increment clock! */
			base->clk = jiffies - 1;
			return 0;
		}
		base->clk = next;
	}
	return __collect_expired_timers(base, heads);
}
#else
static inline int collect_expired_timers(struct timer_base *base,
					 struct hlist_head *heads)
{
	return __collect_expired_timers(base, heads);
}
#endif

/*
 * Called from the timer interrupt handler to charge one tick to the current
 * process.  user_tick is 1 if the tick is user time, 0 for system.
 */
void update_process_times(int user_tick)
{
	struct task_struct *p = current;

	/* Note: this timer irq context must be accounted for as well. */
	account_process_tick(p, user_tick);
	run_local_timers();
	rcu_check_callbacks(user_tick);
#ifdef CONFIG_IRQ_WORK
	if (in_irq())
		irq_work_tick();
#endif
	scheduler_tick();
	run_posix_cpu_timers(p);
}

/**
 * __run_timers - run all expired timers (if any) on this CPU.
 * @base: the timer vector to be processed.
 */
static inline void __run_timers(struct timer_base *base)
{
	struct hlist_head heads[LVL_DEPTH];
	int levels;

	if (!time_after_eq(jiffies, base->clk))
		return;

	spin_lock_irq(&base->lock);

	while (time_after_eq(jiffies, base->clk)) {

		levels = collect_expired_timers(base, heads);
		base->clk++;

		while (levels--)
			expire_timers(base, heads + levels);
	}
	base->running_timer = NULL;
	spin_unlock_irq(&base->lock);
}

/*
 * This function runs timers and the timer-tq in bottom half context.
 */
static __latent_entropy void run_timer_softirq(struct softirq_action *h)
{
	struct timer_base *base = this_cpu_ptr(&timer_bases[BASE_STD]);

	/*
	 * must_forward_clk must be cleared before running timers so that any
	 * timer functions that call mod_timer will not try to forward the
	 * base. idle trcking / clock forwarding logic is only used with
	 * BASE_STD timers.
	 *
	 * The deferrable base does not do idle tracking at all, so we do
	 * not forward it. This can result in very large variations in
	 * granularity for deferrable timers, but they can be deferred for
	 * long periods due to idle.
	 */
	base->must_forward_clk = false;

	__run_timers(base);
	if (IS_ENABLED(CONFIG_NO_HZ_COMMON))
		__run_timers(this_cpu_ptr(&timer_bases[BASE_DEF]));

	if ((atomic_cmpxchg(&deferrable_pending, 1, 0) &&
		tick_do_timer_cpu == TICK_DO_TIMER_NONE) ||
		tick_do_timer_cpu == smp_processor_id())
		__run_timers(&timer_base_deferrable);
}

/*
 * Called by the local, per-CPU timer interrupt on SMP.
 */
void run_local_timers(void)
{
	struct timer_base *base = this_cpu_ptr(&timer_bases[BASE_STD]);

	hrtimer_run_queues();
	/* Raise the softirq only if required. */
	if (time_before(jiffies, base->clk)) {
		if (!IS_ENABLED(CONFIG_NO_HZ_COMMON) || !base->nohz_active)
			return;
		/* CPU is awake, so check the deferrable base. */
		base++;
		if (time_before(jiffies, base->clk))
			return;
	}
	raise_softirq(TIMER_SOFTIRQ);
}

#ifdef __ARCH_WANT_SYS_ALARM

/*
 * For backwards compatibility?  This can be done in libc so Alpha
 * and all newer ports shouldn't need it.
 */
SYSCALL_DEFINE1(alarm, unsigned int, seconds)
{
	return alarm_setitimer(seconds);
}

#endif

static void process_timeout(unsigned long __data)
{
	wake_up_process((struct task_struct *)__data);
}

/**
 * schedule_timeout - sleep until timeout
 * @timeout: timeout value in jiffies
 *
 * Make the current task sleep until @timeout jiffies have
 * elapsed. The routine will return immediately unless
 * the current task state has been set (see set_current_state()).
 *
 * You can set the task state as follows -
 *
 * %TASK_UNINTERRUPTIBLE - at least @timeout jiffies are guaranteed to
 * pass before the routine returns. The routine will return 0
 *
 * %TASK_INTERRUPTIBLE - the routine may return early if a signal is
 * delivered to the current task. In this case the remaining time
 * in jiffies will be returned, or 0 if the timer expired in time
 *
 * The current task state is guaranteed to be TASK_RUNNING when this
 * routine returns.
 *
 * Specifying a @timeout value of %MAX_SCHEDULE_TIMEOUT will schedule
 * the CPU away without a bound on the timeout. In this case the return
 * value will be %MAX_SCHEDULE_TIMEOUT.
 *
 * In all cases the return value is guaranteed to be non-negative.
 */
signed long __sched schedule_timeout(signed long timeout)
{
	struct timer_list timer;
	unsigned long expire;

	switch (timeout)
	{
	case MAX_SCHEDULE_TIMEOUT:
		/*
		 * These two special cases are useful to be comfortable
		 * in the caller. Nothing more. We could take
		 * MAX_SCHEDULE_TIMEOUT from one of the negative value
		 * but I' d like to return a valid offset (>=0) to allow
		 * the caller to do everything it want with the retval.
		 */
		schedule();
		goto out;
	default:
		/*
		 * Another bit of PARANOID. Note that the retval will be
		 * 0 since no piece of kernel is supposed to do a check
		 * for a negative retval of schedule_timeout() (since it
		 * should never happens anyway). You just have the printk()
		 * that will tell you if something is gone wrong and where.
		 */
		if (timeout < 0) {
			printk(KERN_ERR "schedule_timeout: wrong timeout "
				"value %lx\n", timeout);
			dump_stack();
			current->state = TASK_RUNNING;
			goto out;
		}
	}

	expire = timeout + jiffies;

	setup_timer_on_stack(&timer, process_timeout, (unsigned long)current);
	__mod_timer(&timer, expire, false);
	schedule();
	del_singleshot_timer_sync(&timer);

	/* Remove the timer from the object tracker */
	destroy_timer_on_stack(&timer);

	timeout = expire - jiffies;

 out:
	return timeout < 0 ? 0 : timeout;
}
EXPORT_SYMBOL(schedule_timeout);

/*
 * We can use __set_current_state() here because schedule_timeout() calls
 * schedule() unconditionally.
 */
signed long __sched schedule_timeout_interruptible(signed long timeout)
{
	__set_current_state(TASK_INTERRUPTIBLE);
	return schedule_timeout(timeout);
}
EXPORT_SYMBOL(schedule_timeout_interruptible);

signed long __sched schedule_timeout_killable(signed long timeout)
{
	__set_current_state(TASK_KILLABLE);
	return schedule_timeout(timeout);
}
EXPORT_SYMBOL(schedule_timeout_killable);

signed long __sched schedule_timeout_uninterruptible(signed long timeout)
{
	__set_current_state(TASK_UNINTERRUPTIBLE);
	return schedule_timeout(timeout);
}
EXPORT_SYMBOL(schedule_timeout_uninterruptible);

/*
 * Like schedule_timeout_uninterruptible(), except this task will not contribute
 * to load average.
 */
signed long __sched schedule_timeout_idle(signed long timeout)
{
	__set_current_state(TASK_IDLE);
	return schedule_timeout(timeout);
}
EXPORT_SYMBOL(schedule_timeout_idle);

#ifdef CONFIG_HOTPLUG_CPU
static void migrate_timer_list(struct timer_base *new_base,
			       struct hlist_head *head, bool remove_pinned)
{
	struct timer_list *timer;
	int cpu = new_base->cpu;
	struct hlist_node *n;
	int is_pinned;

	hlist_for_each_entry_safe(timer, n, head, entry) {
		is_pinned = timer->flags & TIMER_PINNED;
		if (!remove_pinned && is_pinned)
			continue;

		detach_if_pending(timer, get_timer_base(timer->flags), false);
		timer->flags = (timer->flags & ~TIMER_BASEMASK) | cpu;
		internal_add_timer(new_base, timer);
	}
}

<<<<<<< HEAD
static void __migrate_timers(unsigned int cpu, bool remove_pinned)
=======
int timers_prepare_cpu(unsigned int cpu)
{
	struct timer_base *base;
	int b;

	for (b = 0; b < NR_BASES; b++) {
		base = per_cpu_ptr(&timer_bases[b], cpu);
		base->clk = jiffies;
		base->next_expiry = base->clk + NEXT_TIMER_MAX_DELTA;
		base->is_idle = false;
		base->must_forward_clk = true;
	}
	return 0;
}

int timers_dead_cpu(unsigned int cpu)
>>>>>>> 127372f6
{
	struct timer_base *old_base;
	struct timer_base *new_base;
	unsigned long flags;
	int b, i;

	for (b = 0; b < NR_BASES; b++) {
		old_base = per_cpu_ptr(&timer_bases[b], cpu);
		new_base = get_cpu_ptr(&timer_bases[b]);
		/*
		 * The caller is globally serialized and nobody else
		 * takes two locks at once, deadlock is not possible.
		 */
		spin_lock_irqsave(&new_base->lock, flags);
		spin_lock_nested(&old_base->lock, SINGLE_DEPTH_NESTING);

		if (!cpu_online(cpu))
			BUG_ON(old_base->running_timer);

		for (i = 0; i < WHEEL_SIZE; i++)
			migrate_timer_list(new_base, old_base->vectors + i,
					   remove_pinned);

		spin_unlock(&old_base->lock);
		spin_unlock_irqrestore(&new_base->lock, flags);
		put_cpu_ptr(&timer_bases);
	}
}

int timers_dead_cpu(unsigned int cpu)
{
	BUG_ON(cpu_online(cpu));
	__migrate_timers(cpu, true);
	return 0;
}

void timer_quiesce_cpu(void *cpup)
{
	__migrate_timers(*(unsigned int *)cpup, false);
}

#endif /* CONFIG_HOTPLUG_CPU */

static void __init init_timer_cpu(int cpu)
{
	struct timer_base *base;
	int i;

	for (i = 0; i < NR_BASES; i++) {
		base = per_cpu_ptr(&timer_bases[i], cpu);
		base->cpu = cpu;
		spin_lock_init(&base->lock);
		base->clk = jiffies;
	}
}

static inline void init_timer_deferrable_global(void)
{
	timer_base_deferrable.cpu = nr_cpu_ids;
	spin_lock_init(&timer_base_deferrable.lock);
	timer_base_deferrable.clk = jiffies;
}

static void __init init_timer_cpus(void)
{
	int cpu;

	init_timer_deferrable_global();

	for_each_possible_cpu(cpu)
		init_timer_cpu(cpu);
}

void __init init_timers(void)
{
	init_timer_cpus();
	open_softirq(TIMER_SOFTIRQ, run_timer_softirq);
}

/**
 * msleep - sleep safely even with waitqueue interruptions
 * @msecs: Time in milliseconds to sleep for
 */
void msleep(unsigned int msecs)
{
	unsigned long timeout = msecs_to_jiffies(msecs) + 1;

	while (timeout)
		timeout = schedule_timeout_uninterruptible(timeout);
}

EXPORT_SYMBOL(msleep);

/**
 * msleep_interruptible - sleep waiting for signals
 * @msecs: Time in milliseconds to sleep for
 */
unsigned long msleep_interruptible(unsigned int msecs)
{
	unsigned long timeout = msecs_to_jiffies(msecs) + 1;

	while (timeout && !signal_pending(current))
		timeout = schedule_timeout_interruptible(timeout);
	return jiffies_to_msecs(timeout);
}

EXPORT_SYMBOL(msleep_interruptible);

static void __sched do_usleep_range(unsigned long min, unsigned long max)
{
	ktime_t kmin;
	u64 delta;

	kmin = ktime_set(0, min * NSEC_PER_USEC);
	delta = (u64)(max - min) * NSEC_PER_USEC;
	schedule_hrtimeout_range(&kmin, delta, HRTIMER_MODE_REL);
}

/**
 * usleep_range - Sleep for an approximate time
 * @min: Minimum time in usecs to sleep
 * @max: Maximum time in usecs to sleep
 *
 * In non-atomic context where the exact wakeup time is flexible, use
 * usleep_range() instead of udelay().  The sleep improves responsiveness
 * by avoiding the CPU-hogging busy-wait of udelay(), and the range reduces
 * power usage by allowing hrtimers to take advantage of an already-
 * scheduled interrupt instead of scheduling a new one just for this sleep.
 */
void __sched usleep_range(unsigned long min, unsigned long max)
{
	__set_current_state(TASK_UNINTERRUPTIBLE);
	do_usleep_range(min, max);
}
EXPORT_SYMBOL(usleep_range);<|MERGE_RESOLUTION|>--- conflicted
+++ resolved
@@ -829,17 +829,11 @@
 	 * If the timer is deferrable and NO_HZ_COMMON is set then we need
 	 * to use the deferrable base.
 	 */
-<<<<<<< HEAD
-	if (IS_ENABLED(CONFIG_NO_HZ_COMMON) && base->nohz_active &&
-	    (tflags & TIMER_DEFERRABLE)) {
+	if (IS_ENABLED(CONFIG_NO_HZ_COMMON) && (tflags & TIMER_DEFERRABLE)) {
 		base = &timer_base_deferrable;
 		if (tflags & TIMER_PINNED)
 			base = per_cpu_ptr(&timer_bases[BASE_DEF], cpu);
 	}
-=======
-	if (IS_ENABLED(CONFIG_NO_HZ_COMMON) && (tflags & TIMER_DEFERRABLE))
-		base = per_cpu_ptr(&timer_bases[BASE_DEF], cpu);
->>>>>>> 127372f6
 	return base;
 }
 
@@ -851,17 +845,11 @@
 	 * If the timer is deferrable and NO_HZ_COMMON is set then we need
 	 * to use the deferrable base.
 	 */
-<<<<<<< HEAD
-	if (IS_ENABLED(CONFIG_NO_HZ_COMMON) && base->nohz_active &&
-	    (tflags & TIMER_DEFERRABLE)) {
+	if (IS_ENABLED(CONFIG_NO_HZ_COMMON) && (tflags & TIMER_DEFERRABLE)) {
 		base = &timer_base_deferrable;
 		if (tflags & TIMER_PINNED)
 			base = this_cpu_ptr(&timer_bases[BASE_DEF]);
 	}
-=======
-	if (IS_ENABLED(CONFIG_NO_HZ_COMMON) && (tflags & TIMER_DEFERRABLE))
-		base = this_cpu_ptr(&timer_bases[BASE_DEF]);
->>>>>>> 127372f6
 	return base;
 }
 
@@ -1882,9 +1870,6 @@
 	}
 }
 
-<<<<<<< HEAD
-static void __migrate_timers(unsigned int cpu, bool remove_pinned)
-=======
 int timers_prepare_cpu(unsigned int cpu)
 {
 	struct timer_base *base;
@@ -1900,8 +1885,7 @@
 	return 0;
 }
 
-int timers_dead_cpu(unsigned int cpu)
->>>>>>> 127372f6
+static void __migrate_timers(unsigned int cpu, bool remove_pinned)
 {
 	struct timer_base *old_base;
 	struct timer_base *new_base;
