--- conflicted
+++ resolved
@@ -25,16 +25,15 @@
 struct rq;
 struct cpuidle_state;
 
+#ifdef CONFIG_SCHED_HMP
+#define NUM_TRACKED_WINDOWS 2
+#define NUM_LOAD_INDICES 1000
+
 struct hmp_sched_stats {
 	int nr_big_tasks;
 	u64 cumulative_runnable_avg;
 	u64 pred_demands_sum;
 };
-
-
-#ifdef CONFIG_SCHED_HMP
-#define NUM_TRACKED_WINDOWS 2
-#define NUM_LOAD_INDICES 1000
 
 struct load_subtractions {
 	u64 window_start;
@@ -80,7 +79,7 @@
 	u64 time;
 };
 
-#endif
+#endif /* CONFIG_SCHED_HMP */
 
 
 /* task_struct::on_rq states: */
@@ -507,7 +506,9 @@
 #endif
 
 #ifdef CONFIG_CFS_BANDWIDTH
+#ifdef CONFIG_SCHED_HMP
 	struct hmp_sched_stats hmp_stats;
+#endif
 
 	int runtime_enabled;
 	u64 runtime_expires;
@@ -762,12 +763,10 @@
 	u64 max_idle_balance_cost;
 #endif
 
-<<<<<<< HEAD
-	struct hmp_sched_stats hmp_stats;
-
 #ifdef CONFIG_SCHED_HMP
 	struct sched_cluster *cluster;
 	struct cpumask freq_domain_cpumask;
+	struct hmp_sched_stats hmp_stats;
 
 	int cstate, wakeup_latency, wakeup_energy;
 	u64 window_start;
@@ -781,27 +780,10 @@
 	struct cpu_cycle cc;
 	u64 old_busy_time, old_busy_time_group;
 	u64 old_estimated_time;
-=======
-#ifdef CONFIG_SCHED_WALT
-	/*
-	 * max_freq = user or thermal defined maximum
-	 * max_possible_freq = maximum supported by hardware
-	 */
-	unsigned int cur_freq, max_freq, min_freq, max_possible_freq;
-	struct cpumask freq_domain_cpumask;
-
-	u64 cumulative_runnable_avg;
-	int efficiency; /* Differentiate cpus with different IPC capability */
-	int load_scale_factor;
-	int capacity;
-	int max_possible_capacity;
-	u64 window_start;
->>>>>>> dcb61100
 	u64 curr_runnable_sum;
 	u64 prev_runnable_sum;
 	u64 nt_curr_runnable_sum;
 	u64 nt_prev_runnable_sum;
-<<<<<<< HEAD
 	struct group_cpu_time grp_time;
 	struct load_subtractions load_subs[NUM_TRACKED_WINDOWS];
 	DECLARE_BITMAP_ARRAY(top_tasks_bitmap,
@@ -811,13 +793,6 @@
 	int prev_top;
 	int curr_top;
 #endif
-=======
-	u64 cur_irqload;
-	u64 avg_irqload;
-	u64 irqload_ts;
-#endif /* CONFIG_SCHED_WALT */
-
->>>>>>> dcb61100
 
 #ifdef CONFIG_IRQ_TIME_ACCOUNTING
 	u64 prev_irq_time;
@@ -1762,7 +1737,7 @@
 #ifdef CONFIG_SCHED_WALT
 	if (!walt_disabled && sysctl_sched_use_walt_cpu_util) {
 		util = cpu_rq(cpu)->prev_runnable_sum << SCHED_CAPACITY_SHIFT;
-		util = div_u64(util, walt_ravg_window);
+		do_div(util, walt_ravg_window);
 	}
 #endif
 	delta += util;
