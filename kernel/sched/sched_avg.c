/* Copyright (c) 2012, 2015-2018, The Linux Foundation. All rights reserved.
 *
 * This program is free software; you can redistribute it and/or modify
 * it under the terms of the GNU General Public License version 2 and
 * only version 2 as published by the Free Software Foundation.
 *
 * This program is distributed in the hope that it will be useful,
 * but WITHOUT ANY WARRANTY; without even the implied warranty of
 * MERCHANTABILITY or FITNESS FOR A PARTICULAR PURPOSE.  See the
 * GNU General Public License for more details.
 */

/*
 * Scheduler hook for average runqueue determination
 */
#include <linux/module.h>
#include <linux/percpu.h>
#include <linux/hrtimer.h>
#include <linux/sched.h>
#include <linux/math64.h>

#include "sched.h"
#include "walt.h"
#include <trace/events/sched.h>

static DEFINE_PER_CPU(u64, nr_prod_sum);
static DEFINE_PER_CPU(u64, last_time);
static DEFINE_PER_CPU(u64, nr_big_prod_sum);
static DEFINE_PER_CPU(u64, nr);
static DEFINE_PER_CPU(u64, nr_max);

static DEFINE_PER_CPU(unsigned long, iowait_prod_sum);
static DEFINE_PER_CPU(spinlock_t, nr_lock) = __SPIN_LOCK_UNLOCKED(nr_lock);
static s64 last_get_time;

static DEFINE_PER_CPU(atomic64_t, last_busy_time) = ATOMIC64_INIT(0);

<<<<<<< HEAD
#define NR_THRESHOLD_PCT		85
=======
#define NR_THRESHOLD_PCT		15
>>>>>>> d8914c3a

/**
 * sched_get_nr_running_avg
 * @return: Average nr_running, iowait and nr_big_tasks value since last poll.
 *	    Returns the avg * 100 to return up to two decimal points
 *	    of accuracy.
 *
 * Obtains the average nr_running value since the last poll.
 * This function may not be called concurrently with itself
 */
void sched_get_nr_running_avg(struct sched_avg_stats *stats)
{
	int cpu;
	u64 curr_time = sched_clock();
	u64 period = curr_time - last_get_time;
	u64 tmp_nr, tmp_misfit;

	if (!period)
		return;

	/* read and reset nr_running counts */
	for_each_possible_cpu(cpu) {
		unsigned long flags;
		u64 diff;

		spin_lock_irqsave(&per_cpu(nr_lock, cpu), flags);
		curr_time = sched_clock();
		diff = curr_time - per_cpu(last_time, cpu);
		BUG_ON((s64)diff < 0);

		tmp_nr = per_cpu(nr_prod_sum, cpu);
		tmp_nr += per_cpu(nr, cpu) * diff;
		tmp_nr = div64_u64((tmp_nr * 100), period);

		tmp_misfit = per_cpu(nr_big_prod_sum, cpu);
		tmp_misfit += walt_big_tasks(cpu) * diff;
		tmp_misfit = div64_u64((tmp_misfit * 100), period);

		/*
		 * NR_THRESHOLD_PCT is to make sure that the task ran
<<<<<<< HEAD
		 * at least 15% in the last window to compensate any
=======
		 * at least 85% in the last window to compensate any
>>>>>>> d8914c3a
		 * over estimating being done.
		 */
		stats[cpu].nr = (int)div64_u64((tmp_nr + NR_THRESHOLD_PCT),
								100);
		stats[cpu].nr_misfit = (int)div64_u64((tmp_misfit +
						NR_THRESHOLD_PCT), 100);
		stats[cpu].nr_max = per_cpu(nr_max, cpu);

		trace_sched_get_nr_running_avg(cpu, stats[cpu].nr,
				stats[cpu].nr_misfit, stats[cpu].nr_max);

		per_cpu(last_time, cpu) = curr_time;
		per_cpu(nr_prod_sum, cpu) = 0;
		per_cpu(nr_big_prod_sum, cpu) = 0;
		per_cpu(iowait_prod_sum, cpu) = 0;
		per_cpu(nr_max, cpu) = per_cpu(nr, cpu);

		spin_unlock_irqrestore(&per_cpu(nr_lock, cpu), flags);
	}

	last_get_time = curr_time;

}
EXPORT_SYMBOL(sched_get_nr_running_avg);

#define BUSY_NR_RUN		3
#define BUSY_LOAD_FACTOR	10
static inline void update_last_busy_time(int cpu, bool dequeue,
				unsigned long prev_nr_run, u64 curr_time)
{
	bool nr_run_trigger = false, load_trigger = false;

	if (!hmp_capable() || is_min_capacity_cpu(cpu))
		return;

	if (prev_nr_run >= BUSY_NR_RUN && per_cpu(nr, cpu) < BUSY_NR_RUN)
		nr_run_trigger = true;

	if (dequeue && (cpu_util(cpu) * BUSY_LOAD_FACTOR) >
			capacity_orig_of(cpu))
		load_trigger = true;

	if (nr_run_trigger || load_trigger)
		atomic64_set(&per_cpu(last_busy_time, cpu), curr_time);
}

/**
 * sched_update_nr_prod
 * @cpu: The core id of the nr running driver.
 * @delta: Adjust nr by 'delta' amount
 * @inc: Whether we are increasing or decreasing the count
 * @return: N/A
 *
 * Update average with latest nr_running value for CPU
 */
void sched_update_nr_prod(int cpu, long delta, bool inc)
{
	u64 diff;
	u64 curr_time;
	unsigned long flags, nr_running;

	spin_lock_irqsave(&per_cpu(nr_lock, cpu), flags);
	nr_running = per_cpu(nr, cpu);
	curr_time = sched_clock();
	diff = curr_time - per_cpu(last_time, cpu);
	BUG_ON((s64)diff < 0);
	per_cpu(last_time, cpu) = curr_time;
	per_cpu(nr, cpu) = nr_running + (inc ? delta : -delta);

	BUG_ON((s64)per_cpu(nr, cpu) < 0);

	if (per_cpu(nr, cpu) > per_cpu(nr_max, cpu))
		per_cpu(nr_max, cpu) = per_cpu(nr, cpu);

	update_last_busy_time(cpu, !inc, nr_running, curr_time);

	per_cpu(nr_prod_sum, cpu) += nr_running * diff;
	per_cpu(nr_big_prod_sum, cpu) += walt_big_tasks(cpu) * diff;
	per_cpu(iowait_prod_sum, cpu) += nr_iowait_cpu(cpu) * diff;
	spin_unlock_irqrestore(&per_cpu(nr_lock, cpu), flags);
}
EXPORT_SYMBOL(sched_update_nr_prod);

/*
 * Returns the CPU utilization % in the last window.
 *
 */
unsigned int sched_get_cpu_util(int cpu)
{
	struct rq *rq = cpu_rq(cpu);
	u64 util;
	unsigned long capacity, flags;
	unsigned int busy;

	raw_spin_lock_irqsave(&rq->lock, flags);

	util = rq->cfs.avg.util_avg;
	capacity = capacity_orig_of(cpu);

#ifdef CONFIG_SCHED_WALT
	if (!walt_disabled && sysctl_sched_use_walt_cpu_util) {
		util = rq->prev_runnable_sum + rq->grp_time.prev_runnable_sum;
		util = div64_u64(util,
				 sched_ravg_window >> SCHED_CAPACITY_SHIFT);
	}
#endif
	raw_spin_unlock_irqrestore(&rq->lock, flags);

	util = (util >= capacity) ? capacity : util;
	busy = div64_ul((util * 100), capacity);
	return busy;
}

u64 sched_get_cpu_last_busy_time(int cpu)
{
	return atomic64_read(&per_cpu(last_busy_time, cpu));
}<|MERGE_RESOLUTION|>--- conflicted
+++ resolved
@@ -35,11 +35,7 @@
 
 static DEFINE_PER_CPU(atomic64_t, last_busy_time) = ATOMIC64_INIT(0);
 
-<<<<<<< HEAD
-#define NR_THRESHOLD_PCT		85
-=======
 #define NR_THRESHOLD_PCT		15
->>>>>>> d8914c3a
 
 /**
  * sched_get_nr_running_avg
@@ -80,11 +76,7 @@
 
 		/*
 		 * NR_THRESHOLD_PCT is to make sure that the task ran
-<<<<<<< HEAD
-		 * at least 15% in the last window to compensate any
-=======
 		 * at least 85% in the last window to compensate any
->>>>>>> d8914c3a
 		 * over estimating being done.
 		 */
 		stats[cpu].nr = (int)div64_u64((tmp_nr + NR_THRESHOLD_PCT),
