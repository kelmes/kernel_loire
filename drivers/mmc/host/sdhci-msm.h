--- conflicted
+++ resolved
@@ -169,8 +169,6 @@
 	int state;
 };
 
-<<<<<<< HEAD
-=======
 struct sdhci_msm_regs_restore {
 	bool is_supported;
 	bool is_valid;
@@ -189,7 +187,6 @@
 	u32 testbus_config;
 };
 
->>>>>>> 70be28c9
 struct sdhci_msm_debug_data {
 	struct mmc_host copy_mmc;
 	struct mmc_card copy_card;
@@ -246,10 +243,7 @@
 	const struct sdhci_msm_offset *offset;
 	bool core_3_0v_support;
 	bool pltfm_init_done;
-<<<<<<< HEAD
-=======
 	struct sdhci_msm_regs_restore regs_restore;
->>>>>>> 70be28c9
 };
 
 extern char *saved_command_line;
