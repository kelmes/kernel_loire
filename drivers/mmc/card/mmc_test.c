/*
 *  linux/drivers/mmc/card/mmc_test.c
 *
 *  Copyright 2007-2008 Pierre Ossman
 *
 * This program is free software; you can redistribute it and/or modify
 * it under the terms of the GNU General Public License as published by
 * the Free Software Foundation; either version 2 of the License, or (at
 * your option) any later version.
 */

#include <linux/mmc/core.h>
#include <linux/mmc/card.h>
#include <linux/mmc/host.h>
#include <linux/mmc/mmc.h>
#include <linux/slab.h>

#include <linux/scatterlist.h>
#include <linux/swap.h>		/* For nr_free_buffer_pages() */
#include <linux/list.h>

#include <linux/debugfs.h>
#include <linux/uaccess.h>
#include <linux/seq_file.h>

#define RESULT_OK		0
#define RESULT_FAIL		1
#define RESULT_UNSUP_HOST	2
#define RESULT_UNSUP_CARD	3

#define BUFFER_ORDER		2
#define BUFFER_SIZE		(PAGE_SIZE << BUFFER_ORDER)

/*
 * Limit the test area size to the maximum MMC HC erase group size.  Note that
 * the maximum SD allocation unit size is just 4MiB.
 */
#define TEST_AREA_MAX_SIZE (128 * 1024 * 1024)

/**
 * struct mmc_test_pages - pages allocated by 'alloc_pages()'.
 * @page: first page in the allocation
 * @order: order of the number of pages allocated
 */
struct mmc_test_pages {
	struct page *page;
	unsigned int order;
};

/**
 * struct mmc_test_mem - allocated memory.
 * @arr: array of allocations
 * @cnt: number of allocations
 */
struct mmc_test_mem {
	struct mmc_test_pages *arr;
	unsigned int cnt;
};

/**
 * struct mmc_test_area - information for performance tests.
 * @max_sz: test area size (in bytes)
 * @dev_addr: address on card at which to do performance tests
 * @max_tfr: maximum transfer size allowed by driver (in bytes)
 * @max_segs: maximum segments allowed by driver in scatterlist @sg
 * @max_seg_sz: maximum segment size allowed by driver
 * @blocks: number of (512 byte) blocks currently mapped by @sg
 * @sg_len: length of currently mapped scatterlist @sg
 * @mem: allocated memory
 * @sg: scatterlist
 */
struct mmc_test_area {
	unsigned long max_sz;
	unsigned int dev_addr;
	unsigned int max_tfr;
	unsigned int max_segs;
	unsigned int max_seg_sz;
	unsigned int blocks;
	unsigned int sg_len;
	struct mmc_test_mem *mem;
	struct scatterlist *sg;
};

/**
 * struct mmc_test_transfer_result - transfer results for performance tests.
 * @link: double-linked list
 * @count: amount of group of sectors to check
 * @sectors: amount of sectors to check in one group
 * @ts: time values of transfer
 * @rate: calculated transfer rate
 * @iops: I/O operations per second (times 100)
 */
struct mmc_test_transfer_result {
	struct list_head link;
	unsigned int count;
	unsigned int sectors;
	struct timespec ts;
	unsigned int rate;
	unsigned int iops;
};

/**
 * struct mmc_test_general_result - results for tests.
 * @link: double-linked list
 * @card: card under test
 * @testcase: number of test case
 * @result: result of test run
 * @tr_lst: transfer measurements if any as mmc_test_transfer_result
 */
struct mmc_test_general_result {
	struct list_head link;
	struct mmc_card *card;
	int testcase;
	int result;
	struct list_head tr_lst;
};

/**
 * struct mmc_test_dbgfs_file - debugfs related file.
 * @link: double-linked list
 * @card: card under test
 * @file: file created under debugfs
 */
struct mmc_test_dbgfs_file {
	struct list_head link;
	struct mmc_card *card;
	struct dentry *file;
};

/**
 * struct mmc_test_card - test information.
 * @card: card under test
 * @scratch: transfer buffer
 * @buffer: transfer buffer
 * @highmem: buffer for highmem tests
 * @area: information for performance tests
 * @gr: pointer to results of current testcase
 */
struct mmc_test_card {
	struct mmc_card	*card;

	u8		scratch[BUFFER_SIZE];
	u8		*buffer;
#ifdef CONFIG_HIGHMEM
	struct page	*highmem;
#endif
	struct mmc_test_area		area;
	struct mmc_test_general_result	*gr;
};

/*******************************************************************/
/*  General helper functions                                       */
/*******************************************************************/

/*
 * Configure correct block size in card
 */
static int mmc_test_set_blksize(struct mmc_test_card *test, unsigned size)
{
	return mmc_set_blocklen(test->card, size);
}

/*
 * Fill in the mmc_request structure given a set of transfer parameters.
 */
static void mmc_test_prepare_mrq(struct mmc_test_card *test,
	struct mmc_request *mrq, struct scatterlist *sg, unsigned sg_len,
	unsigned dev_addr, unsigned blocks, unsigned blksz, int write)
{
	BUG_ON(!mrq || !mrq->cmd || !mrq->data || !mrq->stop);

	if (blocks > 1) {
		mrq->cmd->opcode = write ?
			MMC_WRITE_MULTIPLE_BLOCK : MMC_READ_MULTIPLE_BLOCK;
	} else {
		mrq->cmd->opcode = write ?
			MMC_WRITE_BLOCK : MMC_READ_SINGLE_BLOCK;
	}

	mrq->cmd->arg = dev_addr;
	if (!mmc_card_blockaddr(test->card))
		mrq->cmd->arg <<= 9;

	mrq->cmd->flags = MMC_RSP_R1 | MMC_CMD_ADTC;

	if (blocks == 1)
		mrq->stop = NULL;
	else {
		mrq->stop->opcode = MMC_STOP_TRANSMISSION;
		mrq->stop->arg = 0;
		mrq->stop->flags = MMC_RSP_R1B | MMC_CMD_AC;
	}

	mrq->data->blksz = blksz;
	mrq->data->blocks = blocks;
	mrq->data->flags = write ? MMC_DATA_WRITE : MMC_DATA_READ;
	mrq->data->sg = sg;
	mrq->data->sg_len = sg_len;

	mmc_set_data_timeout(mrq->data, test->card);
}

static int mmc_test_busy(struct mmc_command *cmd)
{
	return !(cmd->resp[0] & R1_READY_FOR_DATA) ||
		(R1_CURRENT_STATE(cmd->resp[0]) == 7);
}

/*
 * Wait for the card to finish the busy state
 */
static int mmc_test_wait_busy(struct mmc_test_card *test)
{
	int ret, busy;
	struct mmc_command cmd;

	busy = 0;
	do {
		memset(&cmd, 0, sizeof(struct mmc_command));

		cmd.opcode = MMC_SEND_STATUS;
		cmd.arg = test->card->rca << 16;
		cmd.flags = MMC_RSP_R1 | MMC_CMD_AC;

		ret = mmc_wait_for_cmd(test->card->host, &cmd, 0);
		if (ret)
			break;

		if (!busy && mmc_test_busy(&cmd)) {
			busy = 1;
			if (test->card->host->caps & MMC_CAP_WAIT_WHILE_BUSY)
				printk(KERN_INFO "%s: Warning: Host did not "
					"wait for busy state to end.\n",
					mmc_hostname(test->card->host));
		}
	} while (mmc_test_busy(&cmd));

	return ret;
}

/*
 * Transfer a single sector of kernel addressable data
 */
static int mmc_test_buffer_transfer(struct mmc_test_card *test,
	u8 *buffer, unsigned addr, unsigned blksz, int write)
{
	int ret;

	struct mmc_request mrq;
	struct mmc_command cmd;
	struct mmc_command stop;
	struct mmc_data data;

	struct scatterlist sg;

	memset(&mrq, 0, sizeof(struct mmc_request));
	memset(&cmd, 0, sizeof(struct mmc_command));
	memset(&data, 0, sizeof(struct mmc_data));
	memset(&stop, 0, sizeof(struct mmc_command));

	mrq.cmd = &cmd;
	mrq.data = &data;
	mrq.stop = &stop;

	sg_init_one(&sg, buffer, blksz);

	mmc_test_prepare_mrq(test, &mrq, &sg, 1, addr, 1, blksz, write);

	mmc_wait_for_req(test->card->host, &mrq);

	if (cmd.error)
		return cmd.error;
	if (data.error)
		return data.error;

	ret = mmc_test_wait_busy(test);
	if (ret)
		return ret;

	return 0;
}

static void mmc_test_free_mem(struct mmc_test_mem *mem)
{
	if (!mem)
		return;
	while (mem->cnt--)
		__free_pages(mem->arr[mem->cnt].page,
			     mem->arr[mem->cnt].order);
	kfree(mem->arr);
	kfree(mem);
}

/*
 * Allocate a lot of memory, preferrably max_sz but at least min_sz.  In case
 * there isn't much memory do not exceed 1/16th total lowmem pages.  Also do
 * not exceed a maximum number of segments and try not to make segments much
 * bigger than maximum segment size.
 */
static struct mmc_test_mem *mmc_test_alloc_mem(unsigned long min_sz,
					       unsigned long max_sz,
					       unsigned int max_segs,
					       unsigned int max_seg_sz)
{
	unsigned long max_page_cnt = DIV_ROUND_UP(max_sz, PAGE_SIZE);
	unsigned long min_page_cnt = DIV_ROUND_UP(min_sz, PAGE_SIZE);
	unsigned long max_seg_page_cnt = DIV_ROUND_UP(max_seg_sz, PAGE_SIZE);
	unsigned long page_cnt = 0;
	unsigned long limit = nr_free_buffer_pages() >> 4;
	struct mmc_test_mem *mem;

	if (max_page_cnt > limit)
		max_page_cnt = limit;
	if (min_page_cnt > max_page_cnt)
		min_page_cnt = max_page_cnt;

	if (max_seg_page_cnt > max_page_cnt)
		max_seg_page_cnt = max_page_cnt;

	if (max_segs > max_page_cnt)
		max_segs = max_page_cnt;

	mem = kzalloc(sizeof(struct mmc_test_mem), GFP_KERNEL);
	if (!mem)
		return NULL;

	mem->arr = kzalloc(sizeof(struct mmc_test_pages) * max_segs,
			   GFP_KERNEL);
	if (!mem->arr)
		goto out_free;

	while (max_page_cnt) {
		struct page *page;
		unsigned int order;
		gfp_t flags = GFP_KERNEL | GFP_DMA | __GFP_NOWARN |
				__GFP_NORETRY;

		order = get_order(max_seg_page_cnt << PAGE_SHIFT);
		while (1) {
			page = alloc_pages(flags, order);
			if (page || !order)
				break;
			order -= 1;
		}
		if (!page) {
			if (page_cnt < min_page_cnt)
				goto out_free;
			break;
		}
		mem->arr[mem->cnt].page = page;
		mem->arr[mem->cnt].order = order;
		mem->cnt += 1;
		if (max_page_cnt <= (1UL << order))
			break;
		max_page_cnt -= 1UL << order;
		page_cnt += 1UL << order;
		if (mem->cnt >= max_segs) {
			if (page_cnt < min_page_cnt)
				goto out_free;
			break;
		}
	}

	return mem;

out_free:
	mmc_test_free_mem(mem);
	return NULL;
}

/*
 * Map memory into a scatterlist.  Optionally allow the same memory to be
 * mapped more than once.
 */
static int mmc_test_map_sg(struct mmc_test_mem *mem, unsigned long sz,
			   struct scatterlist *sglist, int repeat,
			   unsigned int max_segs, unsigned int max_seg_sz,
			   unsigned int *sg_len)
{
	struct scatterlist *sg = NULL;
	unsigned int i;

	sg_init_table(sglist, max_segs);

	*sg_len = 0;
	do {
		for (i = 0; i < mem->cnt; i++) {
			unsigned long len = PAGE_SIZE << mem->arr[i].order;

			if (len > sz)
				len = sz;
			if (len > max_seg_sz)
				len = max_seg_sz;
			if (sg)
				sg = sg_next(sg);
			else
				sg = sglist;
			if (!sg)
				return -EINVAL;
			sg_set_page(sg, mem->arr[i].page, len, 0);
			sz -= len;
			*sg_len += 1;
			if (!sz)
				break;
		}
	} while (sz && repeat);

	if (sz)
		return -EINVAL;

	if (sg)
		sg_mark_end(sg);

	return 0;
}

/*
 * Map memory into a scatterlist so that no pages are contiguous.  Allow the
 * same memory to be mapped more than once.
 */
static int mmc_test_map_sg_max_scatter(struct mmc_test_mem *mem,
				       unsigned long sz,
				       struct scatterlist *sglist,
				       unsigned int max_segs,
				       unsigned int max_seg_sz,
				       unsigned int *sg_len)
{
	struct scatterlist *sg = NULL;
	unsigned int i = mem->cnt, cnt;
	unsigned long len;
	void *base, *addr, *last_addr = NULL;

	sg_init_table(sglist, max_segs);

	*sg_len = 0;
	while (sz) {
		base = page_address(mem->arr[--i].page);
		cnt = 1 << mem->arr[i].order;
		while (sz && cnt) {
			addr = base + PAGE_SIZE * --cnt;
			if (last_addr && last_addr + PAGE_SIZE == addr)
				continue;
			last_addr = addr;
			len = PAGE_SIZE;
			if (len > max_seg_sz)
				len = max_seg_sz;
			if (len > sz)
				len = sz;
			if (sg)
				sg = sg_next(sg);
			else
				sg = sglist;
			if (!sg)
				return -EINVAL;
			sg_set_page(sg, virt_to_page(addr), len, 0);
			sz -= len;
			*sg_len += 1;
		}
		if (i == 0)
			i = mem->cnt;
	}

	if (sg)
		sg_mark_end(sg);

	return 0;
}

/*
 * Calculate transfer rate in bytes per second.
 */
static unsigned int mmc_test_rate(uint64_t bytes, struct timespec *ts)
{
	uint64_t ns;

	ns = ts->tv_sec;
	ns *= 1000000000;
	ns += ts->tv_nsec;

	bytes *= 1000000000;

	while (ns > UINT_MAX) {
		bytes >>= 1;
		ns >>= 1;
	}

	if (!ns)
		return 0;

	do_div(bytes, (uint32_t)ns);

	return bytes;
}

/*
 * Save transfer results for future usage
 */
static void mmc_test_save_transfer_result(struct mmc_test_card *test,
	unsigned int count, unsigned int sectors, struct timespec ts,
	unsigned int rate, unsigned int iops)
{
	struct mmc_test_transfer_result *tr;

	if (!test->gr)
		return;

	tr = kmalloc(sizeof(struct mmc_test_transfer_result), GFP_KERNEL);
	if (!tr)
		return;

	tr->count = count;
	tr->sectors = sectors;
	tr->ts = ts;
	tr->rate = rate;
	tr->iops = iops;

	list_add_tail(&tr->link, &test->gr->tr_lst);
}

/*
 * Print the transfer rate.
 */
static void mmc_test_print_rate(struct mmc_test_card *test, uint64_t bytes,
				struct timespec *ts1, struct timespec *ts2)
{
	unsigned int rate, iops, sectors = bytes >> 9;
	struct timespec ts;

	ts = timespec_sub(*ts2, *ts1);

	rate = mmc_test_rate(bytes, &ts);
	iops = mmc_test_rate(100, &ts); /* I/O ops per sec x 100 */

	printk(KERN_INFO "%s: Transfer of %u sectors (%u%s KiB) took %lu.%09lu "
			 "seconds (%u kB/s, %u KiB/s, %u.%02u IOPS)\n",
			 mmc_hostname(test->card->host), sectors, sectors >> 1,
			 (sectors & 1 ? ".5" : ""), (unsigned long)ts.tv_sec,
			 (unsigned long)ts.tv_nsec, rate / 1000, rate / 1024,
			 iops / 100, iops % 100);

	mmc_test_save_transfer_result(test, 1, sectors, ts, rate, iops);
}

/*
 * Print the average transfer rate.
 */
static void mmc_test_print_avg_rate(struct mmc_test_card *test, uint64_t bytes,
				    unsigned int count, struct timespec *ts1,
				    struct timespec *ts2)
{
	unsigned int rate, iops, sectors = bytes >> 9;
	uint64_t tot = bytes * count;
	struct timespec ts;

	ts = timespec_sub(*ts2, *ts1);

	rate = mmc_test_rate(tot, &ts);
	iops = mmc_test_rate(count * 100, &ts); /* I/O ops per sec x 100 */

	printk(KERN_INFO "%s: Transfer of %u x %u sectors (%u x %u%s KiB) took "
			 "%lu.%09lu seconds (%u kB/s, %u KiB/s, "
			 "%u.%02u IOPS)\n",
			 mmc_hostname(test->card->host), count, sectors, count,
			 sectors >> 1, (sectors & 1 ? ".5" : ""),
			 (unsigned long)ts.tv_sec, (unsigned long)ts.tv_nsec,
			 rate / 1000, rate / 1024, iops / 100, iops % 100);

	mmc_test_save_transfer_result(test, count, sectors, ts, rate, iops);
}

/*
 * Return the card size in sectors.
 */
static unsigned int mmc_test_capacity(struct mmc_card *card)
{
	if (!mmc_card_sd(card) && mmc_card_blockaddr(card))
		return card->ext_csd.sectors;
	else
		return card->csd.capacity << (card->csd.read_blkbits - 9);
}

/*******************************************************************/
/*  Test preparation and cleanup                                   */
/*******************************************************************/

/*
 * Fill the first couple of sectors of the card with known data
 * so that bad reads/writes can be detected
 */
static int __mmc_test_prepare(struct mmc_test_card *test, int write)
{
	int ret, i;

	ret = mmc_test_set_blksize(test, 512);
	if (ret)
		return ret;

	if (write)
		memset(test->buffer, 0xDF, 512);
	else {
		for (i = 0;i < 512;i++)
			test->buffer[i] = i;
	}

	for (i = 0;i < BUFFER_SIZE / 512;i++) {
		ret = mmc_test_buffer_transfer(test, test->buffer, i, 512, 1);
		if (ret)
			return ret;
	}

	return 0;
}

static int mmc_test_prepare_write(struct mmc_test_card *test)
{
	return __mmc_test_prepare(test, 1);
}

static int mmc_test_prepare_read(struct mmc_test_card *test)
{
	return __mmc_test_prepare(test, 0);
}

static int mmc_test_cleanup(struct mmc_test_card *test)
{
	int ret, i;

	ret = mmc_test_set_blksize(test, 512);
	if (ret)
		return ret;

	memset(test->buffer, 0, 512);

	for (i = 0;i < BUFFER_SIZE / 512;i++) {
		ret = mmc_test_buffer_transfer(test, test->buffer, i, 512, 1);
		if (ret)
			return ret;
	}

	return 0;
}

/*******************************************************************/
/*  Test execution helpers                                         */
/*******************************************************************/

/*
 * Modifies the mmc_request to perform the "short transfer" tests
 */
static void mmc_test_prepare_broken_mrq(struct mmc_test_card *test,
	struct mmc_request *mrq, int write)
{
	BUG_ON(!mrq || !mrq->cmd || !mrq->data);

	if (mrq->data->blocks > 1) {
		mrq->cmd->opcode = write ?
			MMC_WRITE_BLOCK : MMC_READ_SINGLE_BLOCK;
		mrq->stop = NULL;
	} else {
		mrq->cmd->opcode = MMC_SEND_STATUS;
		mrq->cmd->arg = test->card->rca << 16;
	}
}

/*
 * Checks that a normal transfer didn't have any errors
 */
static int mmc_test_check_result(struct mmc_test_card *test,
	struct mmc_request *mrq)
{
	int ret;

	BUG_ON(!mrq || !mrq->cmd || !mrq->data);

	ret = 0;

	if (!ret && mrq->cmd->error)
		ret = mrq->cmd->error;
	if (!ret && mrq->data->error)
		ret = mrq->data->error;
	if (!ret && mrq->stop && mrq->stop->error)
		ret = mrq->stop->error;
	if (!ret && mrq->data->bytes_xfered !=
		mrq->data->blocks * mrq->data->blksz)
		ret = RESULT_FAIL;

	if (ret == -EINVAL)
		ret = RESULT_UNSUP_HOST;

	return ret;
}

/*
 * Checks that a "short transfer" behaved as expected
 */
static int mmc_test_check_broken_result(struct mmc_test_card *test,
	struct mmc_request *mrq)
{
	int ret;

	BUG_ON(!mrq || !mrq->cmd || !mrq->data);

	ret = 0;

	if (!ret && mrq->cmd->error)
		ret = mrq->cmd->error;
	if (!ret && mrq->data->error == 0)
		ret = RESULT_FAIL;
	if (!ret && mrq->data->error != -ETIMEDOUT)
		ret = mrq->data->error;
	if (!ret && mrq->stop && mrq->stop->error)
		ret = mrq->stop->error;
	if (mrq->data->blocks > 1) {
		if (!ret && mrq->data->bytes_xfered > mrq->data->blksz)
			ret = RESULT_FAIL;
	} else {
		if (!ret && mrq->data->bytes_xfered > 0)
			ret = RESULT_FAIL;
	}

	if (ret == -EINVAL)
		ret = RESULT_UNSUP_HOST;

	return ret;
}

/*
 * Tests a basic transfer with certain parameters
 */
static int mmc_test_simple_transfer(struct mmc_test_card *test,
	struct scatterlist *sg, unsigned sg_len, unsigned dev_addr,
	unsigned blocks, unsigned blksz, int write)
{
	struct mmc_request mrq;
	struct mmc_command cmd;
	struct mmc_command stop;
	struct mmc_data data;

	memset(&mrq, 0, sizeof(struct mmc_request));
	memset(&cmd, 0, sizeof(struct mmc_command));
	memset(&data, 0, sizeof(struct mmc_data));
	memset(&stop, 0, sizeof(struct mmc_command));

	mrq.cmd = &cmd;
	mrq.data = &data;
	mrq.stop = &stop;

	mmc_test_prepare_mrq(test, &mrq, sg, sg_len, dev_addr,
		blocks, blksz, write);

	mmc_wait_for_req(test->card->host, &mrq);

	mmc_test_wait_busy(test);

	return mmc_test_check_result(test, &mrq);
}

/*
 * Tests a transfer where the card will fail completely or partly
 */
static int mmc_test_broken_transfer(struct mmc_test_card *test,
	unsigned blocks, unsigned blksz, int write)
{
	struct mmc_request mrq;
	struct mmc_command cmd;
	struct mmc_command stop;
	struct mmc_data data;

	struct scatterlist sg;

	memset(&mrq, 0, sizeof(struct mmc_request));
	memset(&cmd, 0, sizeof(struct mmc_command));
	memset(&data, 0, sizeof(struct mmc_data));
	memset(&stop, 0, sizeof(struct mmc_command));

	mrq.cmd = &cmd;
	mrq.data = &data;
	mrq.stop = &stop;

	sg_init_one(&sg, test->buffer, blocks * blksz);

	mmc_test_prepare_mrq(test, &mrq, &sg, 1, 0, blocks, blksz, write);
	mmc_test_prepare_broken_mrq(test, &mrq, write);

	mmc_wait_for_req(test->card->host, &mrq);

	mmc_test_wait_busy(test);

	return mmc_test_check_broken_result(test, &mrq);
}

/*
 * Does a complete transfer test where data is also validated
 *
 * Note: mmc_test_prepare() must have been done before this call
 */
static int mmc_test_transfer(struct mmc_test_card *test,
	struct scatterlist *sg, unsigned sg_len, unsigned dev_addr,
	unsigned blocks, unsigned blksz, int write)
{
	int ret, i;
	unsigned long flags;

	if (write) {
		for (i = 0;i < blocks * blksz;i++)
			test->scratch[i] = i;
	} else {
		memset(test->scratch, 0, BUFFER_SIZE);
	}
	local_irq_save(flags);
	sg_copy_from_buffer(sg, sg_len, test->scratch, BUFFER_SIZE);
	local_irq_restore(flags);

	ret = mmc_test_set_blksize(test, blksz);
	if (ret)
		return ret;

	ret = mmc_test_simple_transfer(test, sg, sg_len, dev_addr,
		blocks, blksz, write);
	if (ret)
		return ret;

	if (write) {
		int sectors;

		ret = mmc_test_set_blksize(test, 512);
		if (ret)
			return ret;

		sectors = (blocks * blksz + 511) / 512;
		if ((sectors * 512) == (blocks * blksz))
			sectors++;

		if ((sectors * 512) > BUFFER_SIZE)
			return -EINVAL;

		memset(test->buffer, 0, sectors * 512);

		for (i = 0;i < sectors;i++) {
			ret = mmc_test_buffer_transfer(test,
				test->buffer + i * 512,
				dev_addr + i, 512, 0);
			if (ret)
				return ret;
		}

		for (i = 0;i < blocks * blksz;i++) {
			if (test->buffer[i] != (u8)i)
				return RESULT_FAIL;
		}

		for (;i < sectors * 512;i++) {
			if (test->buffer[i] != 0xDF)
				return RESULT_FAIL;
		}
	} else {
		local_irq_save(flags);
		sg_copy_to_buffer(sg, sg_len, test->scratch, BUFFER_SIZE);
		local_irq_restore(flags);
		for (i = 0;i < blocks * blksz;i++) {
			if (test->scratch[i] != (u8)i)
				return RESULT_FAIL;
		}
	}

	return 0;
}

/*******************************************************************/
/*  Tests                                                          */
/*******************************************************************/

struct mmc_test_case {
	const char *name;

	int (*prepare)(struct mmc_test_card *);
	int (*run)(struct mmc_test_card *);
	int (*cleanup)(struct mmc_test_card *);
};

static int mmc_test_basic_write(struct mmc_test_card *test)
{
	int ret;
	struct scatterlist sg;

	ret = mmc_test_set_blksize(test, 512);
	if (ret)
		return ret;

	sg_init_one(&sg, test->buffer, 512);

	ret = mmc_test_simple_transfer(test, &sg, 1, 0, 1, 512, 1);
	if (ret)
		return ret;

	return 0;
}

static int mmc_test_basic_read(struct mmc_test_card *test)
{
	int ret;
	struct scatterlist sg;

	ret = mmc_test_set_blksize(test, 512);
	if (ret)
		return ret;

	sg_init_one(&sg, test->buffer, 512);

	ret = mmc_test_simple_transfer(test, &sg, 1, 0, 1, 512, 0);
	if (ret)
		return ret;

	return 0;
}

static int mmc_test_verify_write(struct mmc_test_card *test)
{
	int ret;
	struct scatterlist sg;

	sg_init_one(&sg, test->buffer, 512);

	ret = mmc_test_transfer(test, &sg, 1, 0, 1, 512, 1);
	if (ret)
		return ret;

	return 0;
}

static int mmc_test_verify_read(struct mmc_test_card *test)
{
	int ret;
	struct scatterlist sg;

	sg_init_one(&sg, test->buffer, 512);

	ret = mmc_test_transfer(test, &sg, 1, 0, 1, 512, 0);
	if (ret)
		return ret;

	return 0;
}

static int mmc_test_multi_write(struct mmc_test_card *test)
{
	int ret;
	unsigned int size;
	struct scatterlist sg;

	if (test->card->host->max_blk_count == 1)
		return RESULT_UNSUP_HOST;

	size = PAGE_SIZE * 2;
	size = min(size, test->card->host->max_req_size);
	size = min(size, test->card->host->max_seg_size);
	size = min(size, test->card->host->max_blk_count * 512);

	if (size < 1024)
		return RESULT_UNSUP_HOST;

	sg_init_one(&sg, test->buffer, size);

	ret = mmc_test_transfer(test, &sg, 1, 0, size/512, 512, 1);
	if (ret)
		return ret;

	return 0;
}

static int mmc_test_multi_read(struct mmc_test_card *test)
{
	int ret;
	unsigned int size;
	struct scatterlist sg;

	if (test->card->host->max_blk_count == 1)
		return RESULT_UNSUP_HOST;

	size = PAGE_SIZE * 2;
	size = min(size, test->card->host->max_req_size);
	size = min(size, test->card->host->max_seg_size);
	size = min(size, test->card->host->max_blk_count * 512);

	if (size < 1024)
		return RESULT_UNSUP_HOST;

	sg_init_one(&sg, test->buffer, size);

	ret = mmc_test_transfer(test, &sg, 1, 0, size/512, 512, 0);
	if (ret)
		return ret;

	return 0;
}

static int mmc_test_pow2_write(struct mmc_test_card *test)
{
	int ret, i;
	struct scatterlist sg;

	if (!test->card->csd.write_partial)
		return RESULT_UNSUP_CARD;

	for (i = 1; i < 512;i <<= 1) {
		sg_init_one(&sg, test->buffer, i);
		ret = mmc_test_transfer(test, &sg, 1, 0, 1, i, 1);
		if (ret)
			return ret;
	}

	return 0;
}

static int mmc_test_pow2_read(struct mmc_test_card *test)
{
	int ret, i;
	struct scatterlist sg;

	if (!test->card->csd.read_partial)
		return RESULT_UNSUP_CARD;

	for (i = 1; i < 512;i <<= 1) {
		sg_init_one(&sg, test->buffer, i);
		ret = mmc_test_transfer(test, &sg, 1, 0, 1, i, 0);
		if (ret)
			return ret;
	}

	return 0;
}

static int mmc_test_weird_write(struct mmc_test_card *test)
{
	int ret, i;
	struct scatterlist sg;

	if (!test->card->csd.write_partial)
		return RESULT_UNSUP_CARD;

	for (i = 3; i < 512;i += 7) {
		sg_init_one(&sg, test->buffer, i);
		ret = mmc_test_transfer(test, &sg, 1, 0, 1, i, 1);
		if (ret)
			return ret;
	}

	return 0;
}

static int mmc_test_weird_read(struct mmc_test_card *test)
{
	int ret, i;
	struct scatterlist sg;

	if (!test->card->csd.read_partial)
		return RESULT_UNSUP_CARD;

	for (i = 3; i < 512;i += 7) {
		sg_init_one(&sg, test->buffer, i);
		ret = mmc_test_transfer(test, &sg, 1, 0, 1, i, 0);
		if (ret)
			return ret;
	}

	return 0;
}

static int mmc_test_align_write(struct mmc_test_card *test)
{
	int ret, i;
	struct scatterlist sg;

	for (i = 1;i < 4;i++) {
		sg_init_one(&sg, test->buffer + i, 512);
		ret = mmc_test_transfer(test, &sg, 1, 0, 1, 512, 1);
		if (ret)
			return ret;
	}

	return 0;
}

static int mmc_test_align_read(struct mmc_test_card *test)
{
	int ret, i;
	struct scatterlist sg;

	for (i = 1;i < 4;i++) {
		sg_init_one(&sg, test->buffer + i, 512);
		ret = mmc_test_transfer(test, &sg, 1, 0, 1, 512, 0);
		if (ret)
			return ret;
	}

	return 0;
}

static int mmc_test_align_multi_write(struct mmc_test_card *test)
{
	int ret, i;
	unsigned int size;
	struct scatterlist sg;

	if (test->card->host->max_blk_count == 1)
		return RESULT_UNSUP_HOST;

	size = PAGE_SIZE * 2;
	size = min(size, test->card->host->max_req_size);
	size = min(size, test->card->host->max_seg_size);
	size = min(size, test->card->host->max_blk_count * 512);

	if (size < 1024)
		return RESULT_UNSUP_HOST;

	for (i = 1;i < 4;i++) {
		sg_init_one(&sg, test->buffer + i, size);
		ret = mmc_test_transfer(test, &sg, 1, 0, size/512, 512, 1);
		if (ret)
			return ret;
	}

	return 0;
}

static int mmc_test_align_multi_read(struct mmc_test_card *test)
{
	int ret, i;
	unsigned int size;
	struct scatterlist sg;

	if (test->card->host->max_blk_count == 1)
		return RESULT_UNSUP_HOST;

	size = PAGE_SIZE * 2;
	size = min(size, test->card->host->max_req_size);
	size = min(size, test->card->host->max_seg_size);
	size = min(size, test->card->host->max_blk_count * 512);

	if (size < 1024)
		return RESULT_UNSUP_HOST;

	for (i = 1;i < 4;i++) {
		sg_init_one(&sg, test->buffer + i, size);
		ret = mmc_test_transfer(test, &sg, 1, 0, size/512, 512, 0);
		if (ret)
			return ret;
	}

	return 0;
}

static int mmc_test_xfersize_write(struct mmc_test_card *test)
{
	int ret;

	ret = mmc_test_set_blksize(test, 512);
	if (ret)
		return ret;

	ret = mmc_test_broken_transfer(test, 1, 512, 1);
	if (ret)
		return ret;

	return 0;
}

static int mmc_test_xfersize_read(struct mmc_test_card *test)
{
	int ret;

	ret = mmc_test_set_blksize(test, 512);
	if (ret)
		return ret;

	ret = mmc_test_broken_transfer(test, 1, 512, 0);
	if (ret)
		return ret;

	return 0;
}

static int mmc_test_multi_xfersize_write(struct mmc_test_card *test)
{
	int ret;

	if (test->card->host->max_blk_count == 1)
		return RESULT_UNSUP_HOST;

	ret = mmc_test_set_blksize(test, 512);
	if (ret)
		return ret;

	ret = mmc_test_broken_transfer(test, 2, 512, 1);
	if (ret)
		return ret;

	return 0;
}

static int mmc_test_multi_xfersize_read(struct mmc_test_card *test)
{
	int ret;

	if (test->card->host->max_blk_count == 1)
		return RESULT_UNSUP_HOST;

	ret = mmc_test_set_blksize(test, 512);
	if (ret)
		return ret;

	ret = mmc_test_broken_transfer(test, 2, 512, 0);
	if (ret)
		return ret;

	return 0;
}

#ifdef CONFIG_HIGHMEM

static int mmc_test_write_high(struct mmc_test_card *test)
{
	int ret;
	struct scatterlist sg;

	sg_init_table(&sg, 1);
	sg_set_page(&sg, test->highmem, 512, 0);

	ret = mmc_test_transfer(test, &sg, 1, 0, 1, 512, 1);
	if (ret)
		return ret;

	return 0;
}

static int mmc_test_read_high(struct mmc_test_card *test)
{
	int ret;
	struct scatterlist sg;

	sg_init_table(&sg, 1);
	sg_set_page(&sg, test->highmem, 512, 0);

	ret = mmc_test_transfer(test, &sg, 1, 0, 1, 512, 0);
	if (ret)
		return ret;

	return 0;
}

static int mmc_test_multi_write_high(struct mmc_test_card *test)
{
	int ret;
	unsigned int size;
	struct scatterlist sg;

	if (test->card->host->max_blk_count == 1)
		return RESULT_UNSUP_HOST;

	size = PAGE_SIZE * 2;
	size = min(size, test->card->host->max_req_size);
	size = min(size, test->card->host->max_seg_size);
	size = min(size, test->card->host->max_blk_count * 512);

	if (size < 1024)
		return RESULT_UNSUP_HOST;

	sg_init_table(&sg, 1);
	sg_set_page(&sg, test->highmem, size, 0);

	ret = mmc_test_transfer(test, &sg, 1, 0, size/512, 512, 1);
	if (ret)
		return ret;

	return 0;
}

static int mmc_test_multi_read_high(struct mmc_test_card *test)
{
	int ret;
	unsigned int size;
	struct scatterlist sg;

	if (test->card->host->max_blk_count == 1)
		return RESULT_UNSUP_HOST;

	size = PAGE_SIZE * 2;
	size = min(size, test->card->host->max_req_size);
	size = min(size, test->card->host->max_seg_size);
	size = min(size, test->card->host->max_blk_count * 512);

	if (size < 1024)
		return RESULT_UNSUP_HOST;

	sg_init_table(&sg, 1);
	sg_set_page(&sg, test->highmem, size, 0);

	ret = mmc_test_transfer(test, &sg, 1, 0, size/512, 512, 0);
	if (ret)
		return ret;

	return 0;
}

#else

static int mmc_test_no_highmem(struct mmc_test_card *test)
{
	printk(KERN_INFO "%s: Highmem not configured - test skipped\n",
	       mmc_hostname(test->card->host));
	return 0;
}

#endif /* CONFIG_HIGHMEM */

/*
 * Map sz bytes so that it can be transferred.
 */
static int mmc_test_area_map(struct mmc_test_card *test, unsigned long sz,
			     int max_scatter)
{
	struct mmc_test_area *t = &test->area;
	int err;

	t->blocks = sz >> 9;

	if (max_scatter) {
		err = mmc_test_map_sg_max_scatter(t->mem, sz, t->sg,
						  t->max_segs, t->max_seg_sz,
				       &t->sg_len);
	} else {
		err = mmc_test_map_sg(t->mem, sz, t->sg, 1, t->max_segs,
				      t->max_seg_sz, &t->sg_len);
	}
	if (err)
		printk(KERN_INFO "%s: Failed to map sg list\n",
		       mmc_hostname(test->card->host));
	return err;
}

/*
 * Transfer bytes mapped by mmc_test_area_map().
 */
static int mmc_test_area_transfer(struct mmc_test_card *test,
				  unsigned int dev_addr, int write)
{
	struct mmc_test_area *t = &test->area;

	return mmc_test_simple_transfer(test, t->sg, t->sg_len, dev_addr,
					t->blocks, 512, write);
}

/*
 * Map and transfer bytes.
 */
static int mmc_test_area_io(struct mmc_test_card *test, unsigned long sz,
			    unsigned int dev_addr, int write, int max_scatter,
			    int timed)
{
	struct timespec ts1, ts2;
	int ret;

	/*
	 * In the case of a maximally scattered transfer, the maximum transfer
	 * size is further limited by using PAGE_SIZE segments.
	 */
	if (max_scatter) {
		struct mmc_test_area *t = &test->area;
		unsigned long max_tfr;

		if (t->max_seg_sz >= PAGE_SIZE)
			max_tfr = t->max_segs * PAGE_SIZE;
		else
			max_tfr = t->max_segs * t->max_seg_sz;
		if (sz > max_tfr)
			sz = max_tfr;
	}

	ret = mmc_test_area_map(test, sz, max_scatter);
	if (ret)
		return ret;

	if (timed)
		getnstimeofday(&ts1);

	ret = mmc_test_area_transfer(test, dev_addr, write);
	if (ret)
		return ret;

	if (timed)
		getnstimeofday(&ts2);

	if (timed)
		mmc_test_print_rate(test, sz, &ts1, &ts2);

	return 0;
}

/*
 * Write the test area entirely.
 */
static int mmc_test_area_fill(struct mmc_test_card *test)
{
	return mmc_test_area_io(test, test->area.max_tfr, test->area.dev_addr,
				1, 0, 0);
}

/*
 * Erase the test area entirely.
 */
static int mmc_test_area_erase(struct mmc_test_card *test)
{
	struct mmc_test_area *t = &test->area;

	if (!mmc_can_erase(test->card))
		return 0;

	return mmc_erase(test->card, t->dev_addr, test->area.max_sz >> 9,
			 MMC_ERASE_ARG);
}

/*
 * Cleanup struct mmc_test_area.
 */
static int mmc_test_area_cleanup(struct mmc_test_card *test)
{
	struct mmc_test_area *t = &test->area;

	kfree(t->sg);
	mmc_test_free_mem(t->mem);

	return 0;
}

/*
 * Initialize an area for testing large transfers.  The test area is set to the
 * middle of the card because cards may have different charateristics at the
 * front (for FAT file system optimization).  Optionally, the area is erased
 * (if the card supports it) which may improve write performance.  Optionally,
 * the area is filled with data for subsequent read tests.
 */
static int mmc_test_area_init(struct mmc_test_card *test, int erase, int fill)
{
	struct mmc_test_area *t = &test->area;
	unsigned long min_sz = 64 * 1024, sz;
	int ret;

	ret = mmc_test_set_blksize(test, 512);
	if (ret)
		return ret;

	/* Make the test area size about 4MiB */
	sz = (unsigned long)test->card->pref_erase << 9;
	t->max_sz = sz;
	while (t->max_sz < 4 * 1024 * 1024)
		t->max_sz += sz;
	while (t->max_sz > TEST_AREA_MAX_SIZE && t->max_sz > sz)
		t->max_sz -= sz;

	t->max_segs = test->card->host->max_segs;
	t->max_seg_sz = test->card->host->max_seg_size;

	t->max_tfr = t->max_sz;
	if (t->max_tfr >> 9 > test->card->host->max_blk_count)
		t->max_tfr = test->card->host->max_blk_count << 9;
	if (t->max_tfr > test->card->host->max_req_size)
		t->max_tfr = test->card->host->max_req_size;
	if (t->max_tfr / t->max_seg_sz > t->max_segs)
		t->max_tfr = t->max_segs * t->max_seg_sz;

	/*
	 * Try to allocate enough memory for a max. sized transfer.  Less is OK
	 * because the same memory can be mapped into the scatterlist more than
	 * once.  Also, take into account the limits imposed on scatterlist
	 * segments by the host driver.
	 */
	t->mem = mmc_test_alloc_mem(min_sz, t->max_tfr, t->max_segs,
				    t->max_seg_sz);
	if (!t->mem)
		return -ENOMEM;

	t->sg = kmalloc(sizeof(struct scatterlist) * t->max_segs, GFP_KERNEL);
	if (!t->sg) {
		ret = -ENOMEM;
		goto out_free;
	}

	t->dev_addr = mmc_test_capacity(test->card) / 2;
	t->dev_addr -= t->dev_addr % (t->max_sz >> 9);

	if (erase) {
		ret = mmc_test_area_erase(test);
		if (ret)
			goto out_free;
	}

	if (fill) {
		ret = mmc_test_area_fill(test);
		if (ret)
			goto out_free;
	}

	return 0;

out_free:
	mmc_test_area_cleanup(test);
	return ret;
}

/*
 * Prepare for large transfers.  Do not erase the test area.
 */
static int mmc_test_area_prepare(struct mmc_test_card *test)
{
	return mmc_test_area_init(test, 0, 0);
}

/*
 * Prepare for large transfers.  Do erase the test area.
 */
static int mmc_test_area_prepare_erase(struct mmc_test_card *test)
{
	return mmc_test_area_init(test, 1, 0);
}

/*
 * Prepare for large transfers.  Erase and fill the test area.
 */
static int mmc_test_area_prepare_fill(struct mmc_test_card *test)
{
	return mmc_test_area_init(test, 1, 1);
}

/*
 * Test best-case performance.  Best-case performance is expected from
 * a single large transfer.
 *
 * An additional option (max_scatter) allows the measurement of the same
 * transfer but with no contiguous pages in the scatter list.  This tests
 * the efficiency of DMA to handle scattered pages.
 */
static int mmc_test_best_performance(struct mmc_test_card *test, int write,
				     int max_scatter)
{
	return mmc_test_area_io(test, test->area.max_tfr, test->area.dev_addr,
				write, max_scatter, 1);
}

/*
 * Best-case read performance.
 */
static int mmc_test_best_read_performance(struct mmc_test_card *test)
{
	return mmc_test_best_performance(test, 0, 0);
}

/*
 * Best-case write performance.
 */
static int mmc_test_best_write_performance(struct mmc_test_card *test)
{
	return mmc_test_best_performance(test, 1, 0);
}

/*
 * Best-case read performance into scattered pages.
 */
static int mmc_test_best_read_perf_max_scatter(struct mmc_test_card *test)
{
	return mmc_test_best_performance(test, 0, 1);
}

/*
 * Best-case write performance from scattered pages.
 */
static int mmc_test_best_write_perf_max_scatter(struct mmc_test_card *test)
{
	return mmc_test_best_performance(test, 1, 1);
}

/*
 * Single read performance by transfer size.
 */
static int mmc_test_profile_read_perf(struct mmc_test_card *test)
{
	unsigned long sz;
	unsigned int dev_addr;
	int ret;

	for (sz = 512; sz < test->area.max_tfr; sz <<= 1) {
		dev_addr = test->area.dev_addr + (sz >> 9);
		ret = mmc_test_area_io(test, sz, dev_addr, 0, 0, 1);
		if (ret)
			return ret;
	}
	sz = test->area.max_tfr;
	dev_addr = test->area.dev_addr;
	return mmc_test_area_io(test, sz, dev_addr, 0, 0, 1);
}

/*
 * Single write performance by transfer size.
 */
static int mmc_test_profile_write_perf(struct mmc_test_card *test)
{
	unsigned long sz;
	unsigned int dev_addr;
	int ret;

	ret = mmc_test_area_erase(test);
	if (ret)
		return ret;
	for (sz = 512; sz < test->area.max_tfr; sz <<= 1) {
		dev_addr = test->area.dev_addr + (sz >> 9);
		ret = mmc_test_area_io(test, sz, dev_addr, 1, 0, 1);
		if (ret)
			return ret;
	}
	ret = mmc_test_area_erase(test);
	if (ret)
		return ret;
	sz = test->area.max_tfr;
	dev_addr = test->area.dev_addr;
	return mmc_test_area_io(test, sz, dev_addr, 1, 0, 1);
}

/*
 * Single trim performance by transfer size.
 */
static int mmc_test_profile_trim_perf(struct mmc_test_card *test)
{
	unsigned long sz;
	unsigned int dev_addr;
	struct timespec ts1, ts2;
	int ret;

	if (!mmc_can_trim(test->card))
		return RESULT_UNSUP_CARD;

	if (!mmc_can_erase(test->card))
		return RESULT_UNSUP_HOST;

	for (sz = 512; sz < test->area.max_sz; sz <<= 1) {
		dev_addr = test->area.dev_addr + (sz >> 9);
		getnstimeofday(&ts1);
		ret = mmc_erase(test->card, dev_addr, sz >> 9, MMC_TRIM_ARG);
		if (ret)
			return ret;
		getnstimeofday(&ts2);
		mmc_test_print_rate(test, sz, &ts1, &ts2);
	}
	dev_addr = test->area.dev_addr;
	getnstimeofday(&ts1);
	ret = mmc_erase(test->card, dev_addr, sz >> 9, MMC_TRIM_ARG);
	if (ret)
		return ret;
	getnstimeofday(&ts2);
	mmc_test_print_rate(test, sz, &ts1, &ts2);
	return 0;
}

static int mmc_test_seq_read_perf(struct mmc_test_card *test, unsigned long sz)
{
	unsigned int dev_addr, i, cnt;
	struct timespec ts1, ts2;
	int ret;

	cnt = test->area.max_sz / sz;
	dev_addr = test->area.dev_addr;
	getnstimeofday(&ts1);
	for (i = 0; i < cnt; i++) {
		ret = mmc_test_area_io(test, sz, dev_addr, 0, 0, 0);
		if (ret)
			return ret;
		dev_addr += (sz >> 9);
	}
	getnstimeofday(&ts2);
	mmc_test_print_avg_rate(test, sz, cnt, &ts1, &ts2);
	return 0;
}

/*
 * Consecutive read performance by transfer size.
 */
static int mmc_test_profile_seq_read_perf(struct mmc_test_card *test)
{
	unsigned long sz;
	int ret;

	for (sz = 512; sz < test->area.max_tfr; sz <<= 1) {
		ret = mmc_test_seq_read_perf(test, sz);
		if (ret)
			return ret;
	}
	sz = test->area.max_tfr;
	return mmc_test_seq_read_perf(test, sz);
}

static int mmc_test_seq_write_perf(struct mmc_test_card *test, unsigned long sz)
{
	unsigned int dev_addr, i, cnt;
	struct timespec ts1, ts2;
	int ret;

	ret = mmc_test_area_erase(test);
	if (ret)
		return ret;
	cnt = test->area.max_sz / sz;
	dev_addr = test->area.dev_addr;
	getnstimeofday(&ts1);
	for (i = 0; i < cnt; i++) {
		ret = mmc_test_area_io(test, sz, dev_addr, 1, 0, 0);
		if (ret)
			return ret;
		dev_addr += (sz >> 9);
	}
	getnstimeofday(&ts2);
	mmc_test_print_avg_rate(test, sz, cnt, &ts1, &ts2);
	return 0;
}

/*
 * Consecutive write performance by transfer size.
 */
static int mmc_test_profile_seq_write_perf(struct mmc_test_card *test)
{
	unsigned long sz;
	int ret;

	for (sz = 512; sz < test->area.max_tfr; sz <<= 1) {
		ret = mmc_test_seq_write_perf(test, sz);
		if (ret)
			return ret;
	}
	sz = test->area.max_tfr;
	return mmc_test_seq_write_perf(test, sz);
}

/*
 * Consecutive trim performance by transfer size.
 */
static int mmc_test_profile_seq_trim_perf(struct mmc_test_card *test)
{
	unsigned long sz;
	unsigned int dev_addr, i, cnt;
	struct timespec ts1, ts2;
	int ret;

	if (!mmc_can_trim(test->card))
		return RESULT_UNSUP_CARD;

	if (!mmc_can_erase(test->card))
		return RESULT_UNSUP_HOST;

	for (sz = 512; sz <= test->area.max_sz; sz <<= 1) {
		ret = mmc_test_area_erase(test);
		if (ret)
			return ret;
		ret = mmc_test_area_fill(test);
		if (ret)
			return ret;
		cnt = test->area.max_sz / sz;
		dev_addr = test->area.dev_addr;
		getnstimeofday(&ts1);
		for (i = 0; i < cnt; i++) {
			ret = mmc_erase(test->card, dev_addr, sz >> 9,
					MMC_TRIM_ARG);
			if (ret)
				return ret;
			dev_addr += (sz >> 9);
		}
		getnstimeofday(&ts2);
		mmc_test_print_avg_rate(test, sz, cnt, &ts1, &ts2);
	}
	return 0;
}

static unsigned int rnd_next = 1;

static unsigned int mmc_test_rnd_num(unsigned int rnd_cnt)
{
	uint64_t r;

	rnd_next = rnd_next * 1103515245 + 12345;
	r = (rnd_next >> 16) & 0x7fff;
	return (r * rnd_cnt) >> 15;
}

static int mmc_test_rnd_perf(struct mmc_test_card *test, int write, int print,
			     unsigned long sz)
{
	unsigned int dev_addr, cnt, rnd_addr, range1, range2, last_ea = 0, ea;
	unsigned int ssz;
	struct timespec ts1, ts2, ts;
	int ret;

	ssz = sz >> 9;

	rnd_addr = mmc_test_capacity(test->card) / 4;
	range1 = rnd_addr / test->card->pref_erase;
	range2 = range1 / ssz;

	getnstimeofday(&ts1);
	for (cnt = 0; cnt < UINT_MAX; cnt++) {
		getnstimeofday(&ts2);
		ts = timespec_sub(ts2, ts1);
		if (ts.tv_sec >= 10)
			break;
		ea = mmc_test_rnd_num(range1);
		if (ea == last_ea)
			ea -= 1;
		last_ea = ea;
		dev_addr = rnd_addr + test->card->pref_erase * ea +
			   ssz * mmc_test_rnd_num(range2);
		ret = mmc_test_area_io(test, sz, dev_addr, write, 0, 0);
		if (ret)
			return ret;
	}
	if (print)
		mmc_test_print_avg_rate(test, sz, cnt, &ts1, &ts2);
	return 0;
}

static int mmc_test_random_perf(struct mmc_test_card *test, int write)
{
	unsigned int next;
	unsigned long sz;
	int ret;

	for (sz = 512; sz < test->area.max_tfr; sz <<= 1) {
		/*
		 * When writing, try to get more consistent results by running
		 * the test twice with exactly the same I/O but outputting the
		 * results only for the 2nd run.
		 */
		if (write) {
			next = rnd_next;
			ret = mmc_test_rnd_perf(test, write, 0, sz);
			if (ret)
				return ret;
			rnd_next = next;
		}
		ret = mmc_test_rnd_perf(test, write, 1, sz);
		if (ret)
			return ret;
	}
	sz = test->area.max_tfr;
	if (write) {
		next = rnd_next;
		ret = mmc_test_rnd_perf(test, write, 0, sz);
		if (ret)
			return ret;
		rnd_next = next;
	}
	return mmc_test_rnd_perf(test, write, 1, sz);
}

/*
 * Random read performance by transfer size.
 */
static int mmc_test_random_read_perf(struct mmc_test_card *test)
{
	return mmc_test_random_perf(test, 0);
}

/*
 * Random write performance by transfer size.
 */
static int mmc_test_random_write_perf(struct mmc_test_card *test)
{
	return mmc_test_random_perf(test, 1);
}

static int mmc_test_seq_perf(struct mmc_test_card *test, int write,
			     unsigned int tot_sz, int max_scatter)
{
	unsigned int dev_addr, i, cnt, sz, ssz;
<<<<<<< HEAD
	struct timespec ts1, ts2, ts;
=======
	struct timespec ts1, ts2;
>>>>>>> 00b317a4
	int ret;

	sz = test->area.max_tfr;
	/*
	 * In the case of a maximally scattered transfer, the maximum transfer
	 * size is further limited by using PAGE_SIZE segments.
	 */
	if (max_scatter) {
		struct mmc_test_area *t = &test->area;
		unsigned long max_tfr;

		if (t->max_seg_sz >= PAGE_SIZE)
			max_tfr = t->max_segs * PAGE_SIZE;
		else
			max_tfr = t->max_segs * t->max_seg_sz;
		if (sz > max_tfr)
			sz = max_tfr;
	}

	ssz = sz >> 9;
	dev_addr = mmc_test_capacity(test->card) / 4;
	if (tot_sz > dev_addr << 9)
		tot_sz = dev_addr << 9;
	cnt = tot_sz / sz;
	dev_addr &= 0xffff0000; /* Round to 64MiB boundary */

	getnstimeofday(&ts1);
	for (i = 0; i < cnt; i++) {
		ret = mmc_test_area_io(test, sz, dev_addr, write,
				       max_scatter, 0);
		if (ret)
			return ret;
		dev_addr += ssz;
	}
	getnstimeofday(&ts2);

<<<<<<< HEAD
	ts = timespec_sub(ts2, ts1);
=======
>>>>>>> 00b317a4
	mmc_test_print_avg_rate(test, sz, cnt, &ts1, &ts2);

	return 0;
}

static int mmc_test_large_seq_perf(struct mmc_test_card *test, int write)
{
	int ret, i;

	for (i = 0; i < 10; i++) {
		ret = mmc_test_seq_perf(test, write, 10 * 1024 * 1024, 1);
		if (ret)
			return ret;
	}
	for (i = 0; i < 5; i++) {
		ret = mmc_test_seq_perf(test, write, 100 * 1024 * 1024, 1);
		if (ret)
			return ret;
	}
	for (i = 0; i < 3; i++) {
		ret = mmc_test_seq_perf(test, write, 1000 * 1024 * 1024, 1);
		if (ret)
			return ret;
	}

	return ret;
}

/*
 * Large sequential read performance.
 */
static int mmc_test_large_seq_read_perf(struct mmc_test_card *test)
{
	return mmc_test_large_seq_perf(test, 0);
}

/*
 * Large sequential write performance.
 */
static int mmc_test_large_seq_write_perf(struct mmc_test_card *test)
{
	return mmc_test_large_seq_perf(test, 1);
}

static const struct mmc_test_case mmc_test_cases[] = {
	{
		.name = "Basic write (no data verification)",
		.run = mmc_test_basic_write,
	},

	{
		.name = "Basic read (no data verification)",
		.run = mmc_test_basic_read,
	},

	{
		.name = "Basic write (with data verification)",
		.prepare = mmc_test_prepare_write,
		.run = mmc_test_verify_write,
		.cleanup = mmc_test_cleanup,
	},

	{
		.name = "Basic read (with data verification)",
		.prepare = mmc_test_prepare_read,
		.run = mmc_test_verify_read,
		.cleanup = mmc_test_cleanup,
	},

	{
		.name = "Multi-block write",
		.prepare = mmc_test_prepare_write,
		.run = mmc_test_multi_write,
		.cleanup = mmc_test_cleanup,
	},

	{
		.name = "Multi-block read",
		.prepare = mmc_test_prepare_read,
		.run = mmc_test_multi_read,
		.cleanup = mmc_test_cleanup,
	},

	{
		.name = "Power of two block writes",
		.prepare = mmc_test_prepare_write,
		.run = mmc_test_pow2_write,
		.cleanup = mmc_test_cleanup,
	},

	{
		.name = "Power of two block reads",
		.prepare = mmc_test_prepare_read,
		.run = mmc_test_pow2_read,
		.cleanup = mmc_test_cleanup,
	},

	{
		.name = "Weird sized block writes",
		.prepare = mmc_test_prepare_write,
		.run = mmc_test_weird_write,
		.cleanup = mmc_test_cleanup,
	},

	{
		.name = "Weird sized block reads",
		.prepare = mmc_test_prepare_read,
		.run = mmc_test_weird_read,
		.cleanup = mmc_test_cleanup,
	},

	{
		.name = "Badly aligned write",
		.prepare = mmc_test_prepare_write,
		.run = mmc_test_align_write,
		.cleanup = mmc_test_cleanup,
	},

	{
		.name = "Badly aligned read",
		.prepare = mmc_test_prepare_read,
		.run = mmc_test_align_read,
		.cleanup = mmc_test_cleanup,
	},

	{
		.name = "Badly aligned multi-block write",
		.prepare = mmc_test_prepare_write,
		.run = mmc_test_align_multi_write,
		.cleanup = mmc_test_cleanup,
	},

	{
		.name = "Badly aligned multi-block read",
		.prepare = mmc_test_prepare_read,
		.run = mmc_test_align_multi_read,
		.cleanup = mmc_test_cleanup,
	},

	{
		.name = "Correct xfer_size at write (start failure)",
		.run = mmc_test_xfersize_write,
	},

	{
		.name = "Correct xfer_size at read (start failure)",
		.run = mmc_test_xfersize_read,
	},

	{
		.name = "Correct xfer_size at write (midway failure)",
		.run = mmc_test_multi_xfersize_write,
	},

	{
		.name = "Correct xfer_size at read (midway failure)",
		.run = mmc_test_multi_xfersize_read,
	},

#ifdef CONFIG_HIGHMEM

	{
		.name = "Highmem write",
		.prepare = mmc_test_prepare_write,
		.run = mmc_test_write_high,
		.cleanup = mmc_test_cleanup,
	},

	{
		.name = "Highmem read",
		.prepare = mmc_test_prepare_read,
		.run = mmc_test_read_high,
		.cleanup = mmc_test_cleanup,
	},

	{
		.name = "Multi-block highmem write",
		.prepare = mmc_test_prepare_write,
		.run = mmc_test_multi_write_high,
		.cleanup = mmc_test_cleanup,
	},

	{
		.name = "Multi-block highmem read",
		.prepare = mmc_test_prepare_read,
		.run = mmc_test_multi_read_high,
		.cleanup = mmc_test_cleanup,
	},

#else

	{
		.name = "Highmem write",
		.run = mmc_test_no_highmem,
	},

	{
		.name = "Highmem read",
		.run = mmc_test_no_highmem,
	},

	{
		.name = "Multi-block highmem write",
		.run = mmc_test_no_highmem,
	},

	{
		.name = "Multi-block highmem read",
		.run = mmc_test_no_highmem,
	},

#endif /* CONFIG_HIGHMEM */

	{
		.name = "Best-case read performance",
		.prepare = mmc_test_area_prepare_fill,
		.run = mmc_test_best_read_performance,
		.cleanup = mmc_test_area_cleanup,
	},

	{
		.name = "Best-case write performance",
		.prepare = mmc_test_area_prepare_erase,
		.run = mmc_test_best_write_performance,
		.cleanup = mmc_test_area_cleanup,
	},

	{
		.name = "Best-case read performance into scattered pages",
		.prepare = mmc_test_area_prepare_fill,
		.run = mmc_test_best_read_perf_max_scatter,
		.cleanup = mmc_test_area_cleanup,
	},

	{
		.name = "Best-case write performance from scattered pages",
		.prepare = mmc_test_area_prepare_erase,
		.run = mmc_test_best_write_perf_max_scatter,
		.cleanup = mmc_test_area_cleanup,
	},

	{
		.name = "Single read performance by transfer size",
		.prepare = mmc_test_area_prepare_fill,
		.run = mmc_test_profile_read_perf,
		.cleanup = mmc_test_area_cleanup,
	},

	{
		.name = "Single write performance by transfer size",
		.prepare = mmc_test_area_prepare,
		.run = mmc_test_profile_write_perf,
		.cleanup = mmc_test_area_cleanup,
	},

	{
		.name = "Single trim performance by transfer size",
		.prepare = mmc_test_area_prepare_fill,
		.run = mmc_test_profile_trim_perf,
		.cleanup = mmc_test_area_cleanup,
	},

	{
		.name = "Consecutive read performance by transfer size",
		.prepare = mmc_test_area_prepare_fill,
		.run = mmc_test_profile_seq_read_perf,
		.cleanup = mmc_test_area_cleanup,
	},

	{
		.name = "Consecutive write performance by transfer size",
		.prepare = mmc_test_area_prepare,
		.run = mmc_test_profile_seq_write_perf,
		.cleanup = mmc_test_area_cleanup,
	},

	{
		.name = "Consecutive trim performance by transfer size",
		.prepare = mmc_test_area_prepare,
		.run = mmc_test_profile_seq_trim_perf,
		.cleanup = mmc_test_area_cleanup,
	},

	{
		.name = "Random read performance by transfer size",
		.prepare = mmc_test_area_prepare,
		.run = mmc_test_random_read_perf,
		.cleanup = mmc_test_area_cleanup,
	},

	{
		.name = "Random write performance by transfer size",
		.prepare = mmc_test_area_prepare,
		.run = mmc_test_random_write_perf,
		.cleanup = mmc_test_area_cleanup,
	},

	{
		.name = "Large sequential read into scattered pages",
		.prepare = mmc_test_area_prepare,
		.run = mmc_test_large_seq_read_perf,
		.cleanup = mmc_test_area_cleanup,
	},

	{
		.name = "Large sequential write from scattered pages",
		.prepare = mmc_test_area_prepare,
		.run = mmc_test_large_seq_write_perf,
		.cleanup = mmc_test_area_cleanup,
	},

};

static DEFINE_MUTEX(mmc_test_lock);

static LIST_HEAD(mmc_test_result);

static void mmc_test_run(struct mmc_test_card *test, int testcase)
{
	int i, ret;

	printk(KERN_INFO "%s: Starting tests of card %s...\n",
		mmc_hostname(test->card->host), mmc_card_id(test->card));

	mmc_claim_host(test->card->host);

	for (i = 0;i < ARRAY_SIZE(mmc_test_cases);i++) {
		struct mmc_test_general_result *gr;

		if (testcase && ((i + 1) != testcase))
			continue;

		printk(KERN_INFO "%s: Test case %d. %s...\n",
			mmc_hostname(test->card->host), i + 1,
			mmc_test_cases[i].name);

		if (mmc_test_cases[i].prepare) {
			ret = mmc_test_cases[i].prepare(test);
			if (ret) {
				printk(KERN_INFO "%s: Result: Prepare "
					"stage failed! (%d)\n",
					mmc_hostname(test->card->host),
					ret);
				continue;
			}
		}

		gr = kzalloc(sizeof(struct mmc_test_general_result),
			GFP_KERNEL);
		if (gr) {
			INIT_LIST_HEAD(&gr->tr_lst);

			/* Assign data what we know already */
			gr->card = test->card;
			gr->testcase = i;

			/* Append container to global one */
			list_add_tail(&gr->link, &mmc_test_result);

			/*
			 * Save the pointer to created container in our private
			 * structure.
			 */
			test->gr = gr;
		}

		ret = mmc_test_cases[i].run(test);
		switch (ret) {
		case RESULT_OK:
			printk(KERN_INFO "%s: Result: OK\n",
				mmc_hostname(test->card->host));
			break;
		case RESULT_FAIL:
			printk(KERN_INFO "%s: Result: FAILED\n",
				mmc_hostname(test->card->host));
			break;
		case RESULT_UNSUP_HOST:
			printk(KERN_INFO "%s: Result: UNSUPPORTED "
				"(by host)\n",
				mmc_hostname(test->card->host));
			break;
		case RESULT_UNSUP_CARD:
			printk(KERN_INFO "%s: Result: UNSUPPORTED "
				"(by card)\n",
				mmc_hostname(test->card->host));
			break;
		default:
			printk(KERN_INFO "%s: Result: ERROR (%d)\n",
				mmc_hostname(test->card->host), ret);
		}

		/* Save the result */
		if (gr)
			gr->result = ret;

		if (mmc_test_cases[i].cleanup) {
			ret = mmc_test_cases[i].cleanup(test);
			if (ret) {
				printk(KERN_INFO "%s: Warning: Cleanup "
					"stage failed! (%d)\n",
					mmc_hostname(test->card->host),
					ret);
			}
		}
	}

	mmc_release_host(test->card->host);

	printk(KERN_INFO "%s: Tests completed.\n",
		mmc_hostname(test->card->host));
}

static void mmc_test_free_result(struct mmc_card *card)
{
	struct mmc_test_general_result *gr, *grs;

	mutex_lock(&mmc_test_lock);

	list_for_each_entry_safe(gr, grs, &mmc_test_result, link) {
		struct mmc_test_transfer_result *tr, *trs;

		if (card && gr->card != card)
			continue;

		list_for_each_entry_safe(tr, trs, &gr->tr_lst, link) {
			list_del(&tr->link);
			kfree(tr);
		}

		list_del(&gr->link);
		kfree(gr);
	}

	mutex_unlock(&mmc_test_lock);
}

static LIST_HEAD(mmc_test_file_test);

static int mtf_test_show(struct seq_file *sf, void *data)
{
	struct mmc_card *card = (struct mmc_card *)sf->private;
	struct mmc_test_general_result *gr;

	mutex_lock(&mmc_test_lock);

	list_for_each_entry(gr, &mmc_test_result, link) {
		struct mmc_test_transfer_result *tr;

		if (gr->card != card)
			continue;

		seq_printf(sf, "Test %d: %d\n", gr->testcase + 1, gr->result);

		list_for_each_entry(tr, &gr->tr_lst, link) {
			seq_printf(sf, "%u %d %lu.%09lu %u %u.%02u\n",
				tr->count, tr->sectors,
				(unsigned long)tr->ts.tv_sec,
				(unsigned long)tr->ts.tv_nsec,
				tr->rate, tr->iops / 100, tr->iops % 100);
		}
	}

	mutex_unlock(&mmc_test_lock);

	return 0;
}

static int mtf_test_open(struct inode *inode, struct file *file)
{
	return single_open(file, mtf_test_show, inode->i_private);
}

static ssize_t mtf_test_write(struct file *file, const char __user *buf,
	size_t count, loff_t *pos)
{
	struct seq_file *sf = (struct seq_file *)file->private_data;
	struct mmc_card *card = (struct mmc_card *)sf->private;
	struct mmc_test_card *test;
	char lbuf[12];
	long testcase;

	if (count >= sizeof(lbuf))
		return -EINVAL;

	if (copy_from_user(lbuf, buf, count))
		return -EFAULT;
	lbuf[count] = '\0';

	if (strict_strtol(lbuf, 10, &testcase))
		return -EINVAL;

	test = kzalloc(sizeof(struct mmc_test_card), GFP_KERNEL);
	if (!test)
		return -ENOMEM;

	/*
	 * Remove all test cases associated with given card. Thus we have only
	 * actual data of the last run.
	 */
	mmc_test_free_result(card);

	test->card = card;

	test->buffer = kzalloc(BUFFER_SIZE, GFP_KERNEL);
#ifdef CONFIG_HIGHMEM
	test->highmem = alloc_pages(GFP_KERNEL | __GFP_HIGHMEM, BUFFER_ORDER);
#endif

#ifdef CONFIG_HIGHMEM
	if (test->buffer && test->highmem) {
#else
	if (test->buffer) {
#endif
		mutex_lock(&mmc_test_lock);
		mmc_test_run(test, testcase);
		mutex_unlock(&mmc_test_lock);
	}

#ifdef CONFIG_HIGHMEM
	__free_pages(test->highmem, BUFFER_ORDER);
#endif
	kfree(test->buffer);
	kfree(test);

	return count;
}

static const struct file_operations mmc_test_fops_test = {
	.open		= mtf_test_open,
	.read		= seq_read,
	.write		= mtf_test_write,
	.llseek		= seq_lseek,
	.release	= single_release,
};

static void mmc_test_free_file_test(struct mmc_card *card)
{
	struct mmc_test_dbgfs_file *df, *dfs;

	mutex_lock(&mmc_test_lock);

	list_for_each_entry_safe(df, dfs, &mmc_test_file_test, link) {
		if (card && df->card != card)
			continue;
		debugfs_remove(df->file);
		list_del(&df->link);
		kfree(df);
	}

	mutex_unlock(&mmc_test_lock);
}

static int mmc_test_register_file_test(struct mmc_card *card)
{
	struct dentry *file = NULL;
	struct mmc_test_dbgfs_file *df;
	int ret = 0;

	mutex_lock(&mmc_test_lock);

	if (card->debugfs_root)
		file = debugfs_create_file("test", S_IWUSR | S_IRUGO,
			card->debugfs_root, card, &mmc_test_fops_test);

	if (IS_ERR_OR_NULL(file)) {
		dev_err(&card->dev,
			"Can't create file. Perhaps debugfs is disabled.\n");
		ret = -ENODEV;
		goto err;
	}

	df = kmalloc(sizeof(struct mmc_test_dbgfs_file), GFP_KERNEL);
	if (!df) {
		debugfs_remove(file);
		dev_err(&card->dev,
			"Can't allocate memory for internal usage.\n");
		ret = -ENOMEM;
		goto err;
	}

	df->card = card;
	df->file = file;

	list_add(&df->link, &mmc_test_file_test);

err:
	mutex_unlock(&mmc_test_lock);

	return ret;
}

static int mmc_test_probe(struct mmc_card *card)
{
	int ret;

	if (!mmc_card_mmc(card) && !mmc_card_sd(card))
		return -ENODEV;

	ret = mmc_test_register_file_test(card);
	if (ret)
		return ret;

	dev_info(&card->dev, "Card claimed for testing.\n");

	return 0;
}

static void mmc_test_remove(struct mmc_card *card)
{
	mmc_test_free_result(card);
	mmc_test_free_file_test(card);
}

static struct mmc_driver mmc_driver = {
	.drv		= {
		.name	= "mmc_test",
	},
	.probe		= mmc_test_probe,
	.remove		= mmc_test_remove,
};

static int __init mmc_test_init(void)
{
	return mmc_register_driver(&mmc_driver);
}

static void __exit mmc_test_exit(void)
{
	/* Clear stalled data if card is still plugged */
	mmc_test_free_result(NULL);
	mmc_test_free_file_test(NULL);

	mmc_unregister_driver(&mmc_driver);
}

module_init(mmc_test_init);
module_exit(mmc_test_exit);

MODULE_LICENSE("GPL");
MODULE_DESCRIPTION("Multimedia Card (MMC) host test driver");
MODULE_AUTHOR("Pierre Ossman");<|MERGE_RESOLUTION|>--- conflicted
+++ resolved
@@ -1875,11 +1875,7 @@
 			     unsigned int tot_sz, int max_scatter)
 {
 	unsigned int dev_addr, i, cnt, sz, ssz;
-<<<<<<< HEAD
-	struct timespec ts1, ts2, ts;
-=======
 	struct timespec ts1, ts2;
->>>>>>> 00b317a4
 	int ret;
 
 	sz = test->area.max_tfr;
@@ -1916,10 +1912,6 @@
 	}
 	getnstimeofday(&ts2);
 
-<<<<<<< HEAD
-	ts = timespec_sub(ts2, ts1);
-=======
->>>>>>> 00b317a4
 	mmc_test_print_avg_rate(test, sz, cnt, &ts1, &ts2);
 
 	return 0;
