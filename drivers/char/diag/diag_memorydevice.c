/* Copyright (c) 2014-2018, The Linux Foundation. All rights reserved.
 *
 * This program is free software; you can redistribute it and/or modify
 * it under the terms of the GNU General Public License version 2 and
 * only version 2 as published by the Free Software Foundation.
 *
 * This program is distributed in the hope that it will be useful,
 * but WITHOUT ANY WARRANTY; without even the implied warranty of
 * MERCHANTABILITY or FITNESS FOR A PARTICULAR PURPOSE.  See the
 * GNU General Public License for more details.
 */

#include <linux/slab.h>
#include <linux/init.h>
#include <linux/module.h>
#include <linux/device.h>
#include <linux/err.h>
#include <linux/sched.h>
#include <linux/ratelimit.h>
#include <linux/workqueue.h>
#include <linux/diagchar.h>
#include <linux/delay.h>
#include <linux/kmemleak.h>
#include <linux/uaccess.h>
#include "diagchar.h"
#include "diag_memorydevice.h"
#include "diagfwd_bridge.h"
#include "diag_mux.h"
#include "diagmem.h"
#include "diagfwd.h"
#include "diagfwd_peripheral.h"
#include "diag_ipc_logging.h"

struct diag_md_info diag_md[NUM_DIAG_MD_DEV] = {
	{
		.id = DIAG_MD_LOCAL,
		.ctx = 0,
		.mempool = POOL_TYPE_MUX_APPS,
		.num_tbl_entries = 0,
		.md_info_inited = 0,
		.tbl = NULL,
		.ops = NULL,
	},
#ifdef CONFIG_DIAGFWD_BRIDGE_CODE
	{
		.id = DIAG_MD_MDM,
		.ctx = 0,
		.mempool = POOL_TYPE_MDM_MUX,
		.num_tbl_entries = 0,
		.md_info_inited = 0,
		.tbl = NULL,
		.ops = NULL,
	},
	{
		.id = DIAG_MD_MDM2,
		.ctx = 0,
		.mempool = POOL_TYPE_MDM2_MUX,
		.num_tbl_entries = 0,
		.md_info_inited = 0,
		.tbl = NULL,
		.ops = NULL,
	},
	{
		.id = DIAG_MD_SMUX,
		.ctx = 0,
		.mempool = POOL_TYPE_QSC_MUX,
		.num_tbl_entries = 0,
		.md_info_inited = 0,
		.tbl = NULL,
		.ops = NULL,
	}
#endif
};

int diag_md_register(int id, int ctx, struct diag_mux_ops *ops)
{
	if (id < 0 || id >= NUM_DIAG_MD_DEV || !ops)
		return -EINVAL;

	diag_md[id].ops = ops;
	diag_md[id].ctx = ctx;
	return 0;
}

void diag_md_open_all(void)
{
	int i;
	struct diag_md_info *ch = NULL;

	for (i = 0; i < NUM_DIAG_MD_DEV; i++) {
		ch = &diag_md[i];
		if (!ch->md_info_inited)
			continue;
		if (ch->ops && ch->ops->open)
			ch->ops->open(ch->ctx, DIAG_MEMORY_DEVICE_MODE);
	}
}

void diag_md_close_all(void)
{
	int i, j;
	unsigned long flags;
	struct diag_md_info *ch = NULL;
	struct diag_buf_tbl_t *entry = NULL;

	for (i = 0; i < NUM_DIAG_MD_DEV; i++) {
		ch = &diag_md[i];
		if (!ch->md_info_inited)
			continue;

		if (ch->ops && ch->ops->close)
			ch->ops->close(ch->ctx, DIAG_MEMORY_DEVICE_MODE);

		/*
		 * When we close the Memory device mode, make sure we flush the
		 * internal buffers in the table so that there are no stale
		 * entries.
		 */
		spin_lock_irqsave(&ch->lock, flags);
		for (j = 0; j < ch->num_tbl_entries; j++) {
			entry = &ch->tbl[j];
			if (entry->len <= 0)
				continue;
			if (ch->ops && ch->ops->write_done)
				ch->ops->write_done(entry->buf, entry->len,
						    entry->ctx,
						    DIAG_MEMORY_DEVICE_MODE);
			entry->buf = NULL;
			entry->len = 0;
			entry->ctx = 0;
		}
		spin_unlock_irqrestore(&ch->lock, flags);
	}

	diag_ws_reset(DIAG_WS_MUX);
}

int diag_md_write(int id, unsigned char *buf, int len, int ctx)
{
	int i, peripheral, pid = 0;
	uint8_t found = 0;
	unsigned long flags;
	struct diag_md_info *ch = NULL;
	struct diag_md_session_t *session_info = NULL;

	if (id < 0 || id >= NUM_DIAG_MD_DEV || id >= DIAG_NUM_PROC)
		return -EINVAL;

	if (!buf || len < 0)
		return -EINVAL;

	peripheral = diag_md_get_peripheral(ctx);
	if (peripheral < 0)
		return -EINVAL;

	mutex_lock(&driver->md_session_lock);
	session_info = diag_md_session_get_peripheral(peripheral);
	if (!session_info) {
		mutex_unlock(&driver->md_session_lock);
		return -EIO;
	}
	pid = session_info->pid;
	mutex_unlock(&driver->md_session_lock);

	ch = &diag_md[id];
	if (!ch || !ch->md_info_inited)
		return -EINVAL;

	spin_lock_irqsave(&ch->lock, flags);
	for (i = 0; i < ch->num_tbl_entries && !found; i++) {
		if (ch->tbl[i].buf != buf)
			continue;
		found = 1;
		pr_err_ratelimited("diag: trying to write the same buffer buf: %pK, len: %d, back to the table for p: %d, t: %d, buf_num: %d, proc: %d, i: %d\n",
				   buf, ch->tbl[i].len, GET_BUF_PERIPHERAL(ctx),
				   GET_BUF_TYPE(ctx), GET_BUF_NUM(ctx), id, i);
		ch->tbl[i].buf = NULL;
		ch->tbl[i].len = 0;
		ch->tbl[i].ctx = 0;
	}
	spin_unlock_irqrestore(&ch->lock, flags);

	if (found)
		return -ENOMEM;

	spin_lock_irqsave(&ch->lock, flags);
	for (i = 0; i < ch->num_tbl_entries && !found; i++) {
		if (ch->tbl[i].len == 0) {
			ch->tbl[i].buf = buf;
			ch->tbl[i].len = len;
			ch->tbl[i].ctx = ctx;
			found = 1;
			diag_ws_on_read(DIAG_WS_MUX, len);
		}
	}
	spin_unlock_irqrestore(&ch->lock, flags);

	if (!found) {
		pr_err_ratelimited("diag: Unable to find an empty space in table, please reduce logging rate, proc: %d\n",
				   id);
		return -ENOMEM;
	}

	found = 0;
	for (i = 0; i < driver->num_clients && !found; i++) {
		if ((driver->client_map[i].pid != pid) ||
		    (driver->client_map[i].pid == 0))
			continue;

		found = 1;
		if (!(driver->data_ready[i] & USER_SPACE_DATA_TYPE)) {
			driver->data_ready[i] |= USER_SPACE_DATA_TYPE;
			atomic_inc(&driver->data_ready_notif[i]);
		}
		pr_debug("diag: wake up logging process\n");
		wake_up_interruptible(&driver->wait_q);
	}

	if (!found)
		return -EINVAL;

	return 0;
}

int diag_md_copy_to_user(char __user *buf, int *pret, size_t buf_size,
			struct diag_md_session_t *info)
{
	int i, j;
	int err = 0;
	int ret = *pret;
	int num_data = 0;
	int remote_token;
	unsigned long flags;
	struct diag_md_info *ch = NULL;
	struct diag_buf_tbl_t *entry = NULL;
	uint8_t drain_again = 0;
	int peripheral = 0;
	struct diag_md_session_t *session_info = NULL;
	struct pid *pid_struct = NULL;

	for (i = 0; i < NUM_DIAG_MD_DEV && !err; i++) {
		ch = &diag_md[i];
		if (!ch->md_info_inited)
			continue;
		for (j = 0; j < ch->num_tbl_entries && !err; j++) {
			entry = &ch->tbl[j];
			if (entry->len <= 0 || entry->buf == NULL)
				continue;

			peripheral = diag_md_get_peripheral(entry->ctx);
			if (peripheral < 0)
				goto drop_data;
			session_info =
			diag_md_session_get_peripheral(peripheral);
			if (!session_info)
				goto drop_data;

			if (session_info && info &&
				(session_info->pid != info->pid))
				continue;
			if ((info && (info->peripheral_mask &
			    MD_PERIPHERAL_MASK(peripheral)) == 0))
				goto drop_data;
			pid_struct = find_get_pid(session_info->pid);
			if (!pid_struct) {
				err = -ESRCH;
				DIAG_LOG(DIAG_DEBUG_PERIPHERALS,
					"diag: No such md_session_map[%d] with pid = %d err=%d exists..\n",
					peripheral, session_info->pid, err);
				goto drop_data;
			}
			/*
			 * If the data is from remote processor, copy the remote
			 * token first
			 */
			if (i > 0) {
				if ((ret + (3 * sizeof(int)) + entry->len) >=
							buf_size) {
					drain_again = 1;
					break;
				}
			} else {
				if ((ret + (2 * sizeof(int)) + entry->len) >=
						buf_size) {
					drain_again = 1;
					break;
				}
			}
			if (i > 0) {
				remote_token = diag_get_remote(i);
				if (get_pid_task(pid_struct, PIDTYPE_PID)) {
					err = copy_to_user(buf + ret,
							&remote_token,
							sizeof(int));
					if (err)
						goto drop_data;
					ret += sizeof(int);
				}
			}

			/* Copy the length of data being passed */
			if (get_pid_task(pid_struct, PIDTYPE_PID)) {
				err = copy_to_user(buf + ret,
						(void *)&(entry->len),
						sizeof(int));
				if (err)
					goto drop_data;
				ret += sizeof(int);
			}

			/* Copy the actual data being passed */
			if (get_pid_task(pid_struct, PIDTYPE_PID)) {
				err = copy_to_user(buf + ret,
						(void *)entry->buf,
						entry->len);
				if (err)
					goto drop_data;
				ret += entry->len;
			}
			/*
			 * The data is now copied to the user space client,
			 * Notify that the write is complete and delete its
			 * entry from the table
			 */
			num_data++;
drop_data:
			spin_lock_irqsave(&ch->lock, flags);
			if (ch->ops && ch->ops->write_done)
				ch->ops->write_done(entry->buf, entry->len,
						    entry->ctx,
						    DIAG_MEMORY_DEVICE_MODE);
			diag_ws_on_copy(DIAG_WS_MUX);
			entry->buf = NULL;
			entry->len = 0;
			entry->ctx = 0;
			spin_unlock_irqrestore(&ch->lock, flags);
		}
	}

	*pret = ret;
	if (pid_struct && get_pid_task(pid_struct, PIDTYPE_PID)) {
		err = copy_to_user(buf + sizeof(int),
				(void *)&num_data,
				sizeof(int));
	}
	diag_ws_on_copy_complete(DIAG_WS_MUX);
	if (drain_again)
		chk_logging_wakeup();

	return err;
}

int diag_md_close_peripheral(int id, uint8_t peripheral)
{
	int i;
	uint8_t found = 0;
	unsigned long flags;
	struct diag_md_info *ch = NULL;
	struct diag_buf_tbl_t *entry = NULL;

	if (id < 0 || id >= NUM_DIAG_MD_DEV || id >= DIAG_NUM_PROC)
		return -EINVAL;

	ch = &diag_md[id];
	if (!ch || !ch->md_info_inited)
		return -EINVAL;

	spin_lock_irqsave(&ch->lock, flags);
	for (i = 0; i < ch->num_tbl_entries && !found; i++) {
		entry = &ch->tbl[i];

		if (peripheral > NUM_PERIPHERALS) {
			if (GET_PD_CTXT(entry->ctx) != peripheral)
				continue;
		} else {
			if (GET_BUF_PERIPHERAL(entry->ctx) !=
					peripheral)
				continue;
		}
		found = 1;
		if (ch->ops && ch->ops->write_done) {
			ch->ops->write_done(entry->buf, entry->len,
					    entry->ctx,
					    DIAG_MEMORY_DEVICE_MODE);
			entry->buf = NULL;
			entry->len = 0;
			entry->ctx = 0;
		}
	}
	spin_unlock_irqrestore(&ch->lock, flags);
	return 0;
}

int diag_md_init(void)
{
	int i, j;
	struct diag_md_info *ch = NULL;

	for (i = 0; i < DIAG_MD_LOCAL_LAST; i++) {
		ch = &diag_md[i];
		ch->num_tbl_entries = diag_mempools[ch->mempool].poolsize;
		ch->tbl = kcalloc(ch->num_tbl_entries,
				  sizeof(struct diag_buf_tbl_t), GFP_KERNEL);
		if (!ch->tbl)
			goto fail;

		for (j = 0; j < ch->num_tbl_entries; j++) {
			ch->tbl[j].buf = NULL;
			ch->tbl[j].len = 0;
			ch->tbl[j].ctx = 0;
		}
		spin_lock_init(&(ch->lock));
		ch->md_info_inited = 1;
	}

	return 0;

fail:
	diag_md_exit();
	return -ENOMEM;
}

int diag_md_mdm_init(void)
{
	int i, j;
	struct diag_md_info *ch = NULL;

	for (i = DIAG_MD_BRIDGE_BASE; i < NUM_DIAG_MD_DEV; i++) {
		ch = &diag_md[i];
		ch->num_tbl_entries = diag_mempools[ch->mempool].poolsize;
		ch->tbl = kcalloc(ch->num_tbl_entries, sizeof(*ch->tbl),
				GFP_KERNEL);
		if (!ch->tbl)
			goto fail;

		for (j = 0; j < ch->num_tbl_entries; j++) {
			ch->tbl[j].buf = NULL;
			ch->tbl[j].len = 0;
			ch->tbl[j].ctx = 0;
		}
		spin_lock_init(&(ch->lock));
<<<<<<< HEAD
=======
		ch->md_info_inited = 1;
>>>>>>> d8914c3a
	}

	return 0;

fail:
	diag_md_mdm_exit();
	return -ENOMEM;
}

void diag_md_exit(void)
{
	int i;
	struct diag_md_info *ch = NULL;

	for (i = 0; i < DIAG_MD_LOCAL_LAST; i++) {
		ch = &diag_md[i];
		kfree(ch->tbl);
		ch->num_tbl_entries = 0;
		ch->ops = NULL;
	}
}

void diag_md_mdm_exit(void)
{
	int i;
	struct diag_md_info *ch = NULL;

	for (i = DIAG_MD_BRIDGE_BASE; i < NUM_DIAG_MD_DEV; i++) {
		ch = &diag_md[i];
		kfree(ch->tbl);
		ch->num_tbl_entries = 0;
		ch->ops = NULL;
	}
}<|MERGE_RESOLUTION|>--- conflicted
+++ resolved
@@ -439,10 +439,7 @@
 			ch->tbl[j].ctx = 0;
 		}
 		spin_lock_init(&(ch->lock));
-<<<<<<< HEAD
-=======
 		ch->md_info_inited = 1;
->>>>>>> d8914c3a
 	}
 
 	return 0;
