/*
 * ASIX AX8817X based USB 2.0 Ethernet Devices
 * Copyright (C) 2003-2006 David Hollis <dhollis@davehollis.com>
 * Copyright (C) 2005 Phil Chang <pchang23@sbcglobal.net>
 * Copyright (C) 2006 James Painter <jamie.painter@iname.com>
 * Copyright (c) 2002-2003 TiVo Inc.
 *
 * This program is free software; you can redistribute it and/or modify
 * it under the terms of the GNU General Public License as published by
 * the Free Software Foundation; either version 2 of the License, or
 * (at your option) any later version.
 *
 * This program is distributed in the hope that it will be useful,
 * but WITHOUT ANY WARRANTY; without even the implied warranty of
 * MERCHANTABILITY or FITNESS FOR A PARTICULAR PURPOSE.  See the
 * GNU General Public License for more details.
 *
 * You should have received a copy of the GNU General Public License
 * along with this program; if not, see <http://www.gnu.org/licenses/>.
 */

#include "asix.h"

int asix_read_cmd(struct usbnet *dev, u8 cmd, u16 value, u16 index,
		  u16 size, void *data, int in_pm)
{
	int ret;
	int (*fn)(struct usbnet *, u8, u8, u16, u16, void *, u16);

	BUG_ON(!dev);

	if (!in_pm)
		fn = usbnet_read_cmd;
	else
		fn = usbnet_read_cmd_nopm;

	ret = fn(dev, cmd, USB_DIR_IN | USB_TYPE_VENDOR | USB_RECIP_DEVICE,
		 value, index, data, size);

	if (unlikely(ret < 0))
		netdev_warn(dev->net, "Failed to read reg index 0x%04x: %d\n",
			    index, ret);

	return ret;
}

int asix_write_cmd(struct usbnet *dev, u8 cmd, u16 value, u16 index,
		   u16 size, void *data, int in_pm)
{
	int ret;
	int (*fn)(struct usbnet *, u8, u8, u16, u16, const void *, u16);

	BUG_ON(!dev);

	if (!in_pm)
		fn = usbnet_write_cmd;
	else
		fn = usbnet_write_cmd_nopm;

	ret = fn(dev, cmd, USB_DIR_OUT | USB_TYPE_VENDOR | USB_RECIP_DEVICE,
		 value, index, data, size);

	if (unlikely(ret < 0))
		netdev_warn(dev->net, "Failed to write reg index 0x%04x: %d\n",
			    index, ret);

	return ret;
}

void asix_write_cmd_async(struct usbnet *dev, u8 cmd, u16 value, u16 index,
			  u16 size, void *data)
{
	usbnet_write_cmd_async(dev, cmd,
			       USB_DIR_OUT | USB_TYPE_VENDOR | USB_RECIP_DEVICE,
			       value, index, data, size);
}

int asix_rx_fixup_internal(struct usbnet *dev, struct sk_buff *skb,
			   struct asix_rx_fixup_info *rx)
{
	int offset = 0;
	u16 size;

	/* When an Ethernet frame spans multiple URB socket buffers,
	 * do a sanity test for the Data header synchronisation.
	 * Attempt to detect the situation of the previous socket buffer having
	 * been truncated or a socket buffer was missing. These situations
	 * cause a discontinuity in the data stream and therefore need to avoid
	 * appending bad data to the end of the current netdev socket buffer.
	 * Also avoid unnecessarily discarding a good current netdev socket
	 * buffer.
	 */
	if (rx->remaining && (rx->remaining + sizeof(u32) <= skb->len)) {
		offset = ((rx->remaining + 1) & 0xfffe);
		rx->header = get_unaligned_le32(skb->data + offset);
		offset = 0;

		size = (u16)(rx->header & 0x7ff);
		if (size != ((~rx->header >> 16) & 0x7ff)) {
			netdev_err(dev->net, "asix_rx_fixup() Data Header synchronisation was lost, remaining %d\n",
				   rx->remaining);
			if (rx->ax_skb) {
				kfree_skb(rx->ax_skb);
				rx->ax_skb = NULL;
				/* Discard the incomplete netdev Ethernet frame
				 * and assume the Data header is at the start of
				 * the current URB socket buffer.
				 */
			}
			rx->remaining = 0;
		}
	}

	while (offset + sizeof(u16) <= skb->len) {
		u16 copy_length;
		unsigned char *data;

		if (!rx->remaining) {
			if (skb->len - offset == sizeof(u16)) {
				rx->header = get_unaligned_le16(
						skb->data + offset);
				rx->split_head = true;
				offset += sizeof(u16);
				break;
			}

			if (rx->split_head == true) {
				rx->header |= (get_unaligned_le16(
						skb->data + offset) << 16);
				rx->split_head = false;
				offset += sizeof(u16);
			} else {
				rx->header = get_unaligned_le32(skb->data +
								offset);
				offset += sizeof(u32);
			}

			/* take frame length from Data header 32-bit word */
			size = (u16)(rx->header & 0x7ff);
			if (size != ((~rx->header >> 16) & 0x7ff)) {
				netdev_err(dev->net, "asix_rx_fixup() Bad Header Length 0x%x, offset %d\n",
					   rx->header, offset);
				return 0;
			}
			if (size > dev->net->mtu + ETH_HLEN + VLAN_HLEN) {
				netdev_dbg(dev->net, "asix_rx_fixup() Bad RX Length %d\n",
					   size);
				return 0;
			}

			/* Sometimes may fail to get a netdev socket buffer but
			 * continue to process the URB socket buffer so that
			 * synchronisation of the Ethernet frame Data header
			 * word is maintained.
			 */
			rx->ax_skb = netdev_alloc_skb_ip_align(dev->net, size);

			rx->remaining = size;
		}

		if (rx->remaining > skb->len - offset) {
			copy_length = skb->len - offset;
			rx->remaining -= copy_length;
		} else {
			copy_length = rx->remaining;
			rx->remaining = 0;
		}

		if (rx->ax_skb) {
			data = skb_put(rx->ax_skb, copy_length);
			memcpy(data, skb->data + offset, copy_length);
			if (!rx->remaining)
				usbnet_skb_return(dev, rx->ax_skb);
		}

		offset += (copy_length + 1) & 0xfffe;
	}

	if (skb->len != offset) {
		netdev_err(dev->net, "asix_rx_fixup() Bad SKB Length %d, %d\n",
			   skb->len, offset);
		return 0;
	}

	return 1;
}

int asix_rx_fixup_common(struct usbnet *dev, struct sk_buff *skb)
{
	struct asix_common_private *dp = dev->driver_priv;
	struct asix_rx_fixup_info *rx = &dp->rx_fixup_info;

	return asix_rx_fixup_internal(dev, skb, rx);
}

struct sk_buff *asix_tx_fixup(struct usbnet *dev, struct sk_buff *skb,
			      gfp_t flags)
{
	int padlen;
	int headroom = skb_headroom(skb);
	int tailroom = skb_tailroom(skb);
	u32 packet_len;
	u32 padbytes = 0xffff0000;

	padlen = ((skb->len + 4) & (dev->maxpacket - 1)) ? 0 : 4;

	/* We need to push 4 bytes in front of frame (packet_len)
	 * and maybe add 4 bytes after the end (if padlen is 4)
	 *
	 * Avoid skb_copy_expand() expensive call, using following rules :
	 * - We are allowed to push 4 bytes in headroom if skb_header_cloned()
	 *   is false (and if we have 4 bytes of headroom)
	 * - We are allowed to put 4 bytes at tail if skb_cloned()
	 *   is false (and if we have 4 bytes of tailroom)
	 *
	 * TCP packets for example are cloned, but skb_header_release()
	 * was called in tcp stack, allowing us to use headroom for our needs.
	 */
	if (!skb_header_cloned(skb) &&
	    !(padlen && skb_cloned(skb)) &&
	    headroom + tailroom >= 4 + padlen) {
		/* following should not happen, but better be safe */
		if (headroom < 4 ||
		    tailroom < padlen) {
			skb->data = memmove(skb->head + 4, skb->data, skb->len);
			skb_set_tail_pointer(skb, skb->len);
		}
	} else {
		struct sk_buff *skb2;

		skb2 = skb_copy_expand(skb, 4, padlen, flags);
		dev_kfree_skb_any(skb);
		skb = skb2;
		if (!skb)
			return NULL;
	}

	packet_len = ((skb->len ^ 0x0000ffff) << 16) + skb->len;
	skb_push(skb, 4);
	cpu_to_le32s(&packet_len);
	skb_copy_to_linear_data(skb, &packet_len, sizeof(packet_len));

	if (padlen) {
		cpu_to_le32s(&padbytes);
		memcpy(skb_tail_pointer(skb), &padbytes, sizeof(padbytes));
		skb_put(skb, sizeof(padbytes));
	}

	usbnet_set_skb_tx_stats(skb, 1, 0);
	return skb;
}

int asix_set_sw_mii(struct usbnet *dev, int in_pm)
{
	int ret;
	ret = asix_write_cmd(dev, AX_CMD_SET_SW_MII, 0x0000, 0, 0, NULL, in_pm);

	if (ret < 0)
		netdev_err(dev->net, "Failed to enable software MII access\n");
	return ret;
}

int asix_set_hw_mii(struct usbnet *dev, int in_pm)
{
	int ret;
	ret = asix_write_cmd(dev, AX_CMD_SET_HW_MII, 0x0000, 0, 0, NULL, in_pm);
	if (ret < 0)
		netdev_err(dev->net, "Failed to enable hardware MII access\n");
	return ret;
}

int asix_read_phy_addr(struct usbnet *dev, int internal)
{
	int offset = (internal ? 1 : 0);
	u8 buf[2];
	int ret = asix_read_cmd(dev, AX_CMD_READ_PHY_ID, 0, 0, 2, buf, 0);

	netdev_dbg(dev->net, "asix_get_phy_addr()\n");

	if (ret < 0) {
		netdev_err(dev->net, "Error reading PHYID register: %02x\n", ret);
		goto out;
	}
	netdev_dbg(dev->net, "asix_get_phy_addr() returning 0x%04x\n",
		   *((__le16 *)buf));
	ret = buf[offset];

out:
	return ret;
}

int asix_get_phy_addr(struct usbnet *dev)
{
	/* return the address of the internal phy */
	return asix_read_phy_addr(dev, 1);
}


int asix_sw_reset(struct usbnet *dev, u8 flags, int in_pm)
{
	int ret;

	ret = asix_write_cmd(dev, AX_CMD_SW_RESET, flags, 0, 0, NULL, in_pm);
	if (ret < 0)
		netdev_err(dev->net, "Failed to send software reset: %02x\n", ret);

	return ret;
}

u16 asix_read_rx_ctl(struct usbnet *dev, int in_pm)
{
	__le16 v;
	int ret = asix_read_cmd(dev, AX_CMD_READ_RX_CTL, 0, 0, 2, &v, in_pm);

	if (ret < 0) {
		netdev_err(dev->net, "Error reading RX_CTL register: %02x\n", ret);
		goto out;
	}
	ret = le16_to_cpu(v);
out:
	return ret;
}

int asix_write_rx_ctl(struct usbnet *dev, u16 mode, int in_pm)
{
	int ret;

	netdev_dbg(dev->net, "asix_write_rx_ctl() - mode = 0x%04x\n", mode);
	ret = asix_write_cmd(dev, AX_CMD_WRITE_RX_CTL, mode, 0, 0, NULL, in_pm);
	if (ret < 0)
		netdev_err(dev->net, "Failed to write RX_CTL mode to 0x%04x: %02x\n",
			   mode, ret);

	return ret;
}

u16 asix_read_medium_status(struct usbnet *dev, int in_pm)
{
	__le16 v;
	int ret = asix_read_cmd(dev, AX_CMD_READ_MEDIUM_STATUS,
				0, 0, 2, &v, in_pm);

	if (ret < 0) {
		netdev_err(dev->net, "Error reading Medium Status register: %02x\n",
			   ret);
		return ret;	/* TODO: callers not checking for error ret */
	}

	return le16_to_cpu(v);

}

int asix_write_medium_mode(struct usbnet *dev, u16 mode, int in_pm)
{
	int ret;

	netdev_dbg(dev->net, "asix_write_medium_mode() - mode = 0x%04x\n", mode);
	ret = asix_write_cmd(dev, AX_CMD_WRITE_MEDIUM_MODE,
			     mode, 0, 0, NULL, in_pm);
	if (ret < 0)
		netdev_err(dev->net, "Failed to write Medium Mode mode to 0x%04x: %02x\n",
			   mode, ret);

	return ret;
}

int asix_write_gpio(struct usbnet *dev, u16 value, int sleep, int in_pm)
{
	int ret;

	netdev_dbg(dev->net, "asix_write_gpio() - value = 0x%04x\n", value);
	ret = asix_write_cmd(dev, AX_CMD_WRITE_GPIOS, value, 0, 0, NULL, in_pm);
	if (ret < 0)
		netdev_err(dev->net, "Failed to write GPIO value 0x%04x: %02x\n",
			   value, ret);

	if (sleep)
		msleep(sleep);

	return ret;
}

/*
 * AX88772 & AX88178 have a 16-bit RX_CTL value
 */
void asix_set_multicast(struct net_device *net)
{
	struct usbnet *dev = netdev_priv(net);
	struct asix_data *data = (struct asix_data *)&dev->data;
	u16 rx_ctl = AX_DEFAULT_RX_CTL;

	if (net->flags & IFF_PROMISC) {
		rx_ctl |= AX_RX_CTL_PRO;
	} else if (net->flags & IFF_ALLMULTI ||
		   netdev_mc_count(net) > AX_MAX_MCAST) {
		rx_ctl |= AX_RX_CTL_AMALL;
	} else if (netdev_mc_empty(net)) {
		/* just broadcast and directed */
	} else {
		/* We use the 20 byte dev->data
		 * for our 8 byte filter buffer
		 * to avoid allocating memory that
		 * is tricky to free later */
		struct netdev_hw_addr *ha;
		u32 crc_bits;

		memset(data->multi_filter, 0, AX_MCAST_FILTER_SIZE);

		/* Build the multicast hash filter. */
		netdev_for_each_mc_addr(ha, net) {
			crc_bits = ether_crc(ETH_ALEN, ha->addr) >> 26;
			data->multi_filter[crc_bits >> 3] |=
			    1 << (crc_bits & 7);
		}

		asix_write_cmd_async(dev, AX_CMD_WRITE_MULTI_FILTER, 0, 0,
				   AX_MCAST_FILTER_SIZE, data->multi_filter);

		rx_ctl |= AX_RX_CTL_AM;
	}

	asix_write_cmd_async(dev, AX_CMD_WRITE_RX_CTL, rx_ctl, 0, 0, NULL);
}

int asix_mdio_read(struct net_device *netdev, int phy_id, int loc)
{
	struct usbnet *dev = netdev_priv(netdev);
	__le16 res;
	u8 smsr;
	int i = 0;
	int ret;

	mutex_lock(&dev->phy_mutex);
	do {
		ret = asix_set_sw_mii(dev, 0);
<<<<<<< HEAD
		if (ret == -ENODEV)
=======
		if (ret == -ENODEV || ret == -ETIMEDOUT)
>>>>>>> d06e622d
			break;
		usleep_range(1000, 1100);
		ret = asix_read_cmd(dev, AX_CMD_STATMNGSTS_REG,
				    0, 0, 1, &smsr, 0);
	} while (!(smsr & AX_HOST_EN) && (i++ < 30) && (ret != -ENODEV));
<<<<<<< HEAD
	if (ret == -ENODEV) {
=======
	if (ret == -ENODEV || ret == -ETIMEDOUT) {
>>>>>>> d06e622d
		mutex_unlock(&dev->phy_mutex);
		return ret;
	}

	asix_read_cmd(dev, AX_CMD_READ_MII_REG, phy_id,
				(__u16)loc, 2, &res, 0);
	asix_set_hw_mii(dev, 0);
	mutex_unlock(&dev->phy_mutex);

	netdev_dbg(dev->net, "asix_mdio_read() phy_id=0x%02x, loc=0x%02x, returns=0x%04x\n",
			phy_id, loc, le16_to_cpu(res));

	return le16_to_cpu(res);
}

void asix_mdio_write(struct net_device *netdev, int phy_id, int loc, int val)
{
	struct usbnet *dev = netdev_priv(netdev);
	__le16 res = cpu_to_le16(val);
	u8 smsr;
	int i = 0;
	int ret;

	netdev_dbg(dev->net, "asix_mdio_write() phy_id=0x%02x, loc=0x%02x, val=0x%04x\n",
			phy_id, loc, val);

	mutex_lock(&dev->phy_mutex);
	do {
		ret = asix_set_sw_mii(dev, 0);
		if (ret == -ENODEV)
			break;
		usleep_range(1000, 1100);
		ret = asix_read_cmd(dev, AX_CMD_STATMNGSTS_REG,
				    0, 0, 1, &smsr, 0);
	} while (!(smsr & AX_HOST_EN) && (i++ < 30) && (ret != -ENODEV));
	if (ret == -ENODEV) {
		mutex_unlock(&dev->phy_mutex);
		return;
	}

	asix_write_cmd(dev, AX_CMD_WRITE_MII_REG, phy_id,
		       (__u16)loc, 2, &res, 0);
	asix_set_hw_mii(dev, 0);
	mutex_unlock(&dev->phy_mutex);
}

int asix_mdio_read_nopm(struct net_device *netdev, int phy_id, int loc)
{
	struct usbnet *dev = netdev_priv(netdev);
	__le16 res;
	u8 smsr;
	int i = 0;
	int ret;

	mutex_lock(&dev->phy_mutex);
	do {
		ret = asix_set_sw_mii(dev, 1);
<<<<<<< HEAD
		if (ret == -ENODEV)
=======
		if (ret == -ENODEV || ret == -ETIMEDOUT)
>>>>>>> d06e622d
			break;
		usleep_range(1000, 1100);
		ret = asix_read_cmd(dev, AX_CMD_STATMNGSTS_REG,
				    0, 0, 1, &smsr, 1);
	} while (!(smsr & AX_HOST_EN) && (i++ < 30) && (ret != -ENODEV));
<<<<<<< HEAD
	if (ret == -ENODEV) {
=======
	if (ret == -ENODEV || ret == -ETIMEDOUT) {
>>>>>>> d06e622d
		mutex_unlock(&dev->phy_mutex);
		return ret;
	}

	asix_read_cmd(dev, AX_CMD_READ_MII_REG, phy_id,
		      (__u16)loc, 2, &res, 1);
	asix_set_hw_mii(dev, 1);
	mutex_unlock(&dev->phy_mutex);

	netdev_dbg(dev->net, "asix_mdio_read_nopm() phy_id=0x%02x, loc=0x%02x, returns=0x%04x\n",
			phy_id, loc, le16_to_cpu(res));

	return le16_to_cpu(res);
}

void
asix_mdio_write_nopm(struct net_device *netdev, int phy_id, int loc, int val)
{
	struct usbnet *dev = netdev_priv(netdev);
	__le16 res = cpu_to_le16(val);
	u8 smsr;
	int i = 0;
	int ret;

	netdev_dbg(dev->net, "asix_mdio_write() phy_id=0x%02x, loc=0x%02x, val=0x%04x\n",
			phy_id, loc, val);

	mutex_lock(&dev->phy_mutex);
	do {
		ret = asix_set_sw_mii(dev, 1);
		if (ret == -ENODEV)
			break;
		usleep_range(1000, 1100);
		ret = asix_read_cmd(dev, AX_CMD_STATMNGSTS_REG,
				    0, 0, 1, &smsr, 1);
	} while (!(smsr & AX_HOST_EN) && (i++ < 30) && (ret != -ENODEV));
	if (ret == -ENODEV) {
		mutex_unlock(&dev->phy_mutex);
		return;
	}

	asix_write_cmd(dev, AX_CMD_WRITE_MII_REG, phy_id,
		       (__u16)loc, 2, &res, 1);
	asix_set_hw_mii(dev, 1);
	mutex_unlock(&dev->phy_mutex);
}

void asix_get_wol(struct net_device *net, struct ethtool_wolinfo *wolinfo)
{
	struct usbnet *dev = netdev_priv(net);
	u8 opt;

	if (asix_read_cmd(dev, AX_CMD_READ_MONITOR_MODE,
			  0, 0, 1, &opt, 0) < 0) {
		wolinfo->supported = 0;
		wolinfo->wolopts = 0;
		return;
	}
	wolinfo->supported = WAKE_PHY | WAKE_MAGIC;
	wolinfo->wolopts = 0;
	if (opt & AX_MONITOR_LINK)
		wolinfo->wolopts |= WAKE_PHY;
	if (opt & AX_MONITOR_MAGIC)
		wolinfo->wolopts |= WAKE_MAGIC;
}

int asix_set_wol(struct net_device *net, struct ethtool_wolinfo *wolinfo)
{
	struct usbnet *dev = netdev_priv(net);
	u8 opt = 0;

	if (wolinfo->wolopts & WAKE_PHY)
		opt |= AX_MONITOR_LINK;
	if (wolinfo->wolopts & WAKE_MAGIC)
		opt |= AX_MONITOR_MAGIC;

	if (asix_write_cmd(dev, AX_CMD_WRITE_MONITOR_MODE,
			      opt, 0, 0, NULL, 0) < 0)
		return -EINVAL;

	return 0;
}

int asix_get_eeprom_len(struct net_device *net)
{
	return AX_EEPROM_LEN;
}

int asix_get_eeprom(struct net_device *net, struct ethtool_eeprom *eeprom,
		    u8 *data)
{
	struct usbnet *dev = netdev_priv(net);
	u16 *eeprom_buff;
	int first_word, last_word;
	int i;

	if (eeprom->len == 0)
		return -EINVAL;

	eeprom->magic = AX_EEPROM_MAGIC;

	first_word = eeprom->offset >> 1;
	last_word = (eeprom->offset + eeprom->len - 1) >> 1;

	eeprom_buff = kmalloc(sizeof(u16) * (last_word - first_word + 1),
			      GFP_KERNEL);
	if (!eeprom_buff)
		return -ENOMEM;

	/* ax8817x returns 2 bytes from eeprom on read */
	for (i = first_word; i <= last_word; i++) {
		if (asix_read_cmd(dev, AX_CMD_READ_EEPROM, i, 0, 2,
				  &eeprom_buff[i - first_word], 0) < 0) {
			kfree(eeprom_buff);
			return -EIO;
		}
	}

	memcpy(data, (u8 *)eeprom_buff + (eeprom->offset & 1), eeprom->len);
	kfree(eeprom_buff);
	return 0;
}

int asix_set_eeprom(struct net_device *net, struct ethtool_eeprom *eeprom,
		    u8 *data)
{
	struct usbnet *dev = netdev_priv(net);
	u16 *eeprom_buff;
	int first_word, last_word;
	int i;
	int ret;

	netdev_dbg(net, "write EEPROM len %d, offset %d, magic 0x%x\n",
		   eeprom->len, eeprom->offset, eeprom->magic);

	if (eeprom->len == 0)
		return -EINVAL;

	if (eeprom->magic != AX_EEPROM_MAGIC)
		return -EINVAL;

	first_word = eeprom->offset >> 1;
	last_word = (eeprom->offset + eeprom->len - 1) >> 1;

	eeprom_buff = kmalloc(sizeof(u16) * (last_word - first_word + 1),
			      GFP_KERNEL);
	if (!eeprom_buff)
		return -ENOMEM;

	/* align data to 16 bit boundaries, read the missing data from
	   the EEPROM */
	if (eeprom->offset & 1) {
		ret = asix_read_cmd(dev, AX_CMD_READ_EEPROM, first_word, 0, 2,
				    &eeprom_buff[0], 0);
		if (ret < 0) {
			netdev_err(net, "Failed to read EEPROM at offset 0x%02x.\n", first_word);
			goto free;
		}
	}

	if ((eeprom->offset + eeprom->len) & 1) {
		ret = asix_read_cmd(dev, AX_CMD_READ_EEPROM, last_word, 0, 2,
				    &eeprom_buff[last_word - first_word], 0);
		if (ret < 0) {
			netdev_err(net, "Failed to read EEPROM at offset 0x%02x.\n", last_word);
			goto free;
		}
	}

	memcpy((u8 *)eeprom_buff + (eeprom->offset & 1), data, eeprom->len);

	/* write data to EEPROM */
	ret = asix_write_cmd(dev, AX_CMD_WRITE_ENABLE, 0x0000, 0, 0, NULL, 0);
	if (ret < 0) {
		netdev_err(net, "Failed to enable EEPROM write\n");
		goto free;
	}
	msleep(20);

	for (i = first_word; i <= last_word; i++) {
		netdev_dbg(net, "write to EEPROM at offset 0x%02x, data 0x%04x\n",
			   i, eeprom_buff[i - first_word]);
		ret = asix_write_cmd(dev, AX_CMD_WRITE_EEPROM, i,
				     eeprom_buff[i - first_word], 0, NULL, 0);
		if (ret < 0) {
			netdev_err(net, "Failed to write EEPROM at offset 0x%02x.\n",
				   i);
			goto free;
		}
		msleep(20);
	}

	ret = asix_write_cmd(dev, AX_CMD_WRITE_DISABLE, 0x0000, 0, 0, NULL, 0);
	if (ret < 0) {
		netdev_err(net, "Failed to disable EEPROM write\n");
		goto free;
	}

	ret = 0;
free:
	kfree(eeprom_buff);
	return ret;
}

void asix_get_drvinfo(struct net_device *net, struct ethtool_drvinfo *info)
{
	/* Inherit standard device info */
	usbnet_get_drvinfo(net, info);
	strlcpy(info->driver, DRIVER_NAME, sizeof(info->driver));
	strlcpy(info->version, DRIVER_VERSION, sizeof(info->version));
}

int asix_set_mac_address(struct net_device *net, void *p)
{
	struct usbnet *dev = netdev_priv(net);
	struct asix_data *data = (struct asix_data *)&dev->data;
	struct sockaddr *addr = p;

	if (netif_running(net))
		return -EBUSY;
	if (!is_valid_ether_addr(addr->sa_data))
		return -EADDRNOTAVAIL;

	memcpy(net->dev_addr, addr->sa_data, ETH_ALEN);

	/* We use the 20 byte dev->data
	 * for our 6 byte mac buffer
	 * to avoid allocating memory that
	 * is tricky to free later */
	memcpy(data->mac_addr, addr->sa_data, ETH_ALEN);
	asix_write_cmd_async(dev, AX_CMD_WRITE_NODE_ID, 0, 0, ETH_ALEN,
							data->mac_addr);

	return 0;
}<|MERGE_RESOLUTION|>--- conflicted
+++ resolved
@@ -433,21 +433,13 @@
 	mutex_lock(&dev->phy_mutex);
 	do {
 		ret = asix_set_sw_mii(dev, 0);
-<<<<<<< HEAD
-		if (ret == -ENODEV)
-=======
 		if (ret == -ENODEV || ret == -ETIMEDOUT)
->>>>>>> d06e622d
 			break;
 		usleep_range(1000, 1100);
 		ret = asix_read_cmd(dev, AX_CMD_STATMNGSTS_REG,
 				    0, 0, 1, &smsr, 0);
 	} while (!(smsr & AX_HOST_EN) && (i++ < 30) && (ret != -ENODEV));
-<<<<<<< HEAD
-	if (ret == -ENODEV) {
-=======
 	if (ret == -ENODEV || ret == -ETIMEDOUT) {
->>>>>>> d06e622d
 		mutex_unlock(&dev->phy_mutex);
 		return ret;
 	}
@@ -505,21 +497,13 @@
 	mutex_lock(&dev->phy_mutex);
 	do {
 		ret = asix_set_sw_mii(dev, 1);
-<<<<<<< HEAD
-		if (ret == -ENODEV)
-=======
 		if (ret == -ENODEV || ret == -ETIMEDOUT)
->>>>>>> d06e622d
 			break;
 		usleep_range(1000, 1100);
 		ret = asix_read_cmd(dev, AX_CMD_STATMNGSTS_REG,
 				    0, 0, 1, &smsr, 1);
 	} while (!(smsr & AX_HOST_EN) && (i++ < 30) && (ret != -ENODEV));
-<<<<<<< HEAD
-	if (ret == -ENODEV) {
-=======
 	if (ret == -ENODEV || ret == -ETIMEDOUT) {
->>>>>>> d06e622d
 		mutex_unlock(&dev->phy_mutex);
 		return ret;
 	}
