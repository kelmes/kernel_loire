--- conflicted
+++ resolved
@@ -1150,7 +1150,6 @@
 }
 
 static int to_userspace_prio(int policy, int kernel_priority)
-<<<<<<< HEAD
 {
 	if (is_fair_policy(policy))
 		return PRIO_TO_NICE(kernel_priority);
@@ -1174,31 +1173,6 @@
 	bool has_cap_nice;
 	unsigned int policy = desired.sched_policy;
 
-=======
-{
-	if (is_fair_policy(policy))
-		return PRIO_TO_NICE(kernel_priority);
-	else
-		return MAX_USER_RT_PRIO - 1 - kernel_priority;
-}
-
-static int to_kernel_prio(int policy, int user_priority)
-{
-	if (is_fair_policy(policy))
-		return NICE_TO_PRIO(user_priority);
-	else
-		return MAX_USER_RT_PRIO - 1 - user_priority;
-}
-
-static void binder_do_set_priority(struct task_struct *task,
-				   struct binder_priority desired,
-				   bool verify)
-{
-	int priority; /* user-space prio value */
-	bool has_cap_nice;
-	unsigned int policy = desired.sched_policy;
-
->>>>>>> ad490df6
 	if (task->policy == policy && task->normal_prio == desired.prio)
 		return;
 
@@ -1236,13 +1210,10 @@
 			      task->pid, desired.prio,
 			      to_kernel_prio(policy, priority));
 
-<<<<<<< HEAD
-=======
 	trace_binder_set_priority(task->tgid, task->pid, task->normal_prio,
 				  to_kernel_prio(policy, priority),
 				  desired.prio);
 
->>>>>>> ad490df6
 	/* Set the actual priority */
 	if (task->policy != policy || is_rt_policy(policy)) {
 		struct sched_param params;
@@ -1274,11 +1245,7 @@
 					struct binder_priority node_prio,
 					bool inherit_rt)
 {
-<<<<<<< HEAD
-	struct binder_priority desired_prio;
-=======
 	struct binder_priority desired_prio = t->priority;
->>>>>>> ad490df6
 
 	if (t->set_priority_called)
 		return;
@@ -1290,12 +1257,6 @@
 	if (!inherit_rt && is_rt_policy(desired_prio.sched_policy)) {
 		desired_prio.prio = NICE_TO_PRIO(0);
 		desired_prio.sched_policy = SCHED_NORMAL;
-<<<<<<< HEAD
-	} else {
-		desired_prio.prio = t->priority.prio;
-		desired_prio.sched_policy = t->priority.sched_policy;
-=======
->>>>>>> ad490df6
 	}
 
 	if (node_prio.prio < t->priority.prio ||
@@ -1398,11 +1359,7 @@
 	node->cookie = cookie;
 	node->work.type = BINDER_WORK_NODE;
 	priority = flags & FLAT_BINDER_FLAG_PRIORITY_MASK;
-<<<<<<< HEAD
-	node->sched_policy = (flags & FLAT_BINDER_FLAG_PRIORITY_MASK) >>
-=======
 	node->sched_policy = (flags & FLAT_BINDER_FLAG_SCHED_POLICY_MASK) >>
->>>>>>> ad490df6
 		FLAT_BINDER_FLAG_SCHED_POLICY_SHIFT;
 	node->min_priority = to_kernel_prio(node->sched_policy, priority);
 	node->accept_fds = !!(flags & FLAT_BINDER_FLAG_ACCEPTS_FDS);
@@ -2855,18 +2812,6 @@
 		thread = binder_select_thread_ilocked(proc);
 
 	if (thread) {
-<<<<<<< HEAD
-		target_list = &thread->todo;
-		binder_transaction_priority(thread->task, t, node_prio,
-					    node->inherit_rt);
-	} else if (!target_list) {
-		target_list = &proc->todo;
-	} else {
-		BUG_ON(target_list != &node->async_todo);
-	}
-
-	binder_enqueue_work_ilocked(&t->work, target_list);
-=======
 		binder_transaction_priority(thread->task, t, node_prio,
 					    node->inherit_rt);
 		binder_enqueue_thread_work_ilocked(thread, &t->work);
@@ -2875,7 +2820,6 @@
 	} else {
 		binder_enqueue_work_ilocked(&t->work, &node->async_todo);
 	}
->>>>>>> ad490df6
 
 	if (!pending_async)
 		binder_wakeup_thread_ilocked(proc, thread, !oneway /* sync */);
