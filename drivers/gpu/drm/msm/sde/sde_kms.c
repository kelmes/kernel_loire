/*
 * Copyright (c) 2014-2018, The Linux Foundation. All rights reserved.
 * Copyright (C) 2013 Red Hat
 * Author: Rob Clark <robdclark@gmail.com>
 *
 * This program is free software; you can redistribute it and/or modify it
 * under the terms of the GNU General Public License version 2 as published by
 * the Free Software Foundation.
 *
 * This program is distributed in the hope that it will be useful, but WITHOUT
 * ANY WARRANTY; without even the implied warranty of MERCHANTABILITY or
 * FITNESS FOR A PARTICULAR PURPOSE.  See the GNU General Public License for
 * more details.
 *
 * You should have received a copy of the GNU General Public License along with
 * this program.  If not, see <http://www.gnu.org/licenses/>.
 */

#define pr_fmt(fmt)	"[drm:%s:%d] " fmt, __func__, __LINE__

#include <drm/drm_crtc.h>
#include <linux/debugfs.h>
#include <linux/of_address.h>
#include <linux/of_irq.h>
#include <linux/dma-buf.h>
#include <linux/memblock.h>
#include <linux/bootmem.h>

#include "msm_drv.h"
#include "msm_mmu.h"
#include "msm_gem.h"

#include "dsi_display.h"
#include "dsi_drm.h"
#include "sde_wb.h"
#include "dp_display.h"
#include "dp_drm.h"

#include "sde_kms.h"
#include "sde_core_irq.h"
#include "sde_formats.h"
#include "sde_hw_vbif.h"
#include "sde_vbif.h"
#include "sde_encoder.h"
#include "sde_plane.h"
#include "sde_crtc.h"
#include "sde_reg_dma.h"

#include <soc/qcom/scm.h>
#include "soc/qcom/secure_buffer.h"

#define CREATE_TRACE_POINTS
#include "sde_trace.h"

/* defines for secure channel call */
#define MEM_PROTECT_SD_CTRL_SWITCH 0x18
#define MDP_DEVICE_ID            0x1A

static const char * const iommu_ports[] = {
		"mdp_0",
};

/**
 * Controls size of event log buffer. Specified as a power of 2.
 */
#define SDE_EVTLOG_SIZE	1024

/*
 * To enable overall DRM driver logging
 * # echo 0x2 > /sys/module/drm/parameters/debug
 *
 * To enable DRM driver h/w logging
 * # echo <mask> > /sys/kernel/debug/dri/0/debug/hw_log_mask
 *
 * See sde_hw_mdss.h for h/w logging mask definitions (search for SDE_DBG_MASK_)
 */
#define SDE_DEBUGFS_DIR "msm_sde"
#define SDE_DEBUGFS_HWMASKNAME "hw_log_mask"

/**
 * sdecustom - enable certain driver customizations for sde clients
 *	Enabling this modifies the standard DRM behavior slightly and assumes
 *	that the clients have specific knowledge about the modifications that
 *	are involved, so don't enable this unless you know what you're doing.
 *
 *	Parts of the driver that are affected by this setting may be located by
 *	searching for invocations of the 'sde_is_custom_client()' function.
 *
 *	This is disabled by default.
 */
static bool sdecustom = true;
module_param(sdecustom, bool, 0400);
MODULE_PARM_DESC(sdecustom, "Enable customizations for sde clients");

static int sde_kms_hw_init(struct msm_kms *kms);
static int _sde_kms_mmu_destroy(struct sde_kms *sde_kms);
static int _sde_kms_mmu_init(struct sde_kms *sde_kms);
static int _sde_kms_register_events(struct msm_kms *kms,
		struct drm_mode_object *obj, u32 event, bool en);
bool sde_is_custom_client(void)
{
	return sdecustom;
}

#ifdef CONFIG_DEBUG_FS
static int _sde_danger_signal_status(struct seq_file *s,
		bool danger_status)
{
	struct sde_kms *kms = (struct sde_kms *)s->private;
	struct msm_drm_private *priv;
	struct sde_danger_safe_status status;
	int i;
	int rc;

	if (!kms || !kms->dev || !kms->dev->dev_private || !kms->hw_mdp) {
		SDE_ERROR("invalid arg(s)\n");
		return 0;
	}

	priv = kms->dev->dev_private;
	memset(&status, 0, sizeof(struct sde_danger_safe_status));

	rc = sde_power_resource_enable(&priv->phandle, kms->core_client, true);
	if (rc) {
		SDE_ERROR("failed to enable power resource %d\n", rc);
		SDE_EVT32(rc, SDE_EVTLOG_ERROR);
		return rc;
	}

	if (danger_status) {
		seq_puts(s, "\nDanger signal status:\n");
		if (kms->hw_mdp->ops.get_danger_status)
			kms->hw_mdp->ops.get_danger_status(kms->hw_mdp,
					&status);
	} else {
		seq_puts(s, "\nSafe signal status:\n");
		if (kms->hw_mdp->ops.get_danger_status)
			kms->hw_mdp->ops.get_danger_status(kms->hw_mdp,
					&status);
	}
	sde_power_resource_enable(&priv->phandle, kms->core_client, false);

	seq_printf(s, "MDP     :  0x%x\n", status.mdp);

	for (i = SSPP_VIG0; i < SSPP_MAX; i++)
		seq_printf(s, "SSPP%d   :  0x%x  \t", i - SSPP_VIG0,
				status.sspp[i]);
	seq_puts(s, "\n");

	for (i = WB_0; i < WB_MAX; i++)
		seq_printf(s, "WB%d     :  0x%x  \t", i - WB_0,
				status.wb[i]);
	seq_puts(s, "\n");

	return 0;
}

#define DEFINE_SDE_DEBUGFS_SEQ_FOPS(__prefix)				\
static int __prefix ## _open(struct inode *inode, struct file *file)	\
{									\
	return single_open(file, __prefix ## _show, inode->i_private);	\
}									\
static const struct file_operations __prefix ## _fops = {		\
	.owner = THIS_MODULE,						\
	.open = __prefix ## _open,					\
	.release = single_release,					\
	.read = seq_read,						\
	.llseek = seq_lseek,						\
}

static int sde_debugfs_danger_stats_show(struct seq_file *s, void *v)
{
	return _sde_danger_signal_status(s, true);
}
DEFINE_SDE_DEBUGFS_SEQ_FOPS(sde_debugfs_danger_stats);

static int sde_debugfs_safe_stats_show(struct seq_file *s, void *v)
{
	return _sde_danger_signal_status(s, false);
}
DEFINE_SDE_DEBUGFS_SEQ_FOPS(sde_debugfs_safe_stats);

static void sde_debugfs_danger_destroy(struct sde_kms *sde_kms)
{
	debugfs_remove_recursive(sde_kms->debugfs_danger);
	sde_kms->debugfs_danger = NULL;
}

static int sde_debugfs_danger_init(struct sde_kms *sde_kms,
		struct dentry *parent)
{
	sde_kms->debugfs_danger = debugfs_create_dir("danger",
			parent);
	if (!sde_kms->debugfs_danger) {
		SDE_ERROR("failed to create danger debugfs\n");
		return -EINVAL;
	}

	debugfs_create_file("danger_status", 0600, sde_kms->debugfs_danger,
			sde_kms, &sde_debugfs_danger_stats_fops);
	debugfs_create_file("safe_status", 0600, sde_kms->debugfs_danger,
			sde_kms, &sde_debugfs_safe_stats_fops);

	return 0;
}

static int _sde_debugfs_show_regset32(struct seq_file *s, void *data)
{
	struct sde_debugfs_regset32 *regset;
	struct sde_kms *sde_kms;
	struct drm_device *dev;
	struct msm_drm_private *priv;
	void __iomem *base;
	uint32_t i, addr;

	if (!s || !s->private)
		return 0;

	regset = s->private;

	sde_kms = regset->sde_kms;
	if (!sde_kms || !sde_kms->mmio)
		return 0;

	dev = sde_kms->dev;
	if (!dev)
		return 0;

	priv = dev->dev_private;
	if (!priv)
		return 0;

	base = sde_kms->mmio + regset->offset;

	/* insert padding spaces, if needed */
	if (regset->offset & 0xF) {
		seq_printf(s, "[%x]", regset->offset & ~0xF);
		for (i = 0; i < (regset->offset & 0xF); i += 4)
			seq_puts(s, "         ");
	}

	if (sde_power_resource_enable(&priv->phandle,
				sde_kms->core_client, true)) {
		seq_puts(s, "failed to enable sde clocks\n");
		return 0;
	}

	/* main register output */
	for (i = 0; i < regset->blk_len; i += 4) {
		addr = regset->offset + i;
		if ((addr & 0xF) == 0x0)
			seq_printf(s, i ? "\n[%x]" : "[%x]", addr);
		seq_printf(s, " %08x", readl_relaxed(base + i));
	}
	seq_puts(s, "\n");
	sde_power_resource_enable(&priv->phandle, sde_kms->core_client, false);

	return 0;
}

static int sde_debugfs_open_regset32(struct inode *inode,
		struct file *file)
{
	return single_open(file, _sde_debugfs_show_regset32, inode->i_private);
}

static const struct file_operations sde_fops_regset32 = {
	.open =		sde_debugfs_open_regset32,
	.read =		seq_read,
	.llseek =	seq_lseek,
	.release =	single_release,
};

void sde_debugfs_setup_regset32(struct sde_debugfs_regset32 *regset,
		uint32_t offset, uint32_t length, struct sde_kms *sde_kms)
{
	if (regset) {
		regset->offset = offset;
		regset->blk_len = length;
		regset->sde_kms = sde_kms;
	}
}

void *sde_debugfs_create_regset32(const char *name, umode_t mode,
		void *parent, struct sde_debugfs_regset32 *regset)
{
	if (!name || !regset || !regset->sde_kms || !regset->blk_len)
		return NULL;

	/* make sure offset is a multiple of 4 */
	regset->offset = round_down(regset->offset, 4);

	return debugfs_create_file(name, mode, parent,
			regset, &sde_fops_regset32);
}

void *sde_debugfs_get_root(struct sde_kms *sde_kms)
{
	struct msm_drm_private *priv;

	if (!sde_kms || !sde_kms->dev || !sde_kms->dev->dev_private)
		return NULL;

	priv = sde_kms->dev->dev_private;
	return priv->debug_root;
}

static int _sde_debugfs_init(struct sde_kms *sde_kms)
{
	void *p;
	int rc;
	void *debugfs_root;

	p = sde_hw_util_get_log_mask_ptr();

	if (!sde_kms || !p)
		return -EINVAL;

	debugfs_root = sde_debugfs_get_root(sde_kms);
	if (!debugfs_root)
		return -EINVAL;

	/* allow debugfs_root to be NULL */
	debugfs_create_x32(SDE_DEBUGFS_HWMASKNAME, 0600, debugfs_root, p);

	(void) sde_debugfs_danger_init(sde_kms, debugfs_root);
	(void) sde_debugfs_vbif_init(sde_kms, debugfs_root);
	(void) sde_debugfs_core_irq_init(sde_kms, debugfs_root);

	rc = sde_core_perf_debugfs_init(&sde_kms->perf, debugfs_root);
	if (rc) {
		SDE_ERROR("failed to init perf %d\n", rc);
		return rc;
	}

	return 0;
}

static void _sde_debugfs_destroy(struct sde_kms *sde_kms)
{
	/* don't need to NULL check debugfs_root */
	if (sde_kms) {
		sde_debugfs_vbif_destroy(sde_kms);
		sde_debugfs_danger_destroy(sde_kms);
		sde_debugfs_core_irq_destroy(sde_kms);
	}
}
#else
static int _sde_debugfs_init(struct sde_kms *sde_kms)
{
	return 0;
}

static void _sde_debugfs_destroy(struct sde_kms *sde_kms)
{
}
#endif

static int sde_kms_enable_vblank(struct msm_kms *kms, struct drm_crtc *crtc)
{
	return sde_crtc_vblank(crtc, true);
}

static void sde_kms_disable_vblank(struct msm_kms *kms, struct drm_crtc *crtc)
{
	sde_crtc_vblank(crtc, false);
}

static void sde_kms_wait_for_frame_transfer_complete(struct msm_kms *kms,
		struct drm_crtc *crtc)
{
	struct drm_encoder *encoder;
	struct drm_device *dev;
	int ret;

	if (!kms || !crtc || !crtc->state || !crtc->dev) {
		SDE_ERROR("invalid params\n");
		return;
	}

	if (!crtc->state->enable) {
		SDE_DEBUG("[crtc:%d] not enable\n", crtc->base.id);
		return;
	}

	if (!crtc->state->active) {
		SDE_DEBUG("[crtc:%d] not active\n", crtc->base.id);
		return;
	}

	dev = crtc->dev;

	list_for_each_entry(encoder, &dev->mode_config.encoder_list, head) {
		if (encoder->crtc != crtc)
			continue;
		/*
		 * Video Mode - Wait for VSYNC
		 * Cmd Mode   - Wait for PP_DONE. Will be no-op if transfer is
		 *              complete
		 */
		SDE_EVT32_VERBOSE(DRMID(crtc));
		ret = sde_encoder_wait_for_event(encoder, MSM_ENC_TX_COMPLETE);
		if (ret && ret != -EWOULDBLOCK) {
			SDE_ERROR(
			"[crtc: %d][enc: %d] wait for commit done returned %d\n",
			crtc->base.id, encoder->base.id, ret);
			break;
		}
	}
}

static int _sde_kms_secure_ctrl_xin_clients(struct sde_kms *sde_kms,
			struct drm_crtc *crtc, bool enable)
{
	struct drm_device *dev;
	struct msm_drm_private *priv;
	struct sde_mdss_cfg *sde_cfg;
	struct drm_plane *plane;
	int i, ret;

	dev = sde_kms->dev;
	priv = dev->dev_private;
	sde_cfg = sde_kms->catalog;

	ret = sde_vbif_halt_xin_mask(sde_kms,
			sde_cfg->sui_block_xin_mask, enable);
	if (ret) {
		SDE_ERROR("failed to halt some xin-clients, ret:%d\n", ret);
		return ret;
	}

	if (enable) {
		for (i = 0; i < priv->num_planes; i++) {
			plane = priv->planes[i];
			sde_plane_secure_ctrl_xin_client(plane, crtc);
		}
	}

	return 0;
}

/**
 * _sde_kms_scm_call - makes secure channel call to switch the VMIDs
 * @sde_kms: Pointer to sde_kms struct
 * @vimd: switch the stage 2 translation to this VMID
 */
static int _sde_kms_scm_call(struct sde_kms *sde_kms, int vmid)
{
	struct scm_desc desc = {0};
	uint32_t num_sids;
	uint32_t *sec_sid;
	uint32_t mem_protect_sd_ctrl_id = MEM_PROTECT_SD_CTRL_SWITCH;
	struct sde_mdss_cfg *sde_cfg = sde_kms->catalog;
	int ret = 0, i;

	num_sids = sde_cfg->sec_sid_mask_count;
	if (!num_sids) {
		SDE_ERROR("secure SID masks not configured, vmid 0x%x\n", vmid);
		return -EINVAL;
	}

	sec_sid = kcalloc(num_sids, sizeof(uint32_t), GFP_KERNEL);
	if (!sec_sid)
		return -ENOMEM;

	for (i = 0; i < num_sids; i++) {
		sec_sid[i] = sde_cfg->sec_sid_mask[i];
		SDE_DEBUG("sid_mask[%d]: %d\n", i, sec_sid[i]);
	}
	dmac_flush_range(sec_sid, sec_sid + num_sids);

	SDE_DEBUG("calling scm_call for vmid 0x%x, num_sids %d",
				vmid, num_sids);

	desc.arginfo = SCM_ARGS(4, SCM_VAL, SCM_RW, SCM_VAL, SCM_VAL);
	desc.args[0] = MDP_DEVICE_ID;
	desc.args[1] = SCM_BUFFER_PHYS(sec_sid);
	desc.args[2] = sizeof(uint32_t) * num_sids;
	desc.args[3] =  vmid;

	ret = scm_call2(SCM_SIP_FNID(SCM_SVC_MP,
				mem_protect_sd_ctrl_id), &desc);
	if (ret)
		SDE_ERROR("Error:scm_call2, vmid %lld, ret%d\n",
				desc.args[3], ret);
	SDE_EVT32(mem_protect_sd_ctrl_id,
			desc.args[0], desc.args[3], num_sids,
			sec_sid[0], sec_sid[1], ret);

	kfree(sec_sid);
	return ret;
}

static int _sde_kms_detach_all_cb(struct sde_kms *sde_kms, u32 vmid)
{
	u32 ret = 0;

	if (atomic_inc_return(&sde_kms->detach_all_cb) > 1)
		goto end;

	/* detach_all_contexts */
	ret = sde_kms_mmu_detach(sde_kms, false);
	if (ret) {
		SDE_ERROR("failed to detach all cb ret:%d\n", ret);
		goto end;
	}

	ret = _sde_kms_scm_call(sde_kms, vmid);
	if (ret)
		goto end;

end:
	return ret;
}

static int _sde_kms_attach_all_cb(struct sde_kms *sde_kms, int vmid)
{
	u32 ret = 0;

	if (atomic_dec_return(&sde_kms->detach_all_cb) != 0)
		goto end;

	ret = _sde_kms_scm_call(sde_kms, vmid);
	if (ret)
		goto end;

	/* attach_all_contexts */
	ret = sde_kms_mmu_attach(sde_kms, false);
	if (ret) {
		SDE_ERROR("failed to attach all cb ret:%d\n", ret);
		goto end;
	}

end:
	return ret;
}

static int _sde_kms_detach_sec_cb(struct sde_kms *sde_kms, int vmid)
{
	u32 ret = 0;

	if (atomic_inc_return(&sde_kms->detach_sec_cb) > 1)
		goto end;

	/* detach secure_context */
	ret = sde_kms_mmu_detach(sde_kms, true);
	if (ret) {
		SDE_ERROR("failed to detach sec cb ret:%d\n", ret);
		goto end;
	}

	ret = _sde_kms_scm_call(sde_kms, vmid);
	if (ret)
		goto end;

end:
	return ret;
}

static int _sde_kms_attach_sec_cb(struct sde_kms *sde_kms, int vmid)
{
	u32 ret = 0;

	if (atomic_dec_return(&sde_kms->detach_sec_cb) != 0)
		goto end;

	ret = _sde_kms_scm_call(sde_kms, vmid);
	if (ret)
		goto end;

	ret = sde_kms_mmu_attach(sde_kms, true);
	if (ret) {
		SDE_ERROR("failed to attach sec cb ret:%d\n", ret);
		goto end;
	}

end:
	return ret;
}

static int _sde_kms_sui_misr_ctrl(struct sde_kms *sde_kms,
		struct drm_crtc *crtc, bool enable)
{
	struct drm_device *dev = sde_kms->dev;
	struct msm_drm_private *priv = dev->dev_private;
	int ret;

	if (enable) {
		ret = sde_power_resource_enable(&priv->phandle,
					sde_kms->core_client, true);
		if (ret) {
			SDE_ERROR("failed to enable resource, ret:%d\n", ret);
			return ret;
		}

		sde_crtc_misr_setup(crtc, true, 1);

		ret = _sde_kms_secure_ctrl_xin_clients(sde_kms, crtc, true);
		if (ret) {
			sde_power_resource_enable(&priv->phandle,
					sde_kms->core_client, false);
			return ret;
		}

	} else {
		_sde_kms_secure_ctrl_xin_clients(sde_kms, crtc, false);
		sde_crtc_misr_setup(crtc, false, 0);
		sde_power_resource_enable(&priv->phandle,
					sde_kms->core_client, false);
	}

	return 0;
}

static int _sde_kms_secure_ctrl(struct sde_kms *sde_kms, struct drm_crtc *crtc,
		bool post_commit)
{
	struct sde_kms_smmu_state_data *smmu_state = &sde_kms->smmu_state;
	int old_smmu_state = smmu_state->state;
	int ret = 0;
	u32 vmid;

	if (!sde_kms || !crtc) {
		SDE_ERROR("invalid argument(s)\n");
		return -EINVAL;
	}

	SDE_EVT32(DRMID(crtc), smmu_state->state, smmu_state->transition_type,
			post_commit, smmu_state->sui_misr_state,
			smmu_state->secure_level, SDE_EVTLOG_FUNC_ENTRY);

	if ((!smmu_state->transition_type) ||
	    ((smmu_state->transition_type == POST_COMMIT) && !post_commit))
		/* Bail out */
		return 0;

	/* enable sui misr if requested, before the transition */
	if (smmu_state->sui_misr_state == SUI_MISR_ENABLE_REQ) {
		ret = _sde_kms_sui_misr_ctrl(sde_kms, crtc, true);
		if (ret)
			goto end;
	}

	mutex_lock(&sde_kms->secure_transition_lock);
	switch (smmu_state->state) {
	case DETACH_ALL_REQ:
		ret = _sde_kms_detach_all_cb(sde_kms, VMID_CP_SEC_DISPLAY);
		if (!ret)
			smmu_state->state = DETACHED;
		break;

	case ATTACH_ALL_REQ:
		ret = _sde_kms_attach_all_cb(sde_kms, VMID_CP_PIXEL);
		if (!ret)
			smmu_state->state = ATTACHED;
		break;

	case DETACH_SEC_REQ:
		vmid = (smmu_state->secure_level == SDE_DRM_SEC_ONLY) ?
				VMID_CP_SEC_DISPLAY : VMID_CP_CAMERA_PREVIEW;

		ret = _sde_kms_detach_sec_cb(sde_kms, vmid);
		if (!ret)
			smmu_state->state = DETACHED_SEC;
		break;

	case ATTACH_SEC_REQ:
		ret = _sde_kms_attach_sec_cb(sde_kms, VMID_CP_PIXEL);
		if (!ret)
			smmu_state->state = ATTACHED;
		break;

	default:
		SDE_ERROR("crtc%d: invalid smmu state %d transition type %d\n",
			DRMID(crtc), smmu_state->state,
			smmu_state->transition_type);
		ret = -EINVAL;
		break;
	}
	mutex_unlock(&sde_kms->secure_transition_lock);

	/* disable sui misr if requested, after the transition */
	if (!ret && (smmu_state->sui_misr_state == SUI_MISR_DISABLE_REQ)) {
		ret = _sde_kms_sui_misr_ctrl(sde_kms, crtc, false);
		if (ret)
			goto end;
	}

end:
	smmu_state->sui_misr_state = NONE;
	smmu_state->transition_type = NONE;
	smmu_state->transition_error = ret ? true : false;

	SDE_DEBUG("crtc %d: old_state %d, new_state %d, ret %d\n",
			DRMID(crtc), old_smmu_state, smmu_state->state, ret);
	SDE_EVT32(DRMID(crtc), smmu_state->state, smmu_state->transition_type,
			smmu_state->transition_error, smmu_state->secure_level,
			smmu_state->sui_misr_state, ret, SDE_EVTLOG_FUNC_EXIT);

	return ret;
}

static int sde_kms_prepare_secure_transition(struct msm_kms *kms,
		struct drm_atomic_state *state)
{
	struct drm_crtc *crtc;
	struct drm_crtc_state *old_crtc_state;

	struct drm_plane *plane;
	struct drm_plane_state *plane_state;
	struct sde_kms *sde_kms = to_sde_kms(kms);
	struct drm_device *dev = sde_kms->dev;
	int i, ops = 0, ret = 0;
	bool old_valid_fb = false;

	for_each_crtc_in_state(state, crtc, old_crtc_state, i) {
		if (!crtc->state || !crtc->state->active)
			continue;
		/*
		 * It is safe to assume only one active crtc,
		 * and compatible translation modes on the
		 * planes staged on this crtc.
		 * otherwise validation would have failed.
		 * For this CRTC,
		 */

		/*
		 * 1. Check if old state on the CRTC has planes
		 * staged with valid fbs
		 */
		for_each_plane_in_state(state, plane, plane_state, i) {
			if (!plane_state->crtc)
				continue;
			if (plane_state->fb) {
				old_valid_fb = true;
				break;
			}
		}

		/*
		 * 2.Get the operations needed to be performed before
		 * secure transition can be initiated.
		 */
		ops = sde_crtc_get_secure_transition_ops(crtc,
				old_crtc_state, old_valid_fb);
		if (ops < 0) {
			SDE_ERROR("invalid secure operations %x\n", ops);
			return ops;
		}

		if (!ops)
			goto no_ops;

		SDE_DEBUG("%d:secure operations(%x) started on state:%pK\n",
				crtc->base.id, ops, crtc->state);
		SDE_EVT32(DRMID(crtc), ops, crtc->state, old_valid_fb);

		/* 3. Perform operations needed for secure transition */
		if  (ops & SDE_KMS_OPS_WAIT_FOR_TX_DONE) {
			SDE_DEBUG("wait_for_transfer_done\n");
			sde_kms_wait_for_frame_transfer_complete(kms, crtc);
		}
		if (ops & SDE_KMS_OPS_CLEANUP_PLANE_FB) {
			SDE_DEBUG("cleanup planes\n");
			drm_atomic_helper_cleanup_planes(dev, state);
		}
		if (ops & SDE_KMS_OPS_SECURE_STATE_CHANGE) {
			SDE_DEBUG("secure ctrl\n");
			_sde_kms_secure_ctrl(sde_kms, crtc, false);
		}
		if (ops & SDE_KMS_OPS_PREPARE_PLANE_FB) {
			SDE_DEBUG("prepare planes %d",
					crtc->state->plane_mask);
			drm_atomic_crtc_for_each_plane(plane,
					crtc) {
				const struct drm_plane_helper_funcs *funcs;

				plane_state = plane->state;
				funcs = plane->helper_private;

				SDE_DEBUG("psde:%d FB[%u]\n",
						plane->base.id,
						plane->fb->base.id);
				if (!funcs)
					continue;

				if (funcs->prepare_fb(plane, plane_state)) {
					ret = funcs->prepare_fb(plane,
							plane_state);
					if (ret)
						return ret;
				}
			}
		}
		SDE_EVT32(DRMID(crtc), SDE_EVTLOG_FUNC_EXIT);
		SDE_DEBUG("secure operations completed\n");
	}

no_ops:
	return 0;
}

static int _sde_kms_release_splash_buffer(unsigned int mem_addr,
							unsigned int size)
{
	unsigned long pfn_start, pfn_end, pfn_idx;
	int ret = 0;

	if (!mem_addr || !size)
		SDE_ERROR("invalid params\n");

	pfn_start = mem_addr >> PAGE_SHIFT;
	pfn_end = (mem_addr + size) >> PAGE_SHIFT;

	ret = memblock_free(mem_addr, size);
	if (ret) {
		SDE_ERROR("continuous splash memory free failed:%d\n", ret);
		return ret;
	}
	for (pfn_idx = pfn_start; pfn_idx < pfn_end; pfn_idx++)
		free_reserved_page(pfn_to_page(pfn_idx));

	return ret;

}

static int _sde_kms_splash_smmu_map(struct drm_device *dev, struct msm_mmu *mmu,
		struct sde_splash_data *data)
{
	int ret = 0;

	if (!mmu || !data)
		return -EINVAL;

	ret = mmu->funcs->one_to_one_map(mmu, data->splash_base,
				data->splash_base, data->splash_size,
				IOMMU_READ | IOMMU_NOEXEC);
	if (ret)
		SDE_ERROR("Splash smmu map failed: %d\n", ret);

	return ret;
}

static int _sde_kms_splash_smmu_unmap(struct sde_kms *sde_kms)
{
	struct sde_splash_data *data;
	struct msm_mmu *mmu;
	int rc = 0;

	if (!sde_kms)
		return -EINVAL;

	data = &sde_kms->splash_data;
	if (!data) {
		SDE_ERROR("Invalid splash data\n");
		return -EINVAL;
	}

	if (!sde_kms->aspace[0]) {
		SDE_ERROR("aspace not found for sde kms node\n");
		return -EINVAL;
	}

	mmu = sde_kms->aspace[0]->mmu;
	if (!mmu) {
		SDE_ERROR("mmu not found for aspace\n");
		return -EINVAL;
	}

	if (mmu->funcs && mmu->funcs->one_to_one_unmap)
		mmu->funcs->one_to_one_unmap(mmu, data->splash_base,
				data->splash_size);

	return rc;
}

static void sde_kms_prepare_commit(struct msm_kms *kms,
		struct drm_atomic_state *state)
{
	struct sde_kms *sde_kms;
	struct msm_drm_private *priv;
	struct drm_device *dev;
	struct drm_encoder *encoder;
	struct drm_crtc *crtc;
	struct drm_crtc_state *crtc_state;
	int i, rc = 0;

	if (!kms)
		return;
	sde_kms = to_sde_kms(kms);
	dev = sde_kms->dev;

	if (!dev || !dev->dev_private)
		return;
	priv = dev->dev_private;

	rc = sde_power_resource_enable(&priv->phandle, sde_kms->core_client,
			true);
	if (rc) {
		SDE_ERROR("failed to enable power resource %d\n", rc);
		SDE_EVT32(rc, SDE_EVTLOG_ERROR);
		return;
	}

	for_each_crtc_in_state(state, crtc, crtc_state, i) {
		list_for_each_entry(encoder, &dev->mode_config.encoder_list,
				head) {
			if (encoder->crtc != crtc)
				continue;

			sde_encoder_prepare_commit(encoder);
		}
	}

	/*
	 * NOTE: for secure use cases we want to apply the new HW
	 * configuration only after completing preparation for secure
	 * transitions prepare below if any transtions is required.
	 */
	sde_kms_prepare_secure_transition(kms, state);
}

static void sde_kms_commit(struct msm_kms *kms,
		struct drm_atomic_state *old_state)
{
	struct sde_kms *sde_kms;
	struct drm_crtc *crtc;
	struct drm_crtc_state *old_crtc_state;
	int i;

	if (!kms || !old_state)
		return;
	sde_kms = to_sde_kms(kms);

	if (!sde_kms_power_resource_is_enabled(sde_kms->dev)) {
		SDE_ERROR("power resource is not enabled\n");
		return;
	}

	for_each_crtc_in_state(old_state, crtc, old_crtc_state, i) {
		if (crtc->state->active) {
			SDE_EVT32(DRMID(crtc));
			sde_crtc_commit_kickoff(crtc, old_crtc_state);
		}
	}
}

static void _sde_kms_release_splash_resource(struct sde_kms *sde_kms,
		struct drm_atomic_state *old_state)
{
	struct drm_crtc *crtc;
	struct drm_crtc_state *crtc_state;
	bool primary_crtc_active = false;
	struct msm_drm_private *priv;
	int i, rc = 0;

	priv = sde_kms->dev->dev_private;

	if (!sde_kms->splash_data.resource_handoff_pending)
		return;

	SDE_EVT32(SDE_EVTLOG_FUNC_CASE1);
	for_each_crtc_in_state(old_state, crtc, crtc_state, i) {
		if (crtc->state->active)
			primary_crtc_active = true;
		SDE_EVT32(crtc->base.id, crtc->state->active);
	}

	if (!primary_crtc_active) {
		SDE_EVT32(SDE_EVTLOG_FUNC_CASE2);
		return;
	}

	sde_kms->splash_data.resource_handoff_pending = false;

	if (sde_kms->splash_data.cont_splash_en) {
		SDE_DEBUG("disabling cont_splash feature\n");
		sde_kms->splash_data.cont_splash_en = false;

		for (i = 0; i < SDE_POWER_HANDLE_DBUS_ID_MAX; i++)
			sde_power_data_bus_set_quota(&priv->phandle,
				sde_kms->core_client,
				SDE_POWER_HANDLE_DATA_BUS_CLIENT_RT, i,
				SDE_POWER_HANDLE_ENABLE_BUS_AB_QUOTA,
				SDE_POWER_HANDLE_ENABLE_BUS_IB_QUOTA);

		sde_power_resource_enable(&priv->phandle, sde_kms->core_client,
			false);
	}

	if (sde_kms->splash_data.splash_base) {
		_sde_kms_splash_smmu_unmap(sde_kms);

		rc = _sde_kms_release_splash_buffer(
			sde_kms->splash_data.splash_base,
			sde_kms->splash_data.splash_size);
		if (rc)
			pr_err("failed to release splash memory\n");
		sde_kms->splash_data.splash_base = 0;
		sde_kms->splash_data.splash_size = 0;
	}
}

static void sde_kms_complete_commit(struct msm_kms *kms,
		struct drm_atomic_state *old_state)
{
	struct sde_kms *sde_kms;
	struct msm_drm_private *priv;
	struct drm_crtc *crtc;
	struct drm_crtc_state *old_crtc_state;
	struct drm_connector *connector;
	struct drm_connector_state *old_conn_state;
	int i, rc = 0;

	if (!kms || !old_state)
		return;
	sde_kms = to_sde_kms(kms);

	if (!sde_kms->dev || !sde_kms->dev->dev_private)
		return;
	priv = sde_kms->dev->dev_private;

	if (!sde_kms_power_resource_is_enabled(sde_kms->dev)) {
		SDE_ERROR("power resource is not enabled\n");
		return;
	}

	for_each_crtc_in_state(old_state, crtc, old_crtc_state, i) {
		sde_crtc_complete_commit(crtc, old_crtc_state);

		/* complete secure transitions if any */
		if (sde_kms->smmu_state.transition_type == POST_COMMIT)
			_sde_kms_secure_ctrl(sde_kms, crtc, true);
	}

	for_each_connector_in_state(old_state, connector, old_conn_state, i) {
		struct sde_connector *c_conn;

		c_conn = to_sde_connector(connector);
		if (!c_conn->ops.post_kickoff)
			continue;
		rc = c_conn->ops.post_kickoff(connector);
		if (rc) {
			pr_err("Connector Post kickoff failed rc=%d\n",
					 rc);
		}
	}

	sde_power_resource_enable(&priv->phandle, sde_kms->core_client, false);

	_sde_kms_release_splash_resource(sde_kms, old_state);

	SDE_EVT32_VERBOSE(SDE_EVTLOG_FUNC_EXIT);
}

static void sde_kms_wait_for_commit_done(struct msm_kms *kms,
		struct drm_crtc *crtc)
{
	struct drm_encoder *encoder;
	struct drm_device *dev;
	int ret;

	if (!kms || !crtc || !crtc->state) {
		SDE_ERROR("invalid params\n");
		return;
	}

	dev = crtc->dev;

	if (!crtc->state->enable) {
		SDE_DEBUG("[crtc:%d] not enable\n", crtc->base.id);
		return;
	}

	if (!crtc->state->active) {
		SDE_DEBUG("[crtc:%d] not active\n", crtc->base.id);
		return;
	}

	list_for_each_entry(encoder, &dev->mode_config.encoder_list, head) {
		if (encoder->crtc != crtc)
			continue;
		/*
		 * Wait for post-flush if necessary to delay before
		 * plane_cleanup. For example, wait for vsync in case of video
		 * mode panels. This may be a no-op for command mode panels.
		 */
		SDE_EVT32_VERBOSE(DRMID(crtc));
		ret = sde_encoder_wait_for_event(encoder, MSM_ENC_COMMIT_DONE);
		if (ret && ret != -EWOULDBLOCK) {
			SDE_ERROR("wait for commit done returned %d\n", ret);
			break;
		}
	}
}

static void sde_kms_prepare_fence(struct msm_kms *kms,
		struct drm_atomic_state *old_state)
{
	struct drm_crtc *crtc;
	struct drm_crtc_state *old_crtc_state;
	int i, rc;

	if (!kms || !old_state || !old_state->dev || !old_state->acquire_ctx) {
		SDE_ERROR("invalid argument(s)\n");
		return;
	}

retry:
	/* attempt to acquire ww mutex for connection */
	rc = drm_modeset_lock(&old_state->dev->mode_config.connection_mutex,
			       old_state->acquire_ctx);

	if (rc == -EDEADLK) {
		drm_modeset_backoff(old_state->acquire_ctx);
		goto retry;
	}

	/* old_state actually contains updated crtc pointers */
	for_each_crtc_in_state(old_state, crtc, old_crtc_state, i) {
		if (crtc->state->active)
			sde_crtc_prepare_commit(crtc, old_crtc_state);
	}
}

/**
 * _sde_kms_get_displays - query for underlying display handles and cache them
 * @sde_kms:    Pointer to sde kms structure
 * Returns:     Zero on success
 */
static int _sde_kms_get_displays(struct sde_kms *sde_kms)
{
	int rc = -ENOMEM;

	if (!sde_kms) {
		SDE_ERROR("invalid sde kms\n");
		return -EINVAL;
	}

	/* dsi */
	sde_kms->dsi_displays = NULL;
	sde_kms->dsi_display_count = dsi_display_get_num_of_displays();
	if (sde_kms->dsi_display_count) {
		sde_kms->dsi_displays = kcalloc(sde_kms->dsi_display_count,
				sizeof(void *),
				GFP_KERNEL);
		if (!sde_kms->dsi_displays) {
			SDE_ERROR("failed to allocate dsi displays\n");
			goto exit_deinit_dsi;
		}
		sde_kms->dsi_display_count =
			dsi_display_get_active_displays(sde_kms->dsi_displays,
					sde_kms->dsi_display_count);
	}

	/* wb */
	sde_kms->wb_displays = NULL;
	sde_kms->wb_display_count = sde_wb_get_num_of_displays();
	if (sde_kms->wb_display_count) {
		sde_kms->wb_displays = kcalloc(sde_kms->wb_display_count,
				sizeof(void *),
				GFP_KERNEL);
		if (!sde_kms->wb_displays) {
			SDE_ERROR("failed to allocate wb displays\n");
			goto exit_deinit_wb;
		}
		sde_kms->wb_display_count =
			wb_display_get_displays(sde_kms->wb_displays,
					sde_kms->wb_display_count);
	}

	/* dp */
	sde_kms->dp_displays = NULL;
	sde_kms->dp_display_count = dp_display_get_num_of_displays();
	if (sde_kms->dp_display_count) {
		sde_kms->dp_displays = kcalloc(sde_kms->dp_display_count,
				sizeof(void *), GFP_KERNEL);
		if (!sde_kms->dp_displays) {
			SDE_ERROR("failed to allocate dp displays\n");
			goto exit_deinit_dp;
		}
		sde_kms->dp_display_count =
			dp_display_get_displays(sde_kms->dp_displays,
					sde_kms->dp_display_count);

		sde_kms->dp_stream_count = dp_display_get_num_of_streams();
	}
	return 0;

exit_deinit_dp:
	kfree(sde_kms->dp_displays);
	sde_kms->dp_stream_count = 0;
	sde_kms->dp_display_count = 0;
	sde_kms->dp_displays = NULL;

exit_deinit_wb:
	kfree(sde_kms->wb_displays);
	sde_kms->wb_display_count = 0;
	sde_kms->wb_displays = NULL;

exit_deinit_dsi:
	kfree(sde_kms->dsi_displays);
	sde_kms->dsi_display_count = 0;
	sde_kms->dsi_displays = NULL;
	return rc;
}

/**
 * _sde_kms_release_displays - release cache of underlying display handles
 * @sde_kms:    Pointer to sde kms structure
 */
static void _sde_kms_release_displays(struct sde_kms *sde_kms)
{
	if (!sde_kms) {
		SDE_ERROR("invalid sde kms\n");
		return;
	}

	kfree(sde_kms->wb_displays);
	sde_kms->wb_displays = NULL;
	sde_kms->wb_display_count = 0;

	kfree(sde_kms->dsi_displays);
	sde_kms->dsi_displays = NULL;
	sde_kms->dsi_display_count = 0;
}

/**
 * _sde_kms_setup_displays - create encoders, bridges and connectors
 *                           for underlying displays
 * @dev:        Pointer to drm device structure
 * @priv:       Pointer to private drm device data
 * @sde_kms:    Pointer to sde kms structure
 * Returns:     Zero on success
 */
static int _sde_kms_setup_displays(struct drm_device *dev,
		struct msm_drm_private *priv,
		struct sde_kms *sde_kms)
{
	static const struct sde_connector_ops dsi_ops = {
		.set_info_blob = dsi_conn_set_info_blob,
		.detect =     dsi_conn_detect,
		.get_modes =  dsi_connector_get_modes,
		.pre_destroy =  dsi_connector_put_modes,
		.mode_valid = dsi_conn_mode_valid,
		.get_info =   dsi_display_get_info,
		.set_backlight = dsi_display_set_backlight,
		.soft_reset   = dsi_display_soft_reset,
		.pre_kickoff  = dsi_conn_pre_kickoff,
		.clk_ctrl = dsi_display_clk_ctrl,
		.set_power = dsi_display_set_power,
		.get_mode_info = dsi_conn_get_mode_info,
		.get_dst_format = dsi_display_get_dst_format,
		.post_kickoff = dsi_conn_post_kickoff,
		.check_status = dsi_display_check_status,
		.enable_event = dsi_conn_enable_event,
		.cmd_transfer = dsi_display_cmd_transfer,
	};
	static const struct sde_connector_ops wb_ops = {
		.post_init =    sde_wb_connector_post_init,
		.set_info_blob = sde_wb_connector_set_info_blob,
		.detect =       sde_wb_connector_detect,
		.get_modes =    sde_wb_connector_get_modes,
		.set_property = sde_wb_connector_set_property,
		.get_info =     sde_wb_get_info,
		.soft_reset =   NULL,
		.get_mode_info = sde_wb_get_mode_info,
		.get_dst_format = NULL,
		.check_status = NULL,
		.cmd_transfer = NULL,
	};
	static const struct sde_connector_ops dp_ops = {
		.post_init  = dp_connector_post_init,
		.detect     = dp_connector_detect,
		.get_modes  = dp_connector_get_modes,
		.mode_valid = dp_connector_mode_valid,
		.get_info   = dp_connector_get_info,
		.get_mode_info  = dp_connector_get_mode_info,
		.post_open  = dp_connector_post_open,
		.check_status = NULL,
		.config_hdr = dp_connector_config_hdr,
		.cmd_transfer = NULL,
	};
	struct msm_display_info info;
	struct drm_encoder *encoder;
	void *display, *connector;
	int i, max_encoders;
	int rc = 0;

	if (!dev || !priv || !sde_kms) {
		SDE_ERROR("invalid argument(s)\n");
		return -EINVAL;
	}

	max_encoders = sde_kms->dsi_display_count + sde_kms->wb_display_count +
				sde_kms->dp_display_count +
				sde_kms->dp_stream_count;
	if (max_encoders > ARRAY_SIZE(priv->encoders)) {
		max_encoders = ARRAY_SIZE(priv->encoders);
		SDE_ERROR("capping number of displays to %d", max_encoders);
	}

	/* dsi */
	for (i = 0; i < sde_kms->dsi_display_count &&
		priv->num_encoders < max_encoders; ++i) {
		display = sde_kms->dsi_displays[i];
		encoder = NULL;

		memset(&info, 0x0, sizeof(info));
		rc = dsi_display_get_info(NULL, &info, display);
		if (rc) {
			SDE_ERROR("dsi get_info %d failed\n", i);
			continue;
		}

		encoder = sde_encoder_init(dev, &info);
		if (IS_ERR_OR_NULL(encoder)) {
			SDE_ERROR("encoder init failed for dsi %d\n", i);
			continue;
		}

		rc = dsi_display_drm_bridge_init(display, encoder);
		if (rc) {
			SDE_ERROR("dsi bridge %d init failed, %d\n", i, rc);
			sde_encoder_destroy(encoder);
			continue;
		}

		connector = sde_connector_init(dev,
					encoder,
					0,
					display,
					&dsi_ops,
					DRM_CONNECTOR_POLL_HPD,
					DRM_MODE_CONNECTOR_DSI);
		if (connector) {
			priv->encoders[priv->num_encoders++] = encoder;
			priv->connectors[priv->num_connectors++] = connector;
		} else {
			SDE_ERROR("dsi %d connector init failed\n", i);
			dsi_display_drm_bridge_deinit(display);
			sde_encoder_destroy(encoder);
		}
	}

	/* wb */
	for (i = 0; i < sde_kms->wb_display_count &&
		priv->num_encoders < max_encoders; ++i) {
		display = sde_kms->wb_displays[i];
		encoder = NULL;

		memset(&info, 0x0, sizeof(info));
		rc = sde_wb_get_info(NULL, &info, display);
		if (rc) {
			SDE_ERROR("wb get_info %d failed\n", i);
			continue;
		}

		encoder = sde_encoder_init(dev, &info);
		if (IS_ERR_OR_NULL(encoder)) {
			SDE_ERROR("encoder init failed for wb %d\n", i);
			continue;
		}

		rc = sde_wb_drm_init(display, encoder);
		if (rc) {
			SDE_ERROR("wb bridge %d init failed, %d\n", i, rc);
			sde_encoder_destroy(encoder);
			continue;
		}

		connector = sde_connector_init(dev,
				encoder,
				0,
				display,
				&wb_ops,
				DRM_CONNECTOR_POLL_HPD,
				DRM_MODE_CONNECTOR_VIRTUAL);
		if (connector) {
			priv->encoders[priv->num_encoders++] = encoder;
			priv->connectors[priv->num_connectors++] = connector;
		} else {
			SDE_ERROR("wb %d connector init failed\n", i);
			sde_wb_drm_deinit(display);
			sde_encoder_destroy(encoder);
		}
	}
	/* dp */
	for (i = 0; i < sde_kms->dp_display_count &&
			priv->num_encoders < max_encoders; ++i) {
		int idx;

		display = sde_kms->dp_displays[i];
		encoder = NULL;

		memset(&info, 0x0, sizeof(info));
		rc = dp_connector_get_info(NULL, &info, display);
		if (rc) {
			SDE_ERROR("dp get_info %d failed\n", i);
			continue;
		}

		encoder = sde_encoder_init(dev, &info);
		if (IS_ERR_OR_NULL(encoder)) {
			SDE_ERROR("dp encoder init failed %d\n", i);
			continue;
		}

		rc = dp_drm_bridge_init(display, encoder);
		if (rc) {
			SDE_ERROR("dp bridge %d init failed, %d\n", i, rc);
			sde_encoder_destroy(encoder);
			continue;
		}

		connector = sde_connector_init(dev,
					encoder,
					NULL,
					display,
					&dp_ops,
					DRM_CONNECTOR_POLL_HPD,
					DRM_MODE_CONNECTOR_DisplayPort);
		if (connector) {
			priv->encoders[priv->num_encoders++] = encoder;
			priv->connectors[priv->num_connectors++] = connector;
		} else {
			SDE_ERROR("dp %d connector init failed\n", i);
			dp_drm_bridge_deinit(display);
			sde_encoder_destroy(encoder);
		}

		/* update display cap to MST_MODE for DP MST encoders */
		info.capabilities |= MSM_DISPLAY_CAP_MST_MODE;
		for (idx = 0; idx < sde_kms->dp_stream_count; idx++) {
			info.h_tile_instance[0] = idx;
			encoder = sde_encoder_init(dev, &info);
			if (IS_ERR_OR_NULL(encoder)) {
				SDE_ERROR("dp mst encoder init failed %d\n", i);
				continue;
			}

			rc = dp_mst_drm_bridge_init(display, encoder);
			if (rc) {
				SDE_ERROR("dp mst bridge %d init failed, %d\n",
						i, rc);
				sde_encoder_destroy(encoder);
				continue;
			}
			priv->encoders[priv->num_encoders++] = encoder;
		}
	}

	return 0;
}

static void _sde_kms_drm_obj_destroy(struct sde_kms *sde_kms)
{
	struct msm_drm_private *priv;
	int i;

	if (!sde_kms) {
		SDE_ERROR("invalid sde_kms\n");
		return;
	} else if (!sde_kms->dev) {
		SDE_ERROR("invalid dev\n");
		return;
	} else if (!sde_kms->dev->dev_private) {
		SDE_ERROR("invalid dev_private\n");
		return;
	}
	priv = sde_kms->dev->dev_private;

	for (i = 0; i < priv->num_crtcs; i++)
		priv->crtcs[i]->funcs->destroy(priv->crtcs[i]);
	priv->num_crtcs = 0;

	for (i = 0; i < priv->num_planes; i++)
		priv->planes[i]->funcs->destroy(priv->planes[i]);
	priv->num_planes = 0;

	for (i = 0; i < priv->num_connectors; i++)
		priv->connectors[i]->funcs->destroy(priv->connectors[i]);
	priv->num_connectors = 0;

	for (i = 0; i < priv->num_encoders; i++)
		priv->encoders[i]->funcs->destroy(priv->encoders[i]);
	priv->num_encoders = 0;

	_sde_kms_release_displays(sde_kms);
}

static int _sde_kms_drm_obj_init(struct sde_kms *sde_kms)
{
	struct drm_device *dev;
	struct drm_plane *primary_planes[MAX_PLANES], *plane;
	struct drm_crtc *crtc;

	struct msm_drm_private *priv;
	struct sde_mdss_cfg *catalog;

	int primary_planes_idx = 0, i, ret;
	int max_crtc_count;

	u32 sspp_id[MAX_PLANES];
	u32 master_plane_id[MAX_PLANES];
	u32 num_virt_planes = 0;

	if (!sde_kms || !sde_kms->dev || !sde_kms->dev->dev) {
		SDE_ERROR("invalid sde_kms\n");
		return -EINVAL;
	}

	dev = sde_kms->dev;
	priv = dev->dev_private;
	catalog = sde_kms->catalog;

	ret = sde_core_irq_domain_add(sde_kms);
	if (ret)
		goto fail_irq;
	/*
	 * Query for underlying display drivers, and create connectors,
	 * bridges and encoders for them.
	 */
	if (!_sde_kms_get_displays(sde_kms))
		(void)_sde_kms_setup_displays(dev, priv, sde_kms);

	max_crtc_count = min(catalog->mixer_count, priv->num_encoders);

	/* Create the planes */
	for (i = 0; i < catalog->sspp_count; i++) {
		bool primary = true;

		if (catalog->sspp[i].features & BIT(SDE_SSPP_CURSOR)
			|| primary_planes_idx >= max_crtc_count)
			primary = false;

		plane = sde_plane_init(dev, catalog->sspp[i].id, primary,
				(1UL << max_crtc_count) - 1, 0);
		if (IS_ERR(plane)) {
			SDE_ERROR("sde_plane_init failed\n");
			ret = PTR_ERR(plane);
			goto fail;
		}
		priv->planes[priv->num_planes++] = plane;

		if (primary)
			primary_planes[primary_planes_idx++] = plane;

		if (sde_hw_sspp_multirect_enabled(&catalog->sspp[i]) &&
			sde_is_custom_client()) {
			int priority =
				catalog->sspp[i].sblk->smart_dma_priority;
			sspp_id[priority - 1] = catalog->sspp[i].id;
			master_plane_id[priority - 1] = plane->base.id;
			num_virt_planes++;
		}
	}

	/* Initialize smart DMA virtual planes */
	for (i = 0; i < num_virt_planes; i++) {
		plane = sde_plane_init(dev, sspp_id[i], false,
			(1UL << max_crtc_count) - 1, master_plane_id[i]);
		if (IS_ERR(plane)) {
			SDE_ERROR("sde_plane for virtual SSPP init failed\n");
			ret = PTR_ERR(plane);
			goto fail;
		}
		priv->planes[priv->num_planes++] = plane;
	}

	max_crtc_count = min(max_crtc_count, primary_planes_idx);

	/* Create one CRTC per encoder */
	for (i = 0; i < max_crtc_count; i++) {
		crtc = sde_crtc_init(dev, primary_planes[i]);
		if (IS_ERR(crtc)) {
			ret = PTR_ERR(crtc);
			goto fail;
		}
		priv->crtcs[priv->num_crtcs++] = crtc;
	}

	if (sde_is_custom_client()) {
		/* All CRTCs are compatible with all planes */
		for (i = 0; i < priv->num_planes; i++)
			priv->planes[i]->possible_crtcs =
				(1 << priv->num_crtcs) - 1;
	}

	/* All CRTCs are compatible with all encoders */
	for (i = 0; i < priv->num_encoders; i++)
		priv->encoders[i]->possible_crtcs = (1 << priv->num_crtcs) - 1;

	return 0;
fail:
	_sde_kms_drm_obj_destroy(sde_kms);
fail_irq:
	sde_core_irq_domain_fini(sde_kms);
	return ret;
}

/**
 * sde_kms_timeline_status - provides current timeline status
 *    This API should be called without mode config lock.
 * @dev: Pointer to drm device
 */
void sde_kms_timeline_status(struct drm_device *dev)
{
	struct drm_crtc *crtc;
	struct drm_connector *conn;
	struct drm_connector_list_iter conn_iter;

	if (!dev) {
		SDE_ERROR("invalid drm device node\n");
		return;
	}

	drm_for_each_crtc(crtc, dev)
		sde_crtc_timeline_status(crtc);

	mutex_lock(&dev->mode_config.mutex);
	drm_connector_list_iter_begin(dev, &conn_iter);
	drm_for_each_connector_iter(conn, &conn_iter)
		sde_conn_timeline_status(conn);
	drm_connector_list_iter_end(&conn_iter);
	mutex_unlock(&dev->mode_config.mutex);
}

static int sde_kms_postinit(struct msm_kms *kms)
{
	struct sde_kms *sde_kms = to_sde_kms(kms);
	struct drm_device *dev;
	struct drm_crtc *crtc;
	int rc;

	if (!sde_kms || !sde_kms->dev || !sde_kms->dev->dev) {
		SDE_ERROR("invalid sde_kms\n");
		return -EINVAL;
	}

	dev = sde_kms->dev;

	rc = _sde_debugfs_init(sde_kms);
	if (rc)
		SDE_ERROR("sde_debugfs init failed: %d\n", rc);

	drm_for_each_crtc(crtc, dev)
		sde_crtc_post_init(dev, crtc);

	return rc;
}

static long sde_kms_round_pixclk(struct msm_kms *kms, unsigned long rate,
		struct drm_encoder *encoder)
{
	return rate;
}

static void _sde_kms_hw_destroy(struct sde_kms *sde_kms,
		struct platform_device *pdev)
{
	struct drm_device *dev;
	struct msm_drm_private *priv;
	int i;

	if (!sde_kms || !pdev)
		return;

	dev = sde_kms->dev;
	if (!dev)
		return;

	priv = dev->dev_private;
	if (!priv)
		return;

	if (sde_kms->genpd_init) {
		sde_kms->genpd_init = false;
		pm_genpd_remove(&sde_kms->genpd);
		of_genpd_del_provider(pdev->dev.of_node);
	}

	if (sde_kms->hw_intr)
		sde_hw_intr_destroy(sde_kms->hw_intr);
	sde_kms->hw_intr = NULL;

	if (sde_kms->power_event)
		sde_power_handle_unregister_event(
				&priv->phandle, sde_kms->power_event);

	_sde_kms_release_displays(sde_kms);
	(void)_sde_kms_release_splash_buffer(
				sde_kms->splash_data.splash_base,
				sde_kms->splash_data.splash_size);

	/* safe to call these more than once during shutdown */
	_sde_debugfs_destroy(sde_kms);
	_sde_kms_mmu_destroy(sde_kms);

	if (sde_kms->catalog) {
		for (i = 0; i < sde_kms->catalog->vbif_count; i++) {
			u32 vbif_idx = sde_kms->catalog->vbif[i].id;

			if ((vbif_idx < VBIF_MAX) && sde_kms->hw_vbif[vbif_idx])
				sde_hw_vbif_destroy(sde_kms->hw_vbif[vbif_idx]);
		}
	}

	if (sde_kms->rm_init)
		sde_rm_destroy(&sde_kms->rm);
	sde_kms->rm_init = false;

	if (sde_kms->catalog)
		sde_hw_catalog_deinit(sde_kms->catalog);
	sde_kms->catalog = NULL;

	if (sde_kms->core_client)
		sde_power_client_destroy(&priv->phandle, sde_kms->core_client);
	sde_kms->core_client = NULL;

	if (sde_kms->vbif[VBIF_NRT])
		msm_iounmap(pdev, sde_kms->vbif[VBIF_NRT]);
	sde_kms->vbif[VBIF_NRT] = NULL;

	if (sde_kms->vbif[VBIF_RT])
		msm_iounmap(pdev, sde_kms->vbif[VBIF_RT]);
	sde_kms->vbif[VBIF_RT] = NULL;

	if (sde_kms->mmio)
		msm_iounmap(pdev, sde_kms->mmio);
	sde_kms->mmio = NULL;

	sde_reg_dma_deinit();
}

int sde_kms_mmu_detach(struct sde_kms *sde_kms, bool secure_only)
{
	int i;

	if (!sde_kms)
		return -EINVAL;

	for (i = 0; i < MSM_SMMU_DOMAIN_MAX; i++) {
		struct msm_mmu *mmu;
		struct msm_gem_address_space *aspace = sde_kms->aspace[i];

		if (!aspace)
			continue;

		mmu = sde_kms->aspace[i]->mmu;

		if (secure_only &&
			!aspace->mmu->funcs->is_domain_secure(mmu))
			continue;

		/* cleanup aspace before detaching */
		msm_gem_aspace_domain_attach_detach_update(aspace, true);

		SDE_DEBUG("Detaching domain:%d\n", i);
		aspace->mmu->funcs->detach(mmu, (const char **)iommu_ports,
			ARRAY_SIZE(iommu_ports));

		aspace->domain_attached = false;
	}

	return 0;
}

int sde_kms_mmu_attach(struct sde_kms *sde_kms, bool secure_only)
{
	int i;

	if (!sde_kms)
		return -EINVAL;

	for (i = 0; i < MSM_SMMU_DOMAIN_MAX; i++) {
		struct msm_mmu *mmu;
		struct msm_gem_address_space *aspace = sde_kms->aspace[i];

		if (!aspace)
			continue;

		mmu = sde_kms->aspace[i]->mmu;

		if (secure_only &&
			!aspace->mmu->funcs->is_domain_secure(mmu))
			continue;

		SDE_DEBUG("Attaching domain:%d\n", i);
		aspace->mmu->funcs->attach(mmu, (const char **)iommu_ports,
			ARRAY_SIZE(iommu_ports));

		msm_gem_aspace_domain_attach_detach_update(aspace, false);
		aspace->domain_attached = true;
	}

	return 0;
}

static void sde_kms_destroy(struct msm_kms *kms)
{
	struct sde_kms *sde_kms;
	struct drm_device *dev;

	if (!kms) {
		SDE_ERROR("invalid kms\n");
		return;
	}

	sde_kms = to_sde_kms(kms);
	dev = sde_kms->dev;
	if (!dev || !dev->dev) {
		SDE_ERROR("invalid device\n");
		return;
	}

	_sde_kms_hw_destroy(sde_kms, to_platform_device(dev->dev));
	kfree(sde_kms);
}

static void _sde_kms_plane_force_remove(struct drm_plane *plane,
			struct drm_atomic_state *state)
{
	struct drm_plane_state *plane_state;
	int ret = 0;

	if (!plane->crtc)
		return;

	plane_state = drm_atomic_get_plane_state(state, plane);
	if (IS_ERR(plane_state)) {
		ret = PTR_ERR(plane_state);
		SDE_ERROR("error %d getting plane %d state\n",
				ret, plane->base.id);
		return;
	}

	plane->old_fb = plane->fb;

	SDE_DEBUG("disabling plane %d\n", plane->base.id);

	ret = __drm_atomic_helper_disable_plane(plane, plane_state);
	if (ret != 0)
		SDE_ERROR("error %d disabling plane %d\n", ret,
				plane->base.id);
}

static int _sde_kms_remove_fbs(struct sde_kms *sde_kms, struct drm_file *file,
		struct drm_atomic_state *state)
{
	struct drm_device *dev = sde_kms->dev;
	struct drm_framebuffer *fb, *tfb;
	struct list_head fbs;
	struct drm_plane *plane;
	int ret = 0;
	u32 plane_mask = 0;

	INIT_LIST_HEAD(&fbs);

	list_for_each_entry_safe(fb, tfb, &file->fbs, filp_head) {
		if (drm_framebuffer_read_refcount(fb) > 1) {
			list_move_tail(&fb->filp_head, &fbs);

			drm_for_each_plane(plane, dev) {
				if (plane->fb == fb) {
					plane_mask |=
						1 << drm_plane_index(plane);
					 _sde_kms_plane_force_remove(
								plane, state);
				}
			}
		} else {
			list_del_init(&fb->filp_head);
			drm_framebuffer_put(fb);
		}
	}

	if (list_empty(&fbs)) {
		SDE_DEBUG("skip commit as no fb(s)\n");
		drm_atomic_state_put(state);
		return 0;
	}

	SDE_DEBUG("committing after removing all the pipes\n");
	ret = drm_atomic_commit(state);

	if (ret) {
		/*
		 * move the fbs back to original list, so it would be
		 * handled during drm_release
		 */
		list_for_each_entry_safe(fb, tfb, &fbs, filp_head)
			list_move_tail(&fb->filp_head, &file->fbs);

		SDE_ERROR("atomic commit failed in preclose, ret:%d\n", ret);
		goto end;
	}

	while (!list_empty(&fbs)) {
		fb = list_first_entry(&fbs, typeof(*fb), filp_head);

		list_del_init(&fb->filp_head);
		drm_framebuffer_put(fb);
	}

end:
	drm_atomic_clean_old_fb(dev, plane_mask, ret);

	return ret;
}

static void sde_kms_preclose(struct msm_kms *kms, struct drm_file *file)
{
	struct sde_kms *sde_kms = to_sde_kms(kms);
	struct drm_device *dev = sde_kms->dev;
	struct msm_drm_private *priv = dev->dev_private;
	unsigned int i;
	struct drm_atomic_state *state = NULL;
	struct drm_modeset_acquire_ctx ctx;
	int ret = 0;

	for (i = 0; i < priv->num_crtcs; i++)
		sde_crtc_cancel_pending_flip(priv->crtcs[i], file);

	drm_modeset_acquire_init(&ctx, 0);
retry:
	ret = drm_modeset_lock_all_ctx(dev, &ctx);
	if (ret == -EDEADLK) {
		drm_modeset_backoff(&ctx);
		goto retry;
	} else if (WARN_ON(ret)) {
		goto end;
	}

	state = drm_atomic_state_alloc(dev);
	if (!state) {
		ret = -ENOMEM;
		goto end;
	}

	state->acquire_ctx = &ctx;

	for (i = 0; i < TEARDOWN_DEADLOCK_RETRY_MAX; i++) {
		ret = _sde_kms_remove_fbs(sde_kms, file, state);
		if (ret != -EDEADLK)
			break;
		drm_atomic_state_clear(state);
		drm_modeset_backoff(&ctx);
	}

end:
	if ((ret != 0) && state)
		drm_atomic_state_put(state);

	SDE_DEBUG("sde preclose done, ret:%d\n", ret);
	drm_modeset_drop_locks(&ctx);
	drm_modeset_acquire_fini(&ctx);
}

static int _sde_kms_helper_reset_custom_properties(struct sde_kms *sde_kms,
		struct drm_atomic_state *state)
{
	struct drm_device *dev = sde_kms->dev;
	struct drm_plane *plane;
	struct drm_plane_state *plane_state;
	struct drm_crtc *crtc;
	struct drm_crtc_state *crtc_state;
	struct drm_connector *conn;
	struct drm_connector_state *conn_state;
	struct drm_connector_list_iter conn_iter;
	int ret = 0;

	drm_for_each_plane(plane, dev) {
		plane_state = drm_atomic_get_plane_state(state, plane);
		if (IS_ERR(plane_state)) {
			ret = PTR_ERR(plane_state);
			SDE_ERROR("error %d getting plane %d state\n",
					ret, DRMID(plane));
			return ret;
		}

		ret = sde_plane_helper_reset_custom_properties(plane,
				plane_state);
		if (ret) {
			SDE_ERROR("error %d resetting plane props %d\n",
					ret, DRMID(plane));
			return ret;
		}
	}
	drm_for_each_crtc(crtc, dev) {
		crtc_state = drm_atomic_get_crtc_state(state, crtc);
		if (IS_ERR(crtc_state)) {
			ret = PTR_ERR(crtc_state);
			SDE_ERROR("error %d getting crtc %d state\n",
					ret, DRMID(crtc));
			return ret;
		}

		ret = sde_crtc_helper_reset_custom_properties(crtc, crtc_state);
		if (ret) {
			SDE_ERROR("error %d resetting crtc props %d\n",
					ret, DRMID(crtc));
			return ret;
		}
	}

	drm_connector_list_iter_begin(dev, &conn_iter);
	drm_for_each_connector_iter(conn, &conn_iter) {
		conn_state = drm_atomic_get_connector_state(state, conn);
		if (IS_ERR(conn_state)) {
			ret = PTR_ERR(conn_state);
			SDE_ERROR("error %d getting connector %d state\n",
					ret, DRMID(conn));
			return ret;
		}

		ret = sde_connector_helper_reset_custom_properties(conn,
				conn_state);
		if (ret) {
			SDE_ERROR("error %d resetting connector props %d\n",
					ret, DRMID(conn));
			return ret;
		}
	}
	drm_connector_list_iter_end(&conn_iter);

	return ret;
}

static void sde_kms_lastclose(struct msm_kms *kms,
		struct drm_modeset_acquire_ctx *ctx)
{
	struct sde_kms *sde_kms;
	struct drm_device *dev;
	struct drm_atomic_state *state;
	int ret, i;

	if (!kms) {
		SDE_ERROR("invalid argument\n");
		return;
	}

	sde_kms = to_sde_kms(kms);
	dev = sde_kms->dev;

	state = drm_atomic_state_alloc(dev);
	if (!state)
		return;

	state->acquire_ctx = ctx;

	for (i = 0; i < TEARDOWN_DEADLOCK_RETRY_MAX; i++) {
		/* add reset of custom properties to the state */
		ret = _sde_kms_helper_reset_custom_properties(sde_kms, state);
		if (ret)
			break;

		ret = drm_atomic_commit(state);
		if (ret != -EDEADLK)
			break;

		drm_atomic_state_clear(state);
		drm_modeset_backoff(ctx);
		SDE_DEBUG("deadlock backoff on attempt %d\n", i);
	}

	if (ret) {
		/**
		 * on success, atomic state object ownership transfers to
		 * framework, otherwise, free it here
		 */
		drm_atomic_state_put(state);
		SDE_ERROR("failed to run last close: %d\n", ret);
	}
}

static int sde_kms_check_secure_transition(struct msm_kms *kms,
		struct drm_atomic_state *state)
{
	struct sde_kms *sde_kms;
	struct drm_device *dev;
	struct drm_crtc *crtc;
	struct drm_crtc *cur_crtc = NULL, *global_crtc = NULL;
	struct drm_crtc_state *crtc_state;
	int active_crtc_cnt = 0, global_active_crtc_cnt = 0;
	bool sec_session = false, global_sec_session = false;
	int i;

	if (!kms || !state) {
		return -EINVAL;
		SDE_ERROR("invalid arguments\n");
	}

	sde_kms = to_sde_kms(kms);
	dev = sde_kms->dev;

	/* iterate state object for active secure/non-secure crtc */
	for_each_crtc_in_state(state, crtc, crtc_state, i) {
		if (!crtc_state->active)
			continue;

		active_crtc_cnt++;
		if (sde_crtc_get_secure_level(crtc, crtc_state) ==
				SDE_DRM_SEC_ONLY)
			sec_session = true;

		cur_crtc = crtc;
	}

	/* iterate global list for active and secure crtc */
	list_for_each_entry(crtc, &dev->mode_config.crtc_list, head) {
		if (!crtc->state->active)
			continue;

		global_active_crtc_cnt++;
		if (sde_crtc_get_secure_level(crtc, crtc->state) ==
				SDE_DRM_SEC_ONLY)
			global_sec_session = true;

		global_crtc = crtc;
	}

	/*
	 * - fail secure crtc commit, if any other crtc session is already
	 *   in progress
	 * - fail non-secure crtc commit, if any secure crtc session is already
	 *   in progress
	 */
	if (global_sec_session || sec_session) {
		if ((global_active_crtc_cnt >
					MAX_ALLOWED_CRTC_CNT_DURING_SECURE) ||
		    (active_crtc_cnt > MAX_ALLOWED_CRTC_CNT_DURING_SECURE)) {
			SDE_ERROR(
			"Secure check failed global_active:%d active:%d\n",
				global_active_crtc_cnt, active_crtc_cnt);
			return -EPERM;

		/*
		 * As only one crtc is allowed during secure session, the crtc
		 * in this commit should match with the global crtc, if it
		 * exists
		 */
		} else if (global_crtc && (global_crtc != cur_crtc)) {
			SDE_ERROR(
			    "crtc%d-sec%d not allowed during crtc%d-sec%d\n",
				cur_crtc ? cur_crtc->base.id : -1, sec_session,
				global_crtc->base.id, global_sec_session);
			return -EPERM;
		}

	}

	return 0;
}

static int sde_kms_atomic_check(struct msm_kms *kms,
		struct drm_atomic_state *state)
{
	struct sde_kms *sde_kms;
	struct drm_device *dev;
	int ret;

	if (!kms || !state)
		return -EINVAL;

	sde_kms = to_sde_kms(kms);
	dev = sde_kms->dev;

	if (sde_kms_is_suspend_blocked(dev)) {
		SDE_DEBUG("suspended, skip atomic_check\n");
		return -EBUSY;
	}

	ret = drm_atomic_helper_check(dev, state);
	if (ret)
		return ret;
	/*
	 * Check if any secure transition(moving CRTC between secure and
	 * non-secure state and vice-versa) is allowed or not. when moving
	 * to secure state, planes with fb_mode set to dir_translated only can
	 * be staged on the CRTC, and only one CRTC can be active during
	 * Secure state
	 */
	return sde_kms_check_secure_transition(kms, state);
}

static struct msm_gem_address_space*
_sde_kms_get_address_space(struct msm_kms *kms,
		unsigned int domain)
{
	struct sde_kms *sde_kms;

	if (!kms) {
		SDE_ERROR("invalid kms\n");
		return  NULL;
	}

	sde_kms = to_sde_kms(kms);
	if (!sde_kms) {
		SDE_ERROR("invalid sde_kms\n");
		return NULL;
	}

	if (domain >= MSM_SMMU_DOMAIN_MAX)
		return NULL;

	return (sde_kms->aspace[domain] &&
			sde_kms->aspace[domain]->domain_attached) ?
		sde_kms->aspace[domain] : NULL;
}

static void _sde_kms_post_open(struct msm_kms *kms, struct drm_file *file)
{
	struct drm_device *dev = NULL;
	struct sde_kms *sde_kms = NULL;
	struct drm_connector *connector = NULL;
	struct drm_connector_list_iter conn_iter;
	struct sde_connector *sde_conn = NULL;

	if (!kms) {
		SDE_ERROR("invalid kms\n");
		return;
	}

	sde_kms = to_sde_kms(kms);
	dev = sde_kms->dev;

	if (!dev) {
		SDE_ERROR("invalid device\n");
		return;
	}

	if (!dev->mode_config.poll_enabled)
		return;

	mutex_lock(&dev->mode_config.mutex);
	drm_connector_list_iter_begin(dev, &conn_iter);
	drm_for_each_connector_iter(connector, &conn_iter) {
		/* Only handle HPD capable connectors. */
		if (!(connector->polled & DRM_CONNECTOR_POLL_HPD))
			continue;

		sde_conn = to_sde_connector(connector);

		if (sde_conn->ops.post_open)
			sde_conn->ops.post_open(&sde_conn->base,
					sde_conn->display);
	}
	drm_connector_list_iter_end(&conn_iter);
	mutex_unlock(&dev->mode_config.mutex);

}

static int sde_kms_cont_splash_config(struct msm_kms *kms)
{
	void *display;
	struct dsi_display *dsi_display;
	struct msm_display_info info;
	struct drm_encoder *encoder = NULL;
	struct drm_crtc *crtc = NULL;
	int i, rc = 0;
	struct drm_display_mode *drm_mode = NULL;
	struct drm_device *dev;
	struct msm_drm_private *priv;
	struct sde_kms *sde_kms;
	struct list_head *connector_list = NULL;
	struct drm_connector *conn_iter = NULL;
	struct drm_connector *connector = NULL;

	if (!kms) {
		SDE_ERROR("invalid kms\n");
		return -EINVAL;
	}

	sde_kms = to_sde_kms(kms);
	dev = sde_kms->dev;
	if (!dev) {
		SDE_ERROR("invalid device\n");
		return -EINVAL;
	}

	if (!sde_kms->splash_data.cont_splash_en) {
		DRM_INFO("cont_splash feature not enabled\n");
		return rc;
	}

	/* Currently, we only support one dsi display configuration */
	/* dsi */
	for (i = 0; i < sde_kms->dsi_display_count; ++i) {
		display = sde_kms->dsi_displays[i];
		dsi_display = (struct dsi_display *)display;
		SDE_DEBUG("display->name = %s\n", dsi_display->name);

		if (dsi_display->bridge->base.encoder) {
			encoder = dsi_display->bridge->base.encoder;
			SDE_DEBUG("encoder name = %s\n", encoder->name);
		}
		memset(&info, 0x0, sizeof(info));
		rc = dsi_display_get_info(NULL, &info, display);
		if (rc) {
			SDE_ERROR("dsi get_info %d failed\n", i);
			encoder = NULL;
			continue;
		}
		SDE_DEBUG("info.is_connected = %s, info.is_primary = %s\n",
			((info.is_connected) ? "true" : "false"),
			((info.is_primary) ? "true" : "false"));
		break;
	}

	if (!encoder) {
		SDE_ERROR("encoder not initialized\n");
		return -EINVAL;
	}

	priv = sde_kms->dev->dev_private;
	encoder->crtc = priv->crtcs[0];
	crtc = encoder->crtc;
	SDE_DEBUG("crtc id = %d\n", crtc->base.id);


	mutex_lock(&dev->mode_config.mutex);
	connector_list = &dev->mode_config.connector_list;
	list_for_each_entry(conn_iter, connector_list, head) {
		/**
		 * SDE_KMS doesn't attach more than one encoder to
		 * a DSI connector. So it is safe to check only with the
		 * first encoder entry. Revisit this logic if we ever have
		 * to support continuous splash for external displays in MST
		 * configuration.
		 */
		if (conn_iter &&
			conn_iter->encoder_ids[0] == encoder->base.id) {
			connector = conn_iter;
			break;
		}
	}

	if (!connector) {
		SDE_ERROR("connector not initialized\n");
		mutex_unlock(&dev->mode_config.mutex);
		return -EINVAL;
	}

	if (connector->funcs->fill_modes) {
		connector->funcs->fill_modes(connector,
			dev->mode_config.max_width,
			dev->mode_config.max_height);
	} else {
		SDE_ERROR("fill_modes api not defined\n");
		mutex_unlock(&dev->mode_config.mutex);
		return -EINVAL;
	}
	mutex_unlock(&dev->mode_config.mutex);

	crtc->state->encoder_mask = (1 << drm_encoder_index(encoder));

	/* currently consider modes[0] as the preferred mode */
	drm_mode = list_first_entry(&connector->modes,
					struct drm_display_mode, head);
	SDE_DEBUG("drm_mode->name = %s, id=%d, type=0x%x, flags=0x%x\n",
			drm_mode->name, drm_mode->base.id,
			drm_mode->type, drm_mode->flags);

	/* Update CRTC drm structure */
	crtc->state->active = true;
	rc = drm_atomic_set_mode_for_crtc(crtc->state, drm_mode);
	if (rc) {
		SDE_ERROR("Failed: set mode for crtc. rc = %d\n", rc);
		return rc;
	}
	drm_mode_copy(&crtc->state->adjusted_mode, drm_mode);
	drm_mode_copy(&crtc->mode, drm_mode);

	/* Update encoder structure */
	sde_encoder_update_caps_for_cont_splash(encoder);

	sde_crtc_update_cont_splash_mixer_settings(crtc);

	return rc;
}

static int sde_kms_pm_suspend(struct device *dev)
{
	struct drm_device *ddev;
	struct drm_modeset_acquire_ctx ctx;
	struct drm_connector *conn;
	struct drm_connector_list_iter conn_iter;
	struct drm_atomic_state *state;
	struct sde_kms *sde_kms;
	int ret = 0, num_crtcs = 0;

	if (!dev)
		return -EINVAL;

	ddev = dev_get_drvdata(dev);
	if (!ddev || !ddev_to_msm_kms(ddev))
		return -EINVAL;

	sde_kms = to_sde_kms(ddev_to_msm_kms(ddev));
	SDE_EVT32(0);

	/* disable hot-plug polling */
	drm_kms_helper_poll_disable(ddev);

	/* acquire modeset lock(s) */
	drm_modeset_acquire_init(&ctx, 0);

retry:
	ret = drm_modeset_lock_all_ctx(ddev, &ctx);
	if (ret)
		goto unlock;

	/* save current state for resume */
	if (sde_kms->suspend_state)
		drm_atomic_state_put(sde_kms->suspend_state);
	sde_kms->suspend_state = drm_atomic_helper_duplicate_state(ddev, &ctx);
	if (IS_ERR_OR_NULL(sde_kms->suspend_state)) {
		DRM_ERROR("failed to back up suspend state\n");
		sde_kms->suspend_state = NULL;
		goto unlock;
	}

	/* create atomic state to disable all CRTCs */
	state = drm_atomic_state_alloc(ddev);
	if (IS_ERR_OR_NULL(state)) {
		DRM_ERROR("failed to allocate crtc disable state\n");
		goto unlock;
	}

	state->acquire_ctx = &ctx;
	drm_connector_list_iter_begin(ddev, &conn_iter);
	drm_for_each_connector_iter(conn, &conn_iter) {
		struct drm_crtc_state *crtc_state;
		uint64_t lp;

		if (!conn->state || !conn->state->crtc ||
				conn->dpms != DRM_MODE_DPMS_ON)
			continue;

		lp = sde_connector_get_lp(conn);
		if (lp == SDE_MODE_DPMS_LP1) {
			/* transition LP1->LP2 on pm suspend */
			ret = sde_connector_set_property_for_commit(conn, state,
					CONNECTOR_PROP_LP, SDE_MODE_DPMS_LP2);
			if (ret) {
				DRM_ERROR("failed to set lp2 for conn %d\n",
						conn->base.id);
				drm_atomic_state_put(state);
				goto unlock;
			}
		}

		if (lp != SDE_MODE_DPMS_LP2) {
			/* force CRTC to be inactive */
			crtc_state = drm_atomic_get_crtc_state(state,
					conn->state->crtc);
			if (IS_ERR_OR_NULL(crtc_state)) {
				DRM_ERROR("failed to get crtc %d state\n",
						conn->state->crtc->base.id);
				drm_atomic_state_put(state);
				goto unlock;
			}

			if (lp != SDE_MODE_DPMS_LP1)
				crtc_state->active = false;
			++num_crtcs;
		}
	}
	drm_connector_list_iter_end(&conn_iter);

	/* check for nothing to do */
	if (num_crtcs == 0) {
		DRM_DEBUG("all crtcs are already in the off state\n");
		drm_atomic_state_put(state);
		sde_kms->suspend_block = true;
		goto unlock;
	}

	/* commit the "disable all" state */
	ret = drm_atomic_commit(state);
	if (ret < 0) {
		DRM_ERROR("failed to disable crtcs, %d\n", ret);
		drm_atomic_state_put(state);
		goto unlock;
	}

	sde_kms->suspend_block = true;

	drm_connector_list_iter_begin(ddev, &conn_iter);
	drm_for_each_connector_iter(conn, &conn_iter) {
		uint64_t lp;

		lp = sde_connector_get_lp(conn);
		if (lp != SDE_MODE_DPMS_LP2)
			continue;

		ret = sde_encoder_wait_for_event(conn->encoder,
						MSM_ENC_TX_COMPLETE);
		if (ret && ret != -EWOULDBLOCK)
			SDE_ERROR(
				"[enc: %d] wait for commit done returned %d\n",
				conn->encoder->base.id, ret);
		else if (!ret)
			sde_encoder_idle_request(conn->encoder);
	}
	drm_connector_list_iter_end(&conn_iter);
unlock:
	if (ret == -EDEADLK) {
		drm_modeset_backoff(&ctx);
		goto retry;
	}
	drm_modeset_drop_locks(&ctx);
	drm_modeset_acquire_fini(&ctx);

	return 0;
}

static int sde_kms_pm_resume(struct device *dev)
{
	struct drm_device *ddev;
	struct sde_kms *sde_kms;
	struct drm_modeset_acquire_ctx ctx;
	int ret, i;

	if (!dev)
		return -EINVAL;

	ddev = dev_get_drvdata(dev);
	if (!ddev || !ddev_to_msm_kms(ddev))
		return -EINVAL;

	sde_kms = to_sde_kms(ddev_to_msm_kms(ddev));

	SDE_EVT32(sde_kms->suspend_state != NULL);

	drm_mode_config_reset(ddev);

	drm_modeset_acquire_init(&ctx, 0);
retry:
	ret = drm_modeset_lock_all_ctx(ddev, &ctx);
	if (ret == -EDEADLK) {
		drm_modeset_backoff(&ctx);
		goto retry;
	} else if (WARN_ON(ret)) {
		goto end;
	}

	sde_kms->suspend_block = false;

	if (sde_kms->suspend_state) {
		sde_kms->suspend_state->acquire_ctx = &ctx;
		for (i = 0; i < TEARDOWN_DEADLOCK_RETRY_MAX; i++) {
			ret = drm_atomic_commit(sde_kms->suspend_state);
			if (ret != -EDEADLK)
				break;

			drm_modeset_backoff(&ctx);
		}

		if (ret < 0) {
			DRM_ERROR("failed to restore state, %d\n", ret);
			drm_atomic_state_put(sde_kms->suspend_state);
		}
		sde_kms->suspend_state = NULL;
	}

end:
	drm_modeset_drop_locks(&ctx);
	drm_modeset_acquire_fini(&ctx);

	/* enable hot-plug polling */
	drm_kms_helper_poll_enable(ddev);

	return 0;
}

static const struct msm_kms_funcs kms_funcs = {
	.hw_init         = sde_kms_hw_init,
	.postinit        = sde_kms_postinit,
	.irq_preinstall  = sde_irq_preinstall,
	.irq_postinstall = sde_irq_postinstall,
	.irq_uninstall   = sde_irq_uninstall,
	.irq             = sde_irq,
	.preclose        = sde_kms_preclose,
	.lastclose       = sde_kms_lastclose,
	.prepare_fence   = sde_kms_prepare_fence,
	.prepare_commit  = sde_kms_prepare_commit,
	.commit          = sde_kms_commit,
	.complete_commit = sde_kms_complete_commit,
	.wait_for_crtc_commit_done = sde_kms_wait_for_commit_done,
	.wait_for_tx_complete = sde_kms_wait_for_frame_transfer_complete,
	.enable_vblank   = sde_kms_enable_vblank,
	.disable_vblank  = sde_kms_disable_vblank,
	.check_modified_format = sde_format_check_modified_format,
	.atomic_check = sde_kms_atomic_check,
	.get_format      = sde_get_msm_format,
	.round_pixclk    = sde_kms_round_pixclk,
	.pm_suspend      = sde_kms_pm_suspend,
	.pm_resume       = sde_kms_pm_resume,
	.destroy         = sde_kms_destroy,
	.cont_splash_config = sde_kms_cont_splash_config,
	.register_events = _sde_kms_register_events,
	.get_address_space = _sde_kms_get_address_space,
	.postopen = _sde_kms_post_open,
};

/* the caller api needs to turn on clock before calling it */
static inline void _sde_kms_core_hw_rev_init(struct sde_kms *sde_kms)
{
	sde_kms->core_rev = readl_relaxed(sde_kms->mmio + 0x0);
}

static int _sde_kms_mmu_destroy(struct sde_kms *sde_kms)
{
	struct msm_mmu *mmu;
	int i;

	for (i = ARRAY_SIZE(sde_kms->aspace) - 1; i >= 0; i--) {
		if (!sde_kms->aspace[i])
			continue;

		mmu = sde_kms->aspace[i]->mmu;

		mmu->funcs->detach(mmu, (const char **)iommu_ports,
				ARRAY_SIZE(iommu_ports));
		msm_gem_address_space_put(sde_kms->aspace[i]);

		sde_kms->aspace[i] = NULL;
	}

	return 0;
}

static int _sde_kms_mmu_init(struct sde_kms *sde_kms)
{
	struct msm_mmu *mmu;
	int i, ret;
	int early_map = 1;

	for (i = 0; i < MSM_SMMU_DOMAIN_MAX; i++) {
		struct msm_gem_address_space *aspace;

		mmu = msm_smmu_new(sde_kms->dev->dev, i);
		if (IS_ERR(mmu)) {
			ret = PTR_ERR(mmu);
			SDE_DEBUG("failed to init iommu id %d: rc:%d\n",
								i, ret);
			continue;
		}

		/*
		 * Before attaching SMMU, we need to honor continuous splash
		 * use case where hardware tries to fetch buffer from physical
		 * address. To facilitate this requirement we need to have a
		 * one to one mapping on SMMU until we have our first frame.
		 */
		if (i == MSM_SMMU_DOMAIN_UNSECURE) {
			ret = mmu->funcs->set_attribute(mmu,
				DOMAIN_ATTR_EARLY_MAP,
				&early_map);
			if (ret) {
				SDE_ERROR("failed to set map att: %d\n", ret);
				goto fail;
			}
		}

		aspace = msm_gem_smmu_address_space_create(sde_kms->dev,
			mmu, "sde");
		if (IS_ERR(aspace)) {
			ret = PTR_ERR(aspace);
			mmu->funcs->destroy(mmu);
			goto fail;
		}

		sde_kms->aspace[i] = aspace;

		ret = mmu->funcs->attach(mmu, (const char **)iommu_ports,
				ARRAY_SIZE(iommu_ports));
		if (ret) {
			SDE_ERROR("failed to attach iommu %d: %d\n", i, ret);
			msm_gem_address_space_put(aspace);
			goto fail;
		}
		aspace->domain_attached = true;
		early_map = 0;

		/* Mapping splash memory block */
		if ((i == MSM_SMMU_DOMAIN_UNSECURE) &&
				sde_kms->splash_data.splash_base) {
			ret = _sde_kms_splash_smmu_map(sde_kms->dev, mmu,
					&sde_kms->splash_data);
			if (ret) {
				SDE_ERROR("failed to map ret:%d\n", ret);
				goto fail;
			}
		}

		/*
		 * Turning off early map after generating one to one
		 * mapping for splash address space.
		 */
		ret = mmu->funcs->set_attribute(mmu, DOMAIN_ATTR_EARLY_MAP,
			&early_map);
		if (ret) {
			SDE_ERROR("failed to set map att ret:%d\n", ret);
			goto early_map_fail;
		}
	}

	return 0;
early_map_fail:
	mmu->funcs->one_to_one_unmap(mmu, sde_kms->splash_data.splash_base,
					sde_kms->splash_data.splash_size);
fail:
	mmu->funcs->destroy(mmu);
	_sde_kms_mmu_destroy(sde_kms);

	return ret;
}

static void sde_kms_init_shared_hw(struct sde_kms *sde_kms)
{
	if (!sde_kms || !sde_kms->hw_mdp || !sde_kms->catalog)
		return;

	if (sde_kms->hw_mdp->ops.reset_ubwc)
		sde_kms->hw_mdp->ops.reset_ubwc(sde_kms->hw_mdp,
						sde_kms->catalog);
}

static void sde_kms_handle_power_event(u32 event_type, void *usr)
{
	struct sde_kms *sde_kms = usr;
	struct msm_kms *msm_kms;

	msm_kms = &sde_kms->base;
	if (!sde_kms)
		return;

	SDE_DEBUG("event_type:%d\n", event_type);
	SDE_EVT32_VERBOSE(event_type);

	if (event_type == SDE_POWER_EVENT_POST_ENABLE) {
		sde_irq_update(msm_kms, true);
		sde_vbif_init_memtypes(sde_kms);
		sde_kms_init_shared_hw(sde_kms);
	} else if (event_type == SDE_POWER_EVENT_PRE_DISABLE) {
		sde_irq_update(msm_kms, false);
	}
}

#define genpd_to_sde_kms(domain) container_of(domain, struct sde_kms, genpd)

static int sde_kms_pd_enable(struct generic_pm_domain *genpd)
{
	struct sde_kms *sde_kms = genpd_to_sde_kms(genpd);
	struct drm_device *dev;
	struct msm_drm_private *priv;
	int rc;

	SDE_DEBUG("\n");

	dev = sde_kms->dev;
	if (!dev)
		return -EINVAL;

	priv = dev->dev_private;
	if (!priv)
		return -EINVAL;

	SDE_EVT32(genpd->device_count);

	rc = sde_power_resource_enable(&priv->phandle, priv->pclient, true);

	return rc;
}

static int sde_kms_pd_disable(struct generic_pm_domain *genpd)
{
	struct sde_kms *sde_kms = genpd_to_sde_kms(genpd);
	struct drm_device *dev;
	struct msm_drm_private *priv;
	int rc;

	SDE_DEBUG("\n");

	dev = sde_kms->dev;
	if (!dev)
		return -EINVAL;

	priv = dev->dev_private;
	if (!priv)
		return -EINVAL;

	SDE_EVT32(genpd->device_count);

	rc = sde_power_resource_enable(&priv->phandle, priv->pclient, false);

	return rc;
}

static int _sde_kms_get_splash_data(struct sde_splash_data *data)
{
	int ret = 0;
	struct device_node *parent, *node;
	struct resource r;

	if (!data)
		return -EINVAL;

	parent = of_find_node_by_path("/reserved-memory");
	if (!parent) {
		SDE_ERROR("failed to find reserved-memory node\n");
		return -EINVAL;
	}

	node = of_find_node_by_name(parent, "cont_splash_region");
	if (!node) {
		SDE_ERROR("failed to find splash memory reservation\n");
		return -EINVAL;
	}

	if (of_address_to_resource(node, 0, &r)) {
		SDE_ERROR("failed to find data for  splash memory\n");
		return -EINVAL;
	}

	data->splash_base = (unsigned long)r.start;
	data->splash_size = (r.end - r.start) + 1;

	pr_info("found continuous splash base address:%lx size:%x\n",
						data->splash_base,
						data->splash_size);
	return ret;
}

static int sde_kms_hw_init(struct msm_kms *kms)
{
	struct sde_kms *sde_kms;
	struct drm_device *dev;
	struct msm_drm_private *priv;
	struct sde_rm *rm = NULL;
	struct platform_device *platformdev;
	int i, rc = -EINVAL;

	if (!kms) {
		SDE_ERROR("invalid kms\n");
		goto end;
	}

	sde_kms = to_sde_kms(kms);
	dev = sde_kms->dev;
	if (!dev || !dev->dev) {
		SDE_ERROR("invalid device\n");
		goto end;
	}

	platformdev = to_platform_device(dev->dev);
	priv = dev->dev_private;
	if (!priv) {
		SDE_ERROR("invalid private data\n");
		goto end;
	}

	sde_kms->mmio = msm_ioremap(platformdev, "mdp_phys", "mdp_phys");
	if (IS_ERR(sde_kms->mmio)) {
		rc = PTR_ERR(sde_kms->mmio);
		SDE_ERROR("mdp register memory map failed: %d\n", rc);
		sde_kms->mmio = NULL;
		goto error;
	}
	DRM_INFO("mapped mdp address space @%p\n", sde_kms->mmio);
	sde_kms->mmio_len = msm_iomap_size(platformdev, "mdp_phys");

	rc = sde_dbg_reg_register_base(SDE_DBG_NAME, sde_kms->mmio,
			sde_kms->mmio_len);
	if (rc)
		SDE_ERROR("dbg base register kms failed: %d\n", rc);

	sde_kms->vbif[VBIF_RT] = msm_ioremap(platformdev, "vbif_phys",
								"vbif_phys");
	if (IS_ERR(sde_kms->vbif[VBIF_RT])) {
		rc = PTR_ERR(sde_kms->vbif[VBIF_RT]);
		SDE_ERROR("vbif register memory map failed: %d\n", rc);
		sde_kms->vbif[VBIF_RT] = NULL;
		goto error;
	}
	sde_kms->vbif_len[VBIF_RT] = msm_iomap_size(platformdev,
								"vbif_phys");
	rc = sde_dbg_reg_register_base("vbif_rt", sde_kms->vbif[VBIF_RT],
				sde_kms->vbif_len[VBIF_RT]);
	if (rc)
		SDE_ERROR("dbg base register vbif_rt failed: %d\n", rc);

	sde_kms->vbif[VBIF_NRT] = msm_ioremap(platformdev, "vbif_nrt_phys",
								"vbif_nrt_phys");
	if (IS_ERR(sde_kms->vbif[VBIF_NRT])) {
		sde_kms->vbif[VBIF_NRT] = NULL;
		SDE_DEBUG("VBIF NRT is not defined");
	} else {
		sde_kms->vbif_len[VBIF_NRT] = msm_iomap_size(platformdev,
							"vbif_nrt_phys");
		rc = sde_dbg_reg_register_base("vbif_nrt",
				sde_kms->vbif[VBIF_NRT],
				sde_kms->vbif_len[VBIF_NRT]);
		if (rc)
			SDE_ERROR("dbg base register vbif_nrt failed: %d\n",
					rc);
	}

	sde_kms->reg_dma = msm_ioremap(platformdev, "regdma_phys",
								"regdma_phys");
	if (IS_ERR(sde_kms->reg_dma)) {
		sde_kms->reg_dma = NULL;
		SDE_DEBUG("REG_DMA is not defined");
	} else {
		sde_kms->reg_dma_len = msm_iomap_size(platformdev,
								"regdma_phys");
		rc =  sde_dbg_reg_register_base("reg_dma",
				sde_kms->reg_dma,
				sde_kms->reg_dma_len);
		if (rc)
			SDE_ERROR("dbg base register reg_dma failed: %d\n",
					rc);
	}

	sde_kms->core_client = sde_power_client_create(&priv->phandle, "core");
	if (IS_ERR_OR_NULL(sde_kms->core_client)) {
		rc = PTR_ERR(sde_kms->core_client);
		if (!sde_kms->core_client)
			rc = -EINVAL;
		SDE_ERROR("sde power client create failed: %d\n", rc);
		sde_kms->core_client = NULL;
		goto error;
	}

	rc = _sde_kms_get_splash_data(&sde_kms->splash_data);
	if (rc)
		SDE_DEBUG("sde splash data fetch failed: %d\n", rc);

	rc = sde_power_resource_enable(&priv->phandle, sde_kms->core_client,
		true);
	if (rc) {
		SDE_ERROR("resource enable failed: %d\n", rc);
		goto error;
	}

	for (i = 0; i < SDE_POWER_HANDLE_DBUS_ID_MAX; i++)
		sde_power_data_bus_set_quota(&priv->phandle,
			sde_kms->core_client,
			SDE_POWER_HANDLE_DATA_BUS_CLIENT_RT, i,
			SDE_POWER_HANDLE_CONT_SPLASH_BUS_AB_QUOTA,
			SDE_POWER_HANDLE_CONT_SPLASH_BUS_IB_QUOTA);

	_sde_kms_core_hw_rev_init(sde_kms);

	pr_info("sde hardware revision:0x%x\n", sde_kms->core_rev);

	sde_kms->catalog = sde_hw_catalog_init(dev, sde_kms->core_rev);
	if (IS_ERR_OR_NULL(sde_kms->catalog)) {
		rc = PTR_ERR(sde_kms->catalog);
		if (!sde_kms->catalog)
			rc = -EINVAL;
		SDE_ERROR("catalog init failed: %d\n", rc);
		sde_kms->catalog = NULL;
		goto power_error;
	}

	sde_kms->splash_data.resource_handoff_pending = true;

	rc = _sde_kms_mmu_init(sde_kms);
	if (rc) {
		SDE_ERROR("sde_kms_mmu_init failed: %d\n", rc);
		goto power_error;
	}

	/* Initialize reg dma block which is a singleton */
	rc = sde_reg_dma_init(sde_kms->reg_dma, sde_kms->catalog,
			sde_kms->dev);
	if (rc) {
		SDE_ERROR("failed: reg dma init failed\n");
		goto power_error;
	}

	sde_dbg_init_dbg_buses(sde_kms->core_rev);

	rm = &sde_kms->rm;
	rc = sde_rm_init(rm, sde_kms->catalog, sde_kms->mmio,
			sde_kms->dev);
	if (rc) {
		SDE_ERROR("rm init failed: %d\n", rc);
		goto power_error;
	}

	sde_kms->rm_init = true;

	sde_kms->hw_intr = sde_hw_intr_init(sde_kms->mmio, sde_kms->catalog);
	if (IS_ERR_OR_NULL(sde_kms->hw_intr)) {
		rc = PTR_ERR(sde_kms->hw_intr);
		SDE_ERROR("hw_intr init failed: %d\n", rc);
		sde_kms->hw_intr = NULL;
		goto hw_intr_init_err;
	}

	/*
	 * Attempt continuous splash handoff only if reserved
	 * splash memory is found.
	 */
	if (sde_kms->splash_data.splash_base)
		sde_rm_cont_splash_res_init(priv, &sde_kms->rm,
					&sde_kms->splash_data,
					sde_kms->catalog);

<<<<<<< HEAD
	sde_kms->splash_data.resource_handoff_pending = true;

	/* Initialize reg dma block which is a singleton */
	rc = sde_reg_dma_init(sde_kms->reg_dma, sde_kms->catalog,
			sde_kms->dev);
	if (rc) {
		SDE_ERROR("failed: reg dma init failed\n");
		goto power_error;
	}

	rc = _sde_kms_mmu_init(sde_kms);
	if (rc) {
		SDE_ERROR("sde_kms_mmu_init failed: %d\n", rc);
		goto power_error;
	}

=======
>>>>>>> 452becbf
	sde_kms->hw_mdp = sde_rm_get_mdp(&sde_kms->rm);
	if (IS_ERR_OR_NULL(sde_kms->hw_mdp)) {
		rc = PTR_ERR(sde_kms->hw_mdp);
		if (!sde_kms->hw_mdp)
			rc = -EINVAL;
		SDE_ERROR("failed to get hw_mdp: %d\n", rc);
		sde_kms->hw_mdp = NULL;
		goto power_error;
	}

	for (i = 0; i < sde_kms->catalog->vbif_count; i++) {
		u32 vbif_idx = sde_kms->catalog->vbif[i].id;

		sde_kms->hw_vbif[i] = sde_hw_vbif_init(vbif_idx,
				sde_kms->vbif[vbif_idx], sde_kms->catalog);
		if (IS_ERR_OR_NULL(sde_kms->hw_vbif[vbif_idx])) {
			rc = PTR_ERR(sde_kms->hw_vbif[vbif_idx]);
			if (!sde_kms->hw_vbif[vbif_idx])
				rc = -EINVAL;
			SDE_ERROR("failed to init vbif %d: %d\n", vbif_idx, rc);
			sde_kms->hw_vbif[vbif_idx] = NULL;
			goto power_error;
		}
	}

	rc = sde_core_perf_init(&sde_kms->perf, dev, sde_kms->catalog,
			&priv->phandle, priv->pclient, "core_clk");
	if (rc) {
		SDE_ERROR("failed to init perf %d\n", rc);
		goto perf_err;
	}

	/*
	 * _sde_kms_drm_obj_init should create the DRM related objects
	 * i.e. CRTCs, planes, encoders, connectors and so forth
	 */
	rc = _sde_kms_drm_obj_init(sde_kms);
	if (rc) {
		SDE_ERROR("modeset init failed: %d\n", rc);
		goto drm_obj_init_err;
	}

	dev->mode_config.min_width = sde_kms->catalog->min_display_width;
	dev->mode_config.min_height = sde_kms->catalog->min_display_height;
	dev->mode_config.max_width = sde_kms->catalog->max_display_width;
	dev->mode_config.max_height = sde_kms->catalog->max_display_height;

	mutex_init(&sde_kms->secure_transition_lock);
	atomic_set(&sde_kms->detach_sec_cb, 0);
	atomic_set(&sde_kms->detach_all_cb, 0);

	/*
	 * Support format modifiers for compression etc.
	 */
	dev->mode_config.allow_fb_modifiers = true;

	/*
	 * Handle (re)initializations during power enable
	 */
	sde_kms_handle_power_event(SDE_POWER_EVENT_POST_ENABLE, sde_kms);
	sde_kms->power_event = sde_power_handle_register_event(&priv->phandle,
			SDE_POWER_EVENT_POST_ENABLE |
			SDE_POWER_EVENT_PRE_DISABLE,
			sde_kms_handle_power_event, sde_kms, "kms");

	/* initialize power domain if defined */
	if (of_find_property(dev->dev->of_node, "#power-domain-cells", NULL)) {
		sde_kms->genpd.name = dev->unique;
		sde_kms->genpd.power_off = sde_kms_pd_disable;
		sde_kms->genpd.power_on = sde_kms_pd_enable;

		rc = pm_genpd_init(&sde_kms->genpd, NULL, true);
		if (rc < 0) {
			SDE_ERROR("failed to init genpd provider %s: %d\n",
					sde_kms->genpd.name, rc);
			goto genpd_err;
		}

		rc = of_genpd_add_provider_simple(dev->dev->of_node,
				&sde_kms->genpd);
		if (rc < 0) {
			SDE_ERROR("failed to add genpd provider %s: %d\n",
					sde_kms->genpd.name, rc);
			pm_genpd_remove(&sde_kms->genpd);
			goto genpd_err;
		}

		sde_kms->genpd_init = true;
		SDE_DEBUG("added genpd provider %s\n", sde_kms->genpd.name);
	}

	if (sde_kms->splash_data.cont_splash_en) {
		SDE_DEBUG("Skipping MDP Resources disable\n");
	} else {
		for (i = 0; i < SDE_POWER_HANDLE_DBUS_ID_MAX; i++)
			sde_power_data_bus_set_quota(&priv->phandle,
				sde_kms->core_client,
				SDE_POWER_HANDLE_DATA_BUS_CLIENT_RT, i,
				SDE_POWER_HANDLE_ENABLE_BUS_AB_QUOTA,
				SDE_POWER_HANDLE_ENABLE_BUS_IB_QUOTA);

		sde_power_resource_enable(&priv->phandle,
						sde_kms->core_client, false);
	}
	return 0;

genpd_err:
drm_obj_init_err:
	sde_core_perf_destroy(&sde_kms->perf);
hw_intr_init_err:
perf_err:
power_error:
	sde_power_resource_enable(&priv->phandle, sde_kms->core_client, false);
error:
	_sde_kms_hw_destroy(sde_kms, platformdev);
end:
	return rc;
}

struct msm_kms *sde_kms_init(struct drm_device *dev)
{
	struct msm_drm_private *priv;
	struct sde_kms *sde_kms;

	if (!dev || !dev->dev_private) {
		SDE_ERROR("drm device node invalid\n");
		return ERR_PTR(-EINVAL);
	}

	priv = dev->dev_private;

	sde_kms = kzalloc(sizeof(*sde_kms), GFP_KERNEL);
	if (!sde_kms) {
		SDE_ERROR("failed to allocate sde kms\n");
		return ERR_PTR(-ENOMEM);
	}

	msm_kms_init(&sde_kms->base, &kms_funcs);
	sde_kms->dev = dev;

	return &sde_kms->base;
}

static int _sde_kms_register_events(struct msm_kms *kms,
		struct drm_mode_object *obj, u32 event, bool en)
{
	int ret = 0;
	struct drm_crtc *crtc = NULL;
	struct drm_connector *conn = NULL;
	struct sde_kms *sde_kms = NULL;

	if (!kms || !obj) {
		SDE_ERROR("invalid argument kms %pK obj %pK\n", kms, obj);
		return -EINVAL;
	}

	sde_kms = to_sde_kms(kms);
	switch (obj->type) {
	case DRM_MODE_OBJECT_CRTC:
		crtc = obj_to_crtc(obj);
		ret = sde_crtc_register_custom_event(sde_kms, crtc, event, en);
		break;
	case DRM_MODE_OBJECT_CONNECTOR:
		conn = obj_to_connector(obj);
		ret = sde_connector_register_custom_event(sde_kms, conn, event,
				en);
		break;
	}

	return ret;
}

int sde_kms_handle_recovery(struct drm_encoder *encoder)
{
	SDE_EVT32(DRMID(encoder), MSM_ENC_ACTIVE_REGION);
	return sde_encoder_wait_for_event(encoder, MSM_ENC_ACTIVE_REGION);
}<|MERGE_RESOLUTION|>--- conflicted
+++ resolved
@@ -3012,25 +3012,6 @@
 					&sde_kms->splash_data,
 					sde_kms->catalog);
 
-<<<<<<< HEAD
-	sde_kms->splash_data.resource_handoff_pending = true;
-
-	/* Initialize reg dma block which is a singleton */
-	rc = sde_reg_dma_init(sde_kms->reg_dma, sde_kms->catalog,
-			sde_kms->dev);
-	if (rc) {
-		SDE_ERROR("failed: reg dma init failed\n");
-		goto power_error;
-	}
-
-	rc = _sde_kms_mmu_init(sde_kms);
-	if (rc) {
-		SDE_ERROR("sde_kms_mmu_init failed: %d\n", rc);
-		goto power_error;
-	}
-
-=======
->>>>>>> 452becbf
 	sde_kms->hw_mdp = sde_rm_get_mdp(&sde_kms->rm);
 	if (IS_ERR_OR_NULL(sde_kms->hw_mdp)) {
 		rc = PTR_ERR(sde_kms->hw_mdp);
