--- conflicted
+++ resolved
@@ -123,11 +123,7 @@
 
 	parser = power->parser;
 
-<<<<<<< HEAD
-	if (parser && parser->no_aux_switch)
-=======
 	if (parser->no_aux_switch)
->>>>>>> e0615925
 		return 0;
 
 	if (IS_ERR_OR_NULL(parser->pinctrl.pin))
