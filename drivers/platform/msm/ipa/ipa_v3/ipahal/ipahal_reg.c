/* Copyright (c) 2012-2018, The Linux Foundation. All rights reserved.
 *
 * This program is free software; you can redistribute it and/or modify
 * it under the terms of the GNU General Public License version 2 and
 * only version 2 as published by the Free Software Foundation.
 *
 * This program is distributed in the hope that it will be useful,
 * but WITHOUT ANY WARRANTY; without even the implied warranty of
 * MERCHANTABILITY or FITNESS FOR A PARTICULAR PURPOSE.  See the
 * GNU General Public License for more details.
 */

#include <linux/init.h>
#include <linux/ipa.h>
#include <linux/kernel.h>
#include <linux/msm_ipa.h>
#include "ipahal_i.h"
#include "ipahal_reg.h"
#include "ipahal_reg_i.h"

#define IPA_MAX_MSG_LEN 4096

static const char *ipareg_name_to_str[IPA_REG_MAX] = {
	__stringify(IPA_ROUTE),
	__stringify(IPA_IRQ_STTS_EE_n),
	__stringify(IPA_IRQ_EN_EE_n),
	__stringify(IPA_IRQ_CLR_EE_n),
	__stringify(IPA_IRQ_SUSPEND_INFO_EE_n),
	__stringify(IPA_SUSPEND_IRQ_EN_EE_n),
	__stringify(IPA_SUSPEND_IRQ_CLR_EE_n),
	__stringify(IPA_HOLB_DROP_IRQ_INFO_EE_n),
	__stringify(IPA_HOLB_DROP_IRQ_EN_EE_n),
	__stringify(IPA_HOLB_DROP_IRQ_CLR_EE_n),
	__stringify(IPA_BCR),
	__stringify(IPA_ENABLED_PIPES),
	__stringify(IPA_COMP_SW_RESET),
	__stringify(IPA_VERSION),
	__stringify(IPA_TAG_TIMER),
	__stringify(IPA_COMP_HW_VERSION),
	__stringify(IPA_SPARE_REG_1),
	__stringify(IPA_SPARE_REG_2),
	__stringify(IPA_COMP_CFG),
	__stringify(IPA_STATE_TX_WRAPPER),
	__stringify(IPA_STATE_TX1),
	__stringify(IPA_STATE_FETCHER),
	__stringify(IPA_STATE_FETCHER_MASK),
	__stringify(IPA_STATE_DFETCHER),
	__stringify(IPA_STATE_ACL),
	__stringify(IPA_STATE),
	__stringify(IPA_STATE_RX_ACTIVE),
	__stringify(IPA_STATE_TX0),
	__stringify(IPA_STATE_AGGR_ACTIVE),
	__stringify(IPA_COUNTER_CFG),
	__stringify(IPA_STATE_GSI_TLV),
	__stringify(IPA_STATE_GSI_AOS),
	__stringify(IPA_STATE_GSI_IF),
	__stringify(IPA_STATE_GSI_SKIP),
	__stringify(IPA_ENDP_INIT_HDR_n),
	__stringify(IPA_ENDP_INIT_HDR_EXT_n),
	__stringify(IPA_ENDP_INIT_AGGR_n),
	__stringify(IPA_AGGR_FORCE_CLOSE),
	__stringify(IPA_ENDP_INIT_ROUTE_n),
	__stringify(IPA_ENDP_INIT_MODE_n),
	__stringify(IPA_ENDP_INIT_NAT_n),
	__stringify(IPA_ENDP_INIT_CONN_TRACK_n),
	__stringify(IPA_ENDP_INIT_CTRL_n),
	__stringify(IPA_ENDP_INIT_CTRL_SCND_n),
	__stringify(IPA_ENDP_INIT_CTRL_STATUS_n),
	__stringify(IPA_ENDP_INIT_HOL_BLOCK_EN_n),
	__stringify(IPA_ENDP_INIT_HOL_BLOCK_TIMER_n),
	__stringify(IPA_ENDP_INIT_DEAGGR_n),
	__stringify(IPA_ENDP_INIT_SEQ_n),
	__stringify(IPA_DEBUG_CNT_REG_n),
	__stringify(IPA_ENDP_INIT_CFG_n),
	__stringify(IPA_IRQ_EE_UC_n),
	__stringify(IPA_ENDP_INIT_HDR_METADATA_MASK_n),
	__stringify(IPA_ENDP_INIT_HDR_METADATA_n),
	__stringify(IPA_ENDP_INIT_PROD_CFG_n),
	__stringify(IPA_ENDP_INIT_RSRC_GRP_n),
	__stringify(IPA_SHARED_MEM_SIZE),
	__stringify(IPA_SRAM_DIRECT_ACCESS_n),
	__stringify(IPA_DEBUG_CNT_CTRL_n),
	__stringify(IPA_UC_MAILBOX_m_n),
	__stringify(IPA_FILT_ROUT_HASH_FLUSH),
	__stringify(IPA_SINGLE_NDP_MODE),
	__stringify(IPA_QCNCM),
	__stringify(IPA_SYS_PKT_PROC_CNTXT_BASE),
	__stringify(IPA_LOCAL_PKT_PROC_CNTXT_BASE),
	__stringify(IPA_ENDP_STATUS_n),
	__stringify(IPA_ENDP_WEIGHTS_n),
	__stringify(IPA_ENDP_YELLOW_RED_MARKER),
	__stringify(IPA_ENDP_FILTER_ROUTER_HSH_CFG_n),
	__stringify(IPA_SRC_RSRC_GRP_01_RSRC_TYPE_n),
	__stringify(IPA_SRC_RSRC_GRP_23_RSRC_TYPE_n),
	__stringify(IPA_SRC_RSRC_GRP_45_RSRC_TYPE_n),
	__stringify(IPA_SRC_RSRC_GRP_67_RSRC_TYPE_n),
	__stringify(IPA_DST_RSRC_GRP_01_RSRC_TYPE_n),
	__stringify(IPA_DST_RSRC_GRP_23_RSRC_TYPE_n),
	__stringify(IPA_DST_RSRC_GRP_45_RSRC_TYPE_n),
	__stringify(IPA_DST_RSRC_GRP_67_RSRC_TYPE_n),
	__stringify(IPA_RX_HPS_CLIENTS_MIN_DEPTH_0),
	__stringify(IPA_RX_HPS_CLIENTS_MIN_DEPTH_1),
	__stringify(IPA_RX_HPS_CLIENTS_MAX_DEPTH_0),
	__stringify(IPA_RX_HPS_CLIENTS_MAX_DEPTH_1),
	__stringify(IPA_HPS_FTCH_ARB_QUEUE_WEIGHT),
	__stringify(IPA_QSB_MAX_WRITES),
	__stringify(IPA_QSB_MAX_READS),
	__stringify(IPA_TX_CFG),
	__stringify(IPA_IDLE_INDICATION_CFG),
	__stringify(IPA_DPS_SEQUENCER_FIRST),
	__stringify(IPA_HPS_SEQUENCER_FIRST),
	__stringify(IPA_CLKON_CFG),
	__stringify(IPA_STAT_QUOTA_BASE_n),
	__stringify(IPA_STAT_QUOTA_MASK_n),
	__stringify(IPA_STAT_TETHERING_BASE_n),
	__stringify(IPA_STAT_TETHERING_MASK_n),
	__stringify(IPA_STAT_FILTER_IPV4_BASE),
	__stringify(IPA_STAT_FILTER_IPV6_BASE),
	__stringify(IPA_STAT_ROUTER_IPV4_BASE),
	__stringify(IPA_STAT_ROUTER_IPV6_BASE),
	__stringify(IPA_STAT_FILTER_IPV4_START_ID),
	__stringify(IPA_STAT_FILTER_IPV6_START_ID),
	__stringify(IPA_STAT_ROUTER_IPV4_START_ID),
	__stringify(IPA_STAT_ROUTER_IPV6_START_ID),
	__stringify(IPA_STAT_FILTER_IPV4_END_ID),
	__stringify(IPA_STAT_FILTER_IPV6_END_ID),
	__stringify(IPA_STAT_ROUTER_IPV4_END_ID),
	__stringify(IPA_STAT_ROUTER_IPV6_END_ID),
	__stringify(IPA_STAT_DROP_CNT_BASE_n),
	__stringify(IPA_STAT_DROP_CNT_MASK_n),
	__stringify(IPA_SNOC_FEC_EE_n),
	__stringify(IPA_FEC_ADDR_EE_n),
	__stringify(IPA_FEC_ADDR_MSB_EE_n),
	__stringify(IPA_FEC_ATTR_EE_n),
	__stringify(IPA_MBIM_DEAGGR_FEC_ATTR_EE_n),
	__stringify(IPA_GEN_DEAGGR_FEC_ATTR_EE_n),
};

static void ipareg_construct_dummy(enum ipahal_reg_name reg,
	const void *fields, u32 *val)
{
	IPAHAL_ERR("No construct function for %s\n",
		ipahal_reg_name_str(reg));
	WARN(1, "invalid register operation");
}

static void ipareg_parse_dummy(enum ipahal_reg_name reg,
	void *fields, u32 val)
{
	IPAHAL_ERR("No parse function for %s\n",
		ipahal_reg_name_str(reg));
	WARN(1, "invalid register operation");
}

static void ipareg_construct_rx_hps_clients_depth1(
	enum ipahal_reg_name reg, const void *fields, u32 *val)
{
	struct ipahal_reg_rx_hps_clients *clients =
		(struct ipahal_reg_rx_hps_clients *)fields;

	IPA_SETFIELD_IN_REG(*val, clients->client_minmax[0],
		IPA_RX_HPS_CLIENTS_MINMAX_DEPTH_X_CLIENT_n_SHFT(0),
		IPA_RX_HPS_CLIENTS_MINMAX_DEPTH_X_CLIENT_n_BMSK(0));

	IPA_SETFIELD_IN_REG(*val, clients->client_minmax[1],
		IPA_RX_HPS_CLIENTS_MINMAX_DEPTH_X_CLIENT_n_SHFT(1),
		IPA_RX_HPS_CLIENTS_MINMAX_DEPTH_X_CLIENT_n_BMSK(1));
}

static void ipareg_construct_rx_hps_clients_depth0(
	enum ipahal_reg_name reg, const void *fields, u32 *val)
{
	struct ipahal_reg_rx_hps_clients *clients =
		(struct ipahal_reg_rx_hps_clients *)fields;

	IPA_SETFIELD_IN_REG(*val, clients->client_minmax[0],
		IPA_RX_HPS_CLIENTS_MINMAX_DEPTH_X_CLIENT_n_SHFT(0),
		IPA_RX_HPS_CLIENTS_MINMAX_DEPTH_X_CLIENT_n_BMSK(0));

	IPA_SETFIELD_IN_REG(*val, clients->client_minmax[1],
		IPA_RX_HPS_CLIENTS_MINMAX_DEPTH_X_CLIENT_n_SHFT(1),
		IPA_RX_HPS_CLIENTS_MINMAX_DEPTH_X_CLIENT_n_BMSK(1));

	IPA_SETFIELD_IN_REG(*val, clients->client_minmax[2],
		IPA_RX_HPS_CLIENTS_MINMAX_DEPTH_X_CLIENT_n_SHFT(2),
		IPA_RX_HPS_CLIENTS_MINMAX_DEPTH_X_CLIENT_n_BMSK(2));

	IPA_SETFIELD_IN_REG(*val, clients->client_minmax[3],
		IPA_RX_HPS_CLIENTS_MINMAX_DEPTH_X_CLIENT_n_SHFT(3),
		IPA_RX_HPS_CLIENTS_MINMAX_DEPTH_X_CLIENT_n_BMSK(3));
}

static void ipareg_construct_rx_hps_clients_depth0_v3_5(
	enum ipahal_reg_name reg, const void *fields, u32 *val)
{
	struct ipahal_reg_rx_hps_clients *clients =
		(struct ipahal_reg_rx_hps_clients *)fields;

	IPA_SETFIELD_IN_REG(*val, clients->client_minmax[0],
		IPA_RX_HPS_CLIENTS_MINMAX_DEPTH_X_CLIENT_n_SHFT(0),
		IPA_RX_HPS_CLIENTS_MINMAX_DEPTH_X_CLIENT_n_BMSK_V3_5(0));

	IPA_SETFIELD_IN_REG(*val, clients->client_minmax[1],
		IPA_RX_HPS_CLIENTS_MINMAX_DEPTH_X_CLIENT_n_SHFT(1),
		IPA_RX_HPS_CLIENTS_MINMAX_DEPTH_X_CLIENT_n_BMSK_V3_5(1));

	IPA_SETFIELD_IN_REG(*val, clients->client_minmax[2],
		IPA_RX_HPS_CLIENTS_MINMAX_DEPTH_X_CLIENT_n_SHFT(2),
		IPA_RX_HPS_CLIENTS_MINMAX_DEPTH_X_CLIENT_n_BMSK_V3_5(2));

	IPA_SETFIELD_IN_REG(*val, clients->client_minmax[3],
		IPA_RX_HPS_CLIENTS_MINMAX_DEPTH_X_CLIENT_n_SHFT(3),
		IPA_RX_HPS_CLIENTS_MINMAX_DEPTH_X_CLIENT_n_BMSK_V3_5(3));
}

static void ipareg_construct_rsrg_grp_xy(
	enum ipahal_reg_name reg, const void *fields, u32 *val)
{
	struct ipahal_reg_rsrc_grp_cfg *grp =
		(struct ipahal_reg_rsrc_grp_cfg *)fields;

	IPA_SETFIELD_IN_REG(*val, grp->x_min,
		IPA_RSRC_GRP_XY_RSRC_TYPE_n_X_MIN_LIM_SHFT,
		IPA_RSRC_GRP_XY_RSRC_TYPE_n_X_MIN_LIM_BMSK);
	IPA_SETFIELD_IN_REG(*val, grp->x_max,
		IPA_RSRC_GRP_XY_RSRC_TYPE_n_X_MAX_LIM_SHFT,
		IPA_RSRC_GRP_XY_RSRC_TYPE_n_X_MAX_LIM_BMSK);
	IPA_SETFIELD_IN_REG(*val, grp->y_min,
		IPA_RSRC_GRP_XY_RSRC_TYPE_n_Y_MIN_LIM_SHFT,
		IPA_RSRC_GRP_XY_RSRC_TYPE_n_Y_MIN_LIM_BMSK);
	IPA_SETFIELD_IN_REG(*val, grp->y_max,
		IPA_RSRC_GRP_XY_RSRC_TYPE_n_Y_MAX_LIM_SHFT,
		IPA_RSRC_GRP_XY_RSRC_TYPE_n_Y_MAX_LIM_BMSK);
}

static void ipareg_construct_rsrg_grp_xy_v3_5(
	enum ipahal_reg_name reg, const void *fields, u32 *val)
{
	struct ipahal_reg_rsrc_grp_cfg *grp =
		(struct ipahal_reg_rsrc_grp_cfg *)fields;

	IPA_SETFIELD_IN_REG(*val, grp->x_min,
		IPA_RSRC_GRP_XY_RSRC_TYPE_n_X_MIN_LIM_SHFT_V3_5,
		IPA_RSRC_GRP_XY_RSRC_TYPE_n_X_MIN_LIM_BMSK_V3_5);
	IPA_SETFIELD_IN_REG(*val, grp->x_max,
		IPA_RSRC_GRP_XY_RSRC_TYPE_n_X_MAX_LIM_SHFT_V3_5,
		IPA_RSRC_GRP_XY_RSRC_TYPE_n_X_MAX_LIM_BMSK_V3_5);

	/* DST_23 register has only X fields at ipa V3_5 */
	if (reg == IPA_DST_RSRC_GRP_23_RSRC_TYPE_n)
		return;

	IPA_SETFIELD_IN_REG(*val, grp->y_min,
		IPA_RSRC_GRP_XY_RSRC_TYPE_n_Y_MIN_LIM_SHFT_V3_5,
		IPA_RSRC_GRP_XY_RSRC_TYPE_n_Y_MIN_LIM_BMSK_V3_5);
	IPA_SETFIELD_IN_REG(*val, grp->y_max,
		IPA_RSRC_GRP_XY_RSRC_TYPE_n_Y_MAX_LIM_SHFT_V3_5,
		IPA_RSRC_GRP_XY_RSRC_TYPE_n_Y_MAX_LIM_BMSK_V3_5);
}

static void ipareg_construct_hash_cfg_n(
	enum ipahal_reg_name reg, const void *fields, u32 *val)
{
	struct ipahal_reg_fltrt_hash_tuple *tuple =
		(struct ipahal_reg_fltrt_hash_tuple *)fields;

	IPA_SETFIELD_IN_REG(*val, tuple->flt.src_id,
		IPA_ENDP_FILTER_ROUTER_HSH_CFG_n_FILTER_HASH_MSK_SRC_ID_SHFT,
		IPA_ENDP_FILTER_ROUTER_HSH_CFG_n_FILTER_HASH_MSK_SRC_ID_BMSK);
	IPA_SETFIELD_IN_REG(*val, tuple->flt.src_ip_addr,
		IPA_ENDP_FILTER_ROUTER_HSH_CFG_n_FILTER_HASH_MSK_SRC_IP_SHFT,
		IPA_ENDP_FILTER_ROUTER_HSH_CFG_n_FILTER_HASH_MSK_SRC_IP_BMSK);
	IPA_SETFIELD_IN_REG(*val, tuple->flt.dst_ip_addr,
		IPA_ENDP_FILTER_ROUTER_HSH_CFG_n_FILTER_HASH_MSK_DST_IP_SHFT,
		IPA_ENDP_FILTER_ROUTER_HSH_CFG_n_FILTER_HASH_MSK_DST_IP_BMSK);
	IPA_SETFIELD_IN_REG(*val, tuple->flt.src_port,
		IPA_ENDP_FILTER_ROUTER_HSH_CFG_n_FILTER_HASH_MSK_SRC_PORT_SHFT,
		IPA_ENDP_FILTER_ROUTER_HSH_CFG_n_FILTER_HASH_MSK_SRC_PORT_BMSK);
	IPA_SETFIELD_IN_REG(*val, tuple->flt.dst_port,
		IPA_ENDP_FILTER_ROUTER_HSH_CFG_n_FILTER_HASH_MSK_DST_PORT_SHFT,
		IPA_ENDP_FILTER_ROUTER_HSH_CFG_n_FILTER_HASH_MSK_DST_PORT_BMSK);
	IPA_SETFIELD_IN_REG(*val, tuple->flt.protocol,
		IPA_ENDP_FILTER_ROUTER_HSH_CFG_n_FILTER_HASH_MSK_PROTOCOL_SHFT,
		IPA_ENDP_FILTER_ROUTER_HSH_CFG_n_FILTER_HASH_MSK_PROTOCOL_BMSK);
	IPA_SETFIELD_IN_REG(*val, tuple->flt.meta_data,
		IPA_ENDP_FILTER_ROUTER_HSH_CFG_n_FILTER_HASH_MSK_METADATA_SHFT,
		IPA_ENDP_FILTER_ROUTER_HSH_CFG_n_FILTER_HASH_MSK_METADATA_BMSK);
	IPA_SETFIELD_IN_REG(*val, tuple->undefined1,
		IPA_ENDP_FILTER_ROUTER_HSH_CFG_n_UNDEFINED1_SHFT,
		IPA_ENDP_FILTER_ROUTER_HSH_CFG_n_UNDEFINED1_BMSK);
	IPA_SETFIELD_IN_REG(*val, tuple->rt.src_id,
		IPA_ENDP_FILTER_ROUTER_HSH_CFG_n_ROUTER_HASH_MSK_SRC_ID_SHFT,
		IPA_ENDP_FILTER_ROUTER_HSH_CFG_n_ROUTER_HASH_MSK_SRC_ID_BMSK);
	IPA_SETFIELD_IN_REG(*val, tuple->rt.src_ip_addr,
		IPA_ENDP_FILTER_ROUTER_HSH_CFG_n_ROUTER_HASH_MSK_SRC_IP_SHFT,
		IPA_ENDP_FILTER_ROUTER_HSH_CFG_n_ROUTER_HASH_MSK_SRC_IP_BMSK);
	IPA_SETFIELD_IN_REG(*val, tuple->rt.dst_ip_addr,
		IPA_ENDP_FILTER_ROUTER_HSH_CFG_n_ROUTER_HASH_MSK_DST_IP_SHFT,
		IPA_ENDP_FILTER_ROUTER_HSH_CFG_n_ROUTER_HASH_MSK_DST_IP_BMSK);
	IPA_SETFIELD_IN_REG(*val, tuple->rt.src_port,
		IPA_ENDP_FILTER_ROUTER_HSH_CFG_n_ROUTER_HASH_MSK_SRC_PORT_SHFT,
		IPA_ENDP_FILTER_ROUTER_HSH_CFG_n_ROUTER_HASH_MSK_SRC_PORT_BMSK);
	IPA_SETFIELD_IN_REG(*val, tuple->rt.dst_port,
		IPA_ENDP_FILTER_ROUTER_HSH_CFG_n_ROUTER_HASH_MSK_DST_PORT_SHFT,
		IPA_ENDP_FILTER_ROUTER_HSH_CFG_n_ROUTER_HASH_MSK_DST_PORT_BMSK);
	IPA_SETFIELD_IN_REG(*val, tuple->rt.protocol,
		IPA_ENDP_FILTER_ROUTER_HSH_CFG_n_ROUTER_HASH_MSK_PROTOCOL_SHFT,
		IPA_ENDP_FILTER_ROUTER_HSH_CFG_n_ROUTER_HASH_MSK_PROTOCOL_BMSK);
	IPA_SETFIELD_IN_REG(*val, tuple->rt.meta_data,
		IPA_ENDP_FILTER_ROUTER_HSH_CFG_n_ROUTER_HASH_MSK_METADATA_SHFT,
		IPA_ENDP_FILTER_ROUTER_HSH_CFG_n_ROUTER_HASH_MSK_METADATA_BMSK);
	IPA_SETFIELD_IN_REG(*val, tuple->undefined2,
		IPA_ENDP_FILTER_ROUTER_HSH_CFG_n_UNDEFINED2_SHFT,
		IPA_ENDP_FILTER_ROUTER_HSH_CFG_n_UNDEFINED2_BMSK);
}

static void ipareg_parse_hash_cfg_n(
	enum ipahal_reg_name reg, void *fields, u32 val)
{
	struct ipahal_reg_fltrt_hash_tuple *tuple =
		(struct ipahal_reg_fltrt_hash_tuple *)fields;

	tuple->flt.src_id =
		IPA_GETFIELD_FROM_REG(val,
		IPA_ENDP_FILTER_ROUTER_HSH_CFG_n_FILTER_HASH_MSK_SRC_ID_SHFT,
		IPA_ENDP_FILTER_ROUTER_HSH_CFG_n_FILTER_HASH_MSK_SRC_ID_BMSK);
	tuple->flt.src_ip_addr =
		IPA_GETFIELD_FROM_REG(val,
		IPA_ENDP_FILTER_ROUTER_HSH_CFG_n_FILTER_HASH_MSK_SRC_IP_SHFT,
		IPA_ENDP_FILTER_ROUTER_HSH_CFG_n_FILTER_HASH_MSK_SRC_IP_BMSK);
	tuple->flt.dst_ip_addr =
		IPA_GETFIELD_FROM_REG(val,
		IPA_ENDP_FILTER_ROUTER_HSH_CFG_n_FILTER_HASH_MSK_DST_IP_SHFT,
		IPA_ENDP_FILTER_ROUTER_HSH_CFG_n_FILTER_HASH_MSK_DST_IP_BMSK);
	tuple->flt.src_port =
		IPA_GETFIELD_FROM_REG(val,
		IPA_ENDP_FILTER_ROUTER_HSH_CFG_n_FILTER_HASH_MSK_SRC_PORT_SHFT,
		IPA_ENDP_FILTER_ROUTER_HSH_CFG_n_FILTER_HASH_MSK_SRC_PORT_BMSK);
	tuple->flt.dst_port =
		IPA_GETFIELD_FROM_REG(val,
		IPA_ENDP_FILTER_ROUTER_HSH_CFG_n_FILTER_HASH_MSK_DST_PORT_SHFT,
		IPA_ENDP_FILTER_ROUTER_HSH_CFG_n_FILTER_HASH_MSK_DST_PORT_BMSK);
	tuple->flt.protocol =
		IPA_GETFIELD_FROM_REG(val,
		IPA_ENDP_FILTER_ROUTER_HSH_CFG_n_FILTER_HASH_MSK_PROTOCOL_SHFT,
		IPA_ENDP_FILTER_ROUTER_HSH_CFG_n_FILTER_HASH_MSK_PROTOCOL_BMSK);
	tuple->flt.meta_data =
		IPA_GETFIELD_FROM_REG(val,
		IPA_ENDP_FILTER_ROUTER_HSH_CFG_n_FILTER_HASH_MSK_METADATA_SHFT,
		IPA_ENDP_FILTER_ROUTER_HSH_CFG_n_FILTER_HASH_MSK_METADATA_BMSK);
	tuple->undefined1 =
		IPA_GETFIELD_FROM_REG(val,
		IPA_ENDP_FILTER_ROUTER_HSH_CFG_n_UNDEFINED1_SHFT,
		IPA_ENDP_FILTER_ROUTER_HSH_CFG_n_UNDEFINED1_BMSK);
	tuple->rt.src_id =
		IPA_GETFIELD_FROM_REG(val,
		IPA_ENDP_FILTER_ROUTER_HSH_CFG_n_ROUTER_HASH_MSK_SRC_ID_SHFT,
		IPA_ENDP_FILTER_ROUTER_HSH_CFG_n_ROUTER_HASH_MSK_SRC_ID_BMSK);
	tuple->rt.src_ip_addr =
		IPA_GETFIELD_FROM_REG(val,
		IPA_ENDP_FILTER_ROUTER_HSH_CFG_n_ROUTER_HASH_MSK_SRC_IP_SHFT,
		IPA_ENDP_FILTER_ROUTER_HSH_CFG_n_ROUTER_HASH_MSK_SRC_IP_BMSK);
	tuple->rt.dst_ip_addr =
		IPA_GETFIELD_FROM_REG(val,
		IPA_ENDP_FILTER_ROUTER_HSH_CFG_n_ROUTER_HASH_MSK_DST_IP_SHFT,
		IPA_ENDP_FILTER_ROUTER_HSH_CFG_n_ROUTER_HASH_MSK_DST_IP_BMSK);
	tuple->rt.src_port =
		IPA_GETFIELD_FROM_REG(val,
		IPA_ENDP_FILTER_ROUTER_HSH_CFG_n_ROUTER_HASH_MSK_SRC_PORT_SHFT,
		IPA_ENDP_FILTER_ROUTER_HSH_CFG_n_ROUTER_HASH_MSK_SRC_PORT_BMSK);
	tuple->rt.dst_port =
		IPA_GETFIELD_FROM_REG(val,
		IPA_ENDP_FILTER_ROUTER_HSH_CFG_n_ROUTER_HASH_MSK_DST_PORT_SHFT,
		IPA_ENDP_FILTER_ROUTER_HSH_CFG_n_ROUTER_HASH_MSK_DST_PORT_BMSK);
	tuple->rt.protocol =
		IPA_GETFIELD_FROM_REG(val,
		IPA_ENDP_FILTER_ROUTER_HSH_CFG_n_ROUTER_HASH_MSK_PROTOCOL_SHFT,
		IPA_ENDP_FILTER_ROUTER_HSH_CFG_n_ROUTER_HASH_MSK_PROTOCOL_BMSK);
	tuple->rt.meta_data =
		IPA_GETFIELD_FROM_REG(val,
		IPA_ENDP_FILTER_ROUTER_HSH_CFG_n_ROUTER_HASH_MSK_METADATA_SHFT,
		IPA_ENDP_FILTER_ROUTER_HSH_CFG_n_ROUTER_HASH_MSK_METADATA_BMSK);
	tuple->undefined2 =
		IPA_GETFIELD_FROM_REG(val,
		IPA_ENDP_FILTER_ROUTER_HSH_CFG_n_UNDEFINED2_SHFT,
		IPA_ENDP_FILTER_ROUTER_HSH_CFG_n_UNDEFINED2_BMSK);
}

static void ipareg_construct_endp_status_n(
	enum ipahal_reg_name reg, const void *fields, u32 *val)
{
	struct ipahal_reg_ep_cfg_status *ep_status =
		(struct ipahal_reg_ep_cfg_status *)fields;

	IPA_SETFIELD_IN_REG(*val, ep_status->status_en,
			IPA_ENDP_STATUS_n_STATUS_EN_SHFT,
			IPA_ENDP_STATUS_n_STATUS_EN_BMSK);

	IPA_SETFIELD_IN_REG(*val, ep_status->status_ep,
			IPA_ENDP_STATUS_n_STATUS_ENDP_SHFT,
			IPA_ENDP_STATUS_n_STATUS_ENDP_BMSK);

	IPA_SETFIELD_IN_REG(*val, ep_status->status_location,
			IPA_ENDP_STATUS_n_STATUS_LOCATION_SHFT,
			IPA_ENDP_STATUS_n_STATUS_LOCATION_BMSK);
}

static void ipareg_construct_endp_status_n_v4_0(
	enum ipahal_reg_name reg, const void *fields, u32 *val)
{
	struct ipahal_reg_ep_cfg_status *ep_status =
		(struct ipahal_reg_ep_cfg_status *)fields;

	IPA_SETFIELD_IN_REG(*val, ep_status->status_en,
			IPA_ENDP_STATUS_n_STATUS_EN_SHFT,
			IPA_ENDP_STATUS_n_STATUS_EN_BMSK);

	IPA_SETFIELD_IN_REG(*val, ep_status->status_ep,
			IPA_ENDP_STATUS_n_STATUS_ENDP_SHFT,
			IPA_ENDP_STATUS_n_STATUS_ENDP_BMSK);

	IPA_SETFIELD_IN_REG(*val, ep_status->status_location,
			IPA_ENDP_STATUS_n_STATUS_LOCATION_SHFT,
			IPA_ENDP_STATUS_n_STATUS_LOCATION_BMSK);

	IPA_SETFIELD_IN_REG(*val, ep_status->status_pkt_suppress,
			IPA_ENDP_STATUS_n_STATUS_PKT_SUPPRESS_SHFT,
			IPA_ENDP_STATUS_n_STATUS_PKT_SUPPRESS_BMSK);
}

static void ipareg_construct_clkon_cfg(
	enum ipahal_reg_name reg, const void *fields, u32 *val)
{
	struct ipahal_reg_clkon_cfg *clkon_cfg =
		(struct ipahal_reg_clkon_cfg *)fields;

	IPA_SETFIELD_IN_REG(*val, clkon_cfg->open_global_2x_clk,
			IPA_CLKON_CFG_OPEN_GLOBAL_2X_CLK_SHFT,
			IPA_CLKON_CFG_OPEN_GLOBAL_2X_CLK_BMSK);

	IPA_SETFIELD_IN_REG(*val, clkon_cfg->open_global,
			IPA_CLKON_CFG_OPEN_GLOBAL_SHFT,
			IPA_CLKON_CFG_OPEN_GLOBAL_BMSK);

	IPA_SETFIELD_IN_REG(*val, clkon_cfg->open_gsi_if,
			IPA_CLKON_CFG_OPEN_GSI_IF_SHFT,
			IPA_CLKON_CFG_OPEN_GSI_IF_BMSK);

	IPA_SETFIELD_IN_REG(*val, clkon_cfg->open_weight_arb,
			IPA_CLKON_CFG_OPEN_WEIGHT_ARB_SHFT,
			IPA_CLKON_CFG_OPEN_WEIGHT_ARB_BMSK);

	IPA_SETFIELD_IN_REG(*val, clkon_cfg->open_qmb,
			IPA_CLKON_CFG_OPEN_QMB_SHFT,
			IPA_CLKON_CFG_OPEN_QMB_BMSK);

	IPA_SETFIELD_IN_REG(*val, clkon_cfg->open_ram_slaveway,
			IPA_CLKON_CFG_OPEN_RAM_SLAVEWAY_SHFT,
			IPA_CLKON_CFG_OPEN_RAM_SLAVEWAY_BMSK);

	IPA_SETFIELD_IN_REG(*val, clkon_cfg->open_aggr_wrapper,
			IPA_CLKON_CFG_OPEN_AGGR_WRAPPER_SHFT,
			IPA_CLKON_CFG_OPEN_AGGR_WRAPPER_BMSK);

	IPA_SETFIELD_IN_REG(*val, clkon_cfg->open_qsb2axi_cmdq_l,
			IPA_CLKON_CFG_OPEN_QSB2AXI_CMDQ_L_SHFT,
			IPA_CLKON_CFG_OPEN_QSB2AXI_CMDQ_L_BMSK);

	IPA_SETFIELD_IN_REG(*val, clkon_cfg->open_fnr,
			IPA_CLKON_CFG_OPEN_FNR_SHFT,
			IPA_CLKON_CFG_OPEN_FNR_BMSK);

	IPA_SETFIELD_IN_REG(*val, clkon_cfg->open_tx_1,
			IPA_CLKON_CFG_OPEN_TX_1_SHFT,
			IPA_CLKON_CFG_OPEN_TX_1_BMSK);

	IPA_SETFIELD_IN_REG(*val, clkon_cfg->open_tx_0,
			IPA_CLKON_CFG_OPEN_TX_0_SHFT,
			IPA_CLKON_CFG_OPEN_TX_0_BMSK);

	IPA_SETFIELD_IN_REG(*val, clkon_cfg->open_ntf_tx_cmdqs,
			IPA_CLKON_CFG_OPEN_NTF_TX_CMDQS_SHFT,
			IPA_CLKON_CFG_OPEN_NTF_TX_CMDQS_BMSK);

	IPA_SETFIELD_IN_REG(*val, clkon_cfg->open_dcmp,
			IPA_CLKON_CFG_OPEN_DCMP_SHFT,
			IPA_CLKON_CFG_OPEN_DCMP_BMSK);

	IPA_SETFIELD_IN_REG(*val, clkon_cfg->open_h_dcph,
			IPA_CLKON_CFG_OPEN_H_DCPH_SHFT,
			IPA_CLKON_CFG_OPEN_H_DCPH_BMSK);

	IPA_SETFIELD_IN_REG(*val, clkon_cfg->open_d_dcph,
			IPA_CLKON_CFG_OPEN_D_DCPH_SHFT,
			IPA_CLKON_CFG_OPEN_D_DCPH_BMSK);

	IPA_SETFIELD_IN_REG(*val, clkon_cfg->open_ack_mngr,
			IPA_CLKON_CFG_OPEN_ACK_MNGR_SHFT,
			IPA_CLKON_CFG_OPEN_ACK_MNGR_BMSK);

	IPA_SETFIELD_IN_REG(*val, clkon_cfg->open_ctx_handler,
			IPA_CLKON_CFG_OPEN_CTX_HANDLER_SHFT,
			IPA_CLKON_CFG_OPEN_CTX_HANDLER_BMSK);

	IPA_SETFIELD_IN_REG(*val, clkon_cfg->open_rsrc_mngr,
			IPA_CLKON_CFG_OPEN_RSRC_MNGR_SHFT,
			IPA_CLKON_CFG_OPEN_RSRC_MNGR_BMSK);

	IPA_SETFIELD_IN_REG(*val, clkon_cfg->open_dps_tx_cmdqs,
			IPA_CLKON_CFG_OPEN_DPS_TX_CMDQS_SHFT,
			IPA_CLKON_CFG_OPEN_DPS_TX_CMDQS_BMSK);

	IPA_SETFIELD_IN_REG(*val, clkon_cfg->open_hps_dps_cmdqs,
			IPA_CLKON_CFG_OPEN_HPS_DPS_CMDQS_SHFT,
			IPA_CLKON_CFG_OPEN_HPS_DPS_CMDQS_BMSK);

	IPA_SETFIELD_IN_REG(*val, clkon_cfg->open_rx_hps_cmdqs,
			IPA_CLKON_CFG_OPEN_RX_HPS_CMDQS_SHFT,
			IPA_CLKON_CFG_OPEN_RX_HPS_CMDQS_BMSK);

	IPA_SETFIELD_IN_REG(*val, clkon_cfg->open_dps,
			IPA_CLKON_CFG_OPEN_DPS_SHFT,
			IPA_CLKON_CFG_OPEN_DPS_BMSK);

	IPA_SETFIELD_IN_REG(*val, clkon_cfg->open_hps,
			IPA_CLKON_CFG_OPEN_HPS_SHFT,
			IPA_CLKON_CFG_OPEN_HPS_BMSK);

	IPA_SETFIELD_IN_REG(*val, clkon_cfg->open_ftch_dps,
			IPA_CLKON_CFG_OPEN_FTCH_DPS_SHFT,
			IPA_CLKON_CFG_OPEN_FTCH_DPS_BMSK);

	IPA_SETFIELD_IN_REG(*val, clkon_cfg->open_ftch_hps,
			IPA_CLKON_CFG_OPEN_FTCH_HPS_SHFT,
			IPA_CLKON_CFG_OPEN_FTCH_HPS_BMSK);

	IPA_SETFIELD_IN_REG(*val, clkon_cfg->open_ram_arb,
			IPA_CLKON_CFG_OPEN_RAM_ARB_SHFT,
			IPA_CLKON_CFG_OPEN_RAM_ARB_BMSK);

	IPA_SETFIELD_IN_REG(*val, clkon_cfg->open_misc,
			IPA_CLKON_CFG_OPEN_MISC_SHFT,
			IPA_CLKON_CFG_OPEN_MISC_BMSK);

	IPA_SETFIELD_IN_REG(*val, clkon_cfg->open_tx_wrapper,
			IPA_CLKON_CFG_OPEN_TX_WRAPPER_SHFT,
			IPA_CLKON_CFG_OPEN_TX_WRAPPER_BMSK);

	IPA_SETFIELD_IN_REG(*val, clkon_cfg->open_proc,
			IPA_CLKON_CFG_OPEN_PROC_SHFT,
			IPA_CLKON_CFG_OPEN_PROC_BMSK);

	IPA_SETFIELD_IN_REG(*val, clkon_cfg->open_rx,
			IPA_CLKON_CFG_OPEN_RX_SHFT,
			IPA_CLKON_CFG_OPEN_RX_BMSK);
}

static void ipareg_parse_clkon_cfg(
	enum ipahal_reg_name reg, void *fields, u32 val)
{
	struct ipahal_reg_clkon_cfg *clkon_cfg =
		(struct ipahal_reg_clkon_cfg *)fields;

	memset(clkon_cfg, 0, sizeof(struct ipahal_reg_clkon_cfg));
	clkon_cfg->open_global_2x_clk = IPA_GETFIELD_FROM_REG(val,
			IPA_CLKON_CFG_OPEN_GLOBAL_2X_CLK_SHFT,
			IPA_CLKON_CFG_OPEN_GLOBAL_2X_CLK_BMSK);

	clkon_cfg->open_global = IPA_GETFIELD_FROM_REG(val,
			IPA_CLKON_CFG_OPEN_GLOBAL_SHFT,
			IPA_CLKON_CFG_OPEN_GLOBAL_BMSK);

	clkon_cfg->open_gsi_if = IPA_GETFIELD_FROM_REG(val,
			IPA_CLKON_CFG_OPEN_GSI_IF_SHFT,
			IPA_CLKON_CFG_OPEN_GSI_IF_BMSK);

	clkon_cfg->open_weight_arb = IPA_GETFIELD_FROM_REG(val,
			IPA_CLKON_CFG_OPEN_WEIGHT_ARB_SHFT,
			IPA_CLKON_CFG_OPEN_WEIGHT_ARB_BMSK);

	clkon_cfg->open_qmb = IPA_GETFIELD_FROM_REG(val,
			IPA_CLKON_CFG_OPEN_QMB_SHFT,
			IPA_CLKON_CFG_OPEN_QMB_BMSK);

	clkon_cfg->open_ram_slaveway = IPA_GETFIELD_FROM_REG(val,
			IPA_CLKON_CFG_OPEN_RAM_SLAVEWAY_SHFT,
			IPA_CLKON_CFG_OPEN_RAM_SLAVEWAY_BMSK);

	clkon_cfg->open_aggr_wrapper = IPA_GETFIELD_FROM_REG(val,
			IPA_CLKON_CFG_OPEN_AGGR_WRAPPER_SHFT,
			IPA_CLKON_CFG_OPEN_AGGR_WRAPPER_BMSK);

	clkon_cfg->open_qsb2axi_cmdq_l = IPA_GETFIELD_FROM_REG(val,
			IPA_CLKON_CFG_OPEN_QSB2AXI_CMDQ_L_SHFT,
			IPA_CLKON_CFG_OPEN_QSB2AXI_CMDQ_L_BMSK);

	clkon_cfg->open_fnr = IPA_GETFIELD_FROM_REG(val,
			IPA_CLKON_CFG_OPEN_FNR_SHFT,
			IPA_CLKON_CFG_OPEN_FNR_BMSK);

	clkon_cfg->open_tx_1 = IPA_GETFIELD_FROM_REG(val,
			IPA_CLKON_CFG_OPEN_TX_1_SHFT,
			IPA_CLKON_CFG_OPEN_TX_1_BMSK);

	clkon_cfg->open_tx_0 = IPA_GETFIELD_FROM_REG(val,
			IPA_CLKON_CFG_OPEN_TX_0_SHFT,
			IPA_CLKON_CFG_OPEN_TX_0_BMSK);

	clkon_cfg->open_ntf_tx_cmdqs = IPA_GETFIELD_FROM_REG(val,
			IPA_CLKON_CFG_OPEN_NTF_TX_CMDQS_SHFT,
			IPA_CLKON_CFG_OPEN_NTF_TX_CMDQS_BMSK);

	clkon_cfg->open_dcmp = IPA_GETFIELD_FROM_REG(val,
			IPA_CLKON_CFG_OPEN_DCMP_SHFT,
			IPA_CLKON_CFG_OPEN_DCMP_BMSK);

	clkon_cfg->open_h_dcph = IPA_GETFIELD_FROM_REG(val,
			IPA_CLKON_CFG_OPEN_H_DCPH_SHFT,
			IPA_CLKON_CFG_OPEN_H_DCPH_BMSK);

	clkon_cfg->open_d_dcph = IPA_GETFIELD_FROM_REG(val,
			IPA_CLKON_CFG_OPEN_D_DCPH_SHFT,
			IPA_CLKON_CFG_OPEN_D_DCPH_BMSK);

	clkon_cfg->open_ack_mngr = IPA_GETFIELD_FROM_REG(val,
			IPA_CLKON_CFG_OPEN_ACK_MNGR_SHFT,
			IPA_CLKON_CFG_OPEN_ACK_MNGR_BMSK);

	clkon_cfg->open_ctx_handler = IPA_GETFIELD_FROM_REG(val,
			IPA_CLKON_CFG_OPEN_CTX_HANDLER_SHFT,
			IPA_CLKON_CFG_OPEN_CTX_HANDLER_BMSK);

	clkon_cfg->open_rsrc_mngr = IPA_GETFIELD_FROM_REG(val,
			IPA_CLKON_CFG_OPEN_RSRC_MNGR_SHFT,
			IPA_CLKON_CFG_OPEN_RSRC_MNGR_BMSK);

	clkon_cfg->open_dps_tx_cmdqs = IPA_GETFIELD_FROM_REG(val,
			IPA_CLKON_CFG_OPEN_DPS_TX_CMDQS_SHFT,
			IPA_CLKON_CFG_OPEN_DPS_TX_CMDQS_BMSK);

	clkon_cfg->open_hps_dps_cmdqs = IPA_GETFIELD_FROM_REG(val,
			IPA_CLKON_CFG_OPEN_HPS_DPS_CMDQS_SHFT,
			IPA_CLKON_CFG_OPEN_HPS_DPS_CMDQS_BMSK);

	clkon_cfg->open_rx_hps_cmdqs = IPA_GETFIELD_FROM_REG(val,
			IPA_CLKON_CFG_OPEN_RX_HPS_CMDQS_SHFT,
			IPA_CLKON_CFG_OPEN_RX_HPS_CMDQS_BMSK);

	clkon_cfg->open_dps = IPA_GETFIELD_FROM_REG(val,
			IPA_CLKON_CFG_OPEN_DPS_SHFT,
			IPA_CLKON_CFG_OPEN_DPS_BMSK);

	clkon_cfg->open_hps = IPA_GETFIELD_FROM_REG(val,
			IPA_CLKON_CFG_OPEN_HPS_SHFT,
			IPA_CLKON_CFG_OPEN_HPS_BMSK);

	clkon_cfg->open_ftch_dps = IPA_GETFIELD_FROM_REG(val,
			IPA_CLKON_CFG_OPEN_FTCH_DPS_SHFT,
			IPA_CLKON_CFG_OPEN_FTCH_DPS_BMSK);

	clkon_cfg->open_ftch_hps = IPA_GETFIELD_FROM_REG(val,
			IPA_CLKON_CFG_OPEN_FTCH_HPS_SHFT,
			IPA_CLKON_CFG_OPEN_FTCH_HPS_BMSK);

	clkon_cfg->open_ram_arb = IPA_GETFIELD_FROM_REG(val,
			IPA_CLKON_CFG_OPEN_RAM_ARB_SHFT,
			IPA_CLKON_CFG_OPEN_RAM_ARB_BMSK);

	clkon_cfg->open_misc = IPA_GETFIELD_FROM_REG(val,
			IPA_CLKON_CFG_OPEN_MISC_SHFT,
			IPA_CLKON_CFG_OPEN_MISC_BMSK);

	clkon_cfg->open_tx_wrapper = IPA_GETFIELD_FROM_REG(val,
			IPA_CLKON_CFG_OPEN_TX_WRAPPER_SHFT,
			IPA_CLKON_CFG_OPEN_TX_WRAPPER_BMSK);

	clkon_cfg->open_proc = IPA_GETFIELD_FROM_REG(val,
			IPA_CLKON_CFG_OPEN_PROC_SHFT,
			IPA_CLKON_CFG_OPEN_PROC_BMSK);

	clkon_cfg->open_rx = IPA_GETFIELD_FROM_REG(val,
			IPA_CLKON_CFG_OPEN_RX_SHFT,
			IPA_CLKON_CFG_OPEN_RX_BMSK);
}

static void ipareg_construct_comp_cfg(
	enum ipahal_reg_name reg, const void *fields, u32 *val)
{
	struct ipahal_reg_comp_cfg *comp_cfg =
		(struct ipahal_reg_comp_cfg *)fields;

	IPA_SETFIELD_IN_REG(*val,
		comp_cfg->ipa_atomic_fetcher_arb_lock_dis,
		IPA_COMP_CFG_IPA_ATOMIC_FETCHER_ARB_LOCK_DIS_SHFT,
		IPA_COMP_CFG_IPA_ATOMIC_FETCHER_ARB_LOCK_DIS_BMSK);

	IPA_SETFIELD_IN_REG(*val,
		comp_cfg->ipa_qmb_select_by_address_global_en,
		IPA_COMP_CFG_IPA_QMB_SELECT_BY_ADDRESS_GLOBAL_EN_SHFT,
		IPA_COMP_CFG_IPA_QMB_SELECT_BY_ADDRESS_GLOBAL_EN_BMSK);

	IPA_SETFIELD_IN_REG(*val,
		comp_cfg->gsi_multi_axi_masters_dis,
		IPA_COMP_CFG_GSI_MULTI_AXI_MASTERS_DIS_SHFT,
		IPA_COMP_CFG_GSI_MULTI_AXI_MASTERS_DIS_BMSK);

	IPA_SETFIELD_IN_REG(*val,
		comp_cfg->gsi_snoc_cnoc_loop_protection_disable,
		IPA_COMP_CFG_GSI_SNOC_CNOC_LOOP_PROTECTION_DISABLE_SHFT,
		IPA_COMP_CFG_GSI_SNOC_CNOC_LOOP_PROTECTION_DISABLE_BMSK);

	IPA_SETFIELD_IN_REG(*val,
		comp_cfg->gen_qmb_0_snoc_cnoc_loop_protection_disable,
		IPA_COMP_CFG_GEN_QMB_0_SNOC_CNOC_LOOP_PROTECTION_DISABLE_SHFT,
		IPA_COMP_CFG_GEN_QMB_0_SNOC_CNOC_LOOP_PROTECTION_DISABLE_BMSK);

	IPA_SETFIELD_IN_REG(*val,
		comp_cfg->gen_qmb_1_multi_inorder_wr_dis,
		IPA_COMP_CFG_GEN_QMB_1_MULTI_INORDER_WR_DIS_SHFT,
		IPA_COMP_CFG_GEN_QMB_1_MULTI_INORDER_WR_DIS_BMSK);

	IPA_SETFIELD_IN_REG(*val,
		comp_cfg->gen_qmb_0_multi_inorder_wr_dis,
		IPA_COMP_CFG_GEN_QMB_0_MULTI_INORDER_WR_DIS_SHFT,
		IPA_COMP_CFG_GEN_QMB_0_MULTI_INORDER_WR_DIS_BMSK);

	IPA_SETFIELD_IN_REG(*val,
		comp_cfg->gen_qmb_1_multi_inorder_rd_dis,
		IPA_COMP_CFG_GEN_QMB_1_MULTI_INORDER_RD_DIS_SHFT,
		IPA_COMP_CFG_GEN_QMB_1_MULTI_INORDER_RD_DIS_BMSK);

	IPA_SETFIELD_IN_REG(*val,
		comp_cfg->gen_qmb_0_multi_inorder_rd_dis,
		IPA_COMP_CFG_GEN_QMB_0_MULTI_INORDER_RD_DIS_SHFT,
		IPA_COMP_CFG_GEN_QMB_0_MULTI_INORDER_RD_DIS_BMSK);

	IPA_SETFIELD_IN_REG(*val,
		comp_cfg->gsi_multi_inorder_wr_dis,
		IPA_COMP_CFG_GSI_MULTI_INORDER_WR_DIS_SHFT,
		IPA_COMP_CFG_GSI_MULTI_INORDER_WR_DIS_BMSK);

	IPA_SETFIELD_IN_REG(*val,
		comp_cfg->gsi_multi_inorder_rd_dis,
		IPA_COMP_CFG_GSI_MULTI_INORDER_RD_DIS_SHFT,
		IPA_COMP_CFG_GSI_MULTI_INORDER_RD_DIS_BMSK);

	IPA_SETFIELD_IN_REG(*val,
		comp_cfg->ipa_qmb_select_by_address_prod_en,
		IPA_COMP_CFG_IPA_QMB_SELECT_BY_ADDRESS_PROD_EN_SHFT,
		IPA_COMP_CFG_IPA_QMB_SELECT_BY_ADDRESS_PROD_EN_BMSK);

	IPA_SETFIELD_IN_REG(*val,
		comp_cfg->ipa_qmb_select_by_address_cons_en,
		IPA_COMP_CFG_IPA_QMB_SELECT_BY_ADDRESS_CONS_EN_SHFT,
		IPA_COMP_CFG_IPA_QMB_SELECT_BY_ADDRESS_CONS_EN_BMSK);

	IPA_SETFIELD_IN_REG(*val,
		comp_cfg->ipa_dcmp_fast_clk_en,
		IPA_COMP_CFG_IPA_DCMP_FAST_CLK_EN_SHFT,
		IPA_COMP_CFG_IPA_DCMP_FAST_CLK_EN_BMSK);

	IPA_SETFIELD_IN_REG(*val,
		comp_cfg->gen_qmb_1_snoc_bypass_dis,
		IPA_COMP_CFG_GEN_QMB_1_SNOC_BYPASS_DIS_SHFT,
		IPA_COMP_CFG_GEN_QMB_1_SNOC_BYPASS_DIS_BMSK);

	IPA_SETFIELD_IN_REG(*val,
		comp_cfg->gen_qmb_0_snoc_bypass_dis,
		IPA_COMP_CFG_GEN_QMB_0_SNOC_BYPASS_DIS_SHFT,
		IPA_COMP_CFG_GEN_QMB_0_SNOC_BYPASS_DIS_BMSK);

	IPA_SETFIELD_IN_REG(*val,
		comp_cfg->gsi_snoc_bypass_dis,
		IPA_COMP_CFG_GSI_SNOC_BYPASS_DIS_SHFT,
		IPA_COMP_CFG_GSI_SNOC_BYPASS_DIS_BMSK);

	IPA_SETFIELD_IN_REG(*val,
		comp_cfg->enable,
		IPA_COMP_CFG_ENABLE_SHFT,
		IPA_COMP_CFG_ENABLE_BMSK);
}

static void ipareg_parse_comp_cfg(
	enum ipahal_reg_name reg, void *fields, u32 val)
{
	struct ipahal_reg_comp_cfg *comp_cfg =
		(struct ipahal_reg_comp_cfg *)fields;

	memset(comp_cfg, 0, sizeof(struct ipahal_reg_comp_cfg));

	comp_cfg->ipa_atomic_fetcher_arb_lock_dis =
		IPA_GETFIELD_FROM_REG(val,
		IPA_COMP_CFG_IPA_ATOMIC_FETCHER_ARB_LOCK_DIS_SHFT,
		IPA_COMP_CFG_IPA_ATOMIC_FETCHER_ARB_LOCK_DIS_BMSK);

	comp_cfg->ipa_qmb_select_by_address_global_en =
		IPA_GETFIELD_FROM_REG(val,
		IPA_COMP_CFG_IPA_QMB_SELECT_BY_ADDRESS_GLOBAL_EN_SHFT,
		IPA_COMP_CFG_IPA_QMB_SELECT_BY_ADDRESS_GLOBAL_EN_BMSK);

	comp_cfg->gsi_multi_axi_masters_dis =
		IPA_GETFIELD_FROM_REG(val,
		IPA_COMP_CFG_GSI_MULTI_AXI_MASTERS_DIS_SHFT,
		IPA_COMP_CFG_GSI_MULTI_AXI_MASTERS_DIS_BMSK);

	comp_cfg->gsi_snoc_cnoc_loop_protection_disable =
		IPA_GETFIELD_FROM_REG(val,
		IPA_COMP_CFG_GSI_SNOC_CNOC_LOOP_PROTECTION_DISABLE_SHFT,
		IPA_COMP_CFG_GSI_SNOC_CNOC_LOOP_PROTECTION_DISABLE_BMSK);

	comp_cfg->gen_qmb_0_snoc_cnoc_loop_protection_disable =
		IPA_GETFIELD_FROM_REG(val,
		IPA_COMP_CFG_GEN_QMB_0_SNOC_CNOC_LOOP_PROTECTION_DISABLE_SHFT,
		IPA_COMP_CFG_GEN_QMB_0_SNOC_CNOC_LOOP_PROTECTION_DISABLE_BMSK);

	comp_cfg->gen_qmb_1_multi_inorder_wr_dis =
		IPA_GETFIELD_FROM_REG(val,
		IPA_COMP_CFG_GEN_QMB_1_MULTI_INORDER_WR_DIS_SHFT,
		IPA_COMP_CFG_GEN_QMB_1_MULTI_INORDER_WR_DIS_BMSK);

	comp_cfg->gen_qmb_0_multi_inorder_wr_dis =
		IPA_GETFIELD_FROM_REG(val,
		IPA_COMP_CFG_GEN_QMB_0_MULTI_INORDER_WR_DIS_SHFT,
		IPA_COMP_CFG_GEN_QMB_0_MULTI_INORDER_WR_DIS_BMSK);

	comp_cfg->gen_qmb_1_multi_inorder_rd_dis =
		IPA_GETFIELD_FROM_REG(val,
		IPA_COMP_CFG_GEN_QMB_1_MULTI_INORDER_RD_DIS_SHFT,
		IPA_COMP_CFG_GEN_QMB_1_MULTI_INORDER_RD_DIS_BMSK);

	comp_cfg->gen_qmb_0_multi_inorder_rd_dis =
		IPA_GETFIELD_FROM_REG(val,
		IPA_COMP_CFG_GEN_QMB_0_MULTI_INORDER_RD_DIS_SHFT,
		IPA_COMP_CFG_GEN_QMB_0_MULTI_INORDER_RD_DIS_BMSK);

	comp_cfg->gsi_multi_inorder_wr_dis =
		IPA_GETFIELD_FROM_REG(val,
		IPA_COMP_CFG_GSI_MULTI_INORDER_WR_DIS_SHFT,
		IPA_COMP_CFG_GSI_MULTI_INORDER_WR_DIS_BMSK);

	comp_cfg->gsi_multi_inorder_rd_dis =
		IPA_GETFIELD_FROM_REG(val,
		IPA_COMP_CFG_GSI_MULTI_INORDER_RD_DIS_SHFT,
		IPA_COMP_CFG_GSI_MULTI_INORDER_RD_DIS_BMSK);

	comp_cfg->ipa_qmb_select_by_address_prod_en =
		IPA_GETFIELD_FROM_REG(val,
		IPA_COMP_CFG_IPA_QMB_SELECT_BY_ADDRESS_PROD_EN_SHFT,
		IPA_COMP_CFG_IPA_QMB_SELECT_BY_ADDRESS_PROD_EN_BMSK);

	comp_cfg->ipa_qmb_select_by_address_cons_en =
		IPA_GETFIELD_FROM_REG(val,
		IPA_COMP_CFG_IPA_QMB_SELECT_BY_ADDRESS_CONS_EN_SHFT,
		IPA_COMP_CFG_IPA_QMB_SELECT_BY_ADDRESS_CONS_EN_BMSK);

	comp_cfg->ipa_dcmp_fast_clk_en =
		IPA_GETFIELD_FROM_REG(val,
		IPA_COMP_CFG_IPA_DCMP_FAST_CLK_EN_SHFT,
		IPA_COMP_CFG_IPA_DCMP_FAST_CLK_EN_BMSK);

	comp_cfg->gen_qmb_1_snoc_bypass_dis =
		IPA_GETFIELD_FROM_REG(val,
		IPA_COMP_CFG_GEN_QMB_1_SNOC_BYPASS_DIS_SHFT,
		IPA_COMP_CFG_GEN_QMB_1_SNOC_BYPASS_DIS_BMSK);

	comp_cfg->gen_qmb_0_snoc_bypass_dis =
		IPA_GETFIELD_FROM_REG(val,
		IPA_COMP_CFG_GEN_QMB_0_SNOC_BYPASS_DIS_SHFT,
		IPA_COMP_CFG_GEN_QMB_0_SNOC_BYPASS_DIS_BMSK);

	comp_cfg->gsi_snoc_bypass_dis =
		IPA_GETFIELD_FROM_REG(val,
		IPA_COMP_CFG_GSI_SNOC_BYPASS_DIS_SHFT,
		IPA_COMP_CFG_GSI_SNOC_BYPASS_DIS_BMSK);

	comp_cfg->enable =
		IPA_GETFIELD_FROM_REG(val,
		IPA_COMP_CFG_ENABLE_SHFT,
		IPA_COMP_CFG_ENABLE_BMSK);
}

static void ipareg_construct_qcncm(
	enum ipahal_reg_name reg, const void *fields, u32 *val)
{
	struct ipahal_reg_qcncm *qcncm =
		(struct ipahal_reg_qcncm *)fields;

	IPA_SETFIELD_IN_REG(*val, qcncm->mode_en ? 1 : 0,
		IPA_QCNCM_MODE_EN_SHFT,
		IPA_QCNCM_MODE_EN_BMSK);
	IPA_SETFIELD_IN_REG(*val, qcncm->mode_val,
		IPA_QCNCM_MODE_VAL_SHFT,
		IPA_QCNCM_MODE_VAL_BMSK);
	IPA_SETFIELD_IN_REG(*val, qcncm->undefined,
		0, IPA_QCNCM_MODE_VAL_BMSK);
}

static void ipareg_parse_qcncm(
	enum ipahal_reg_name reg, void *fields, u32 val)
{
	struct ipahal_reg_qcncm *qcncm =
		(struct ipahal_reg_qcncm *)fields;

	memset(qcncm, 0, sizeof(struct ipahal_reg_qcncm));
	qcncm->mode_en = IPA_GETFIELD_FROM_REG(val,
		IPA_QCNCM_MODE_EN_SHFT,
		IPA_QCNCM_MODE_EN_BMSK);
	qcncm->mode_val = IPA_GETFIELD_FROM_REG(val,
		IPA_QCNCM_MODE_VAL_SHFT,
		IPA_QCNCM_MODE_VAL_BMSK);
	qcncm->undefined = IPA_GETFIELD_FROM_REG(val,
		0, IPA_QCNCM_UNDEFINED1_BMSK);
	qcncm->undefined |= IPA_GETFIELD_FROM_REG(val,
		0, IPA_QCNCM_MODE_UNDEFINED2_BMSK);
}

static void ipareg_construct_single_ndp_mode(
	enum ipahal_reg_name reg, const void *fields, u32 *val)
{
	struct ipahal_reg_single_ndp_mode *mode =
		(struct ipahal_reg_single_ndp_mode *)fields;

	IPA_SETFIELD_IN_REG(*val, mode->single_ndp_en ? 1 : 0,
		IPA_SINGLE_NDP_MODE_SINGLE_NDP_EN_SHFT,
		IPA_SINGLE_NDP_MODE_SINGLE_NDP_EN_BMSK);

	IPA_SETFIELD_IN_REG(*val, mode->undefined,
		IPA_SINGLE_NDP_MODE_UNDEFINED_SHFT,
		IPA_SINGLE_NDP_MODE_UNDEFINED_BMSK);
}

static void ipareg_parse_single_ndp_mode(
	enum ipahal_reg_name reg, void *fields, u32 val)
{
	struct ipahal_reg_single_ndp_mode *mode =
		(struct ipahal_reg_single_ndp_mode *)fields;

	memset(mode, 0, sizeof(struct ipahal_reg_single_ndp_mode));
	mode->single_ndp_en = IPA_GETFIELD_FROM_REG(val,
		IPA_SINGLE_NDP_MODE_SINGLE_NDP_EN_SHFT,
		IPA_SINGLE_NDP_MODE_SINGLE_NDP_EN_BMSK);
	mode->undefined = IPA_GETFIELD_FROM_REG(val,
		IPA_SINGLE_NDP_MODE_UNDEFINED_SHFT,
		IPA_SINGLE_NDP_MODE_UNDEFINED_BMSK);
}

static void ipareg_construct_debug_cnt_ctrl_n(
	enum ipahal_reg_name reg, const void *fields, u32 *val)
{
	struct ipahal_reg_debug_cnt_ctrl *dbg_cnt_ctrl =
		(struct ipahal_reg_debug_cnt_ctrl *)fields;
	u8 type;

	IPA_SETFIELD_IN_REG(*val, dbg_cnt_ctrl->en ? 1 : 0,
		IPA_DEBUG_CNT_CTRL_n_DBG_CNT_EN_SHFT,
		IPA_DEBUG_CNT_CTRL_n_DBG_CNT_EN_BMSK);

	switch (dbg_cnt_ctrl->type) {
	case DBG_CNT_TYPE_IPV4_FLTR:
		type = 0x0;
		if (!dbg_cnt_ctrl->rule_idx_pipe_rule) {
			IPAHAL_ERR("No FLT global rules\n");
			WARN_ON(1);
		}
		break;
	case DBG_CNT_TYPE_IPV4_ROUT:
		type = 0x1;
		break;
	case DBG_CNT_TYPE_GENERAL:
		type = 0x2;
		break;
	case DBG_CNT_TYPE_IPV6_FLTR:
		type = 0x4;
		if (!dbg_cnt_ctrl->rule_idx_pipe_rule) {
			IPAHAL_ERR("No FLT global rules\n");
			WARN_ON(1);
		}
		break;
	case DBG_CNT_TYPE_IPV6_ROUT:
		type = 0x5;
		break;
	default:
		IPAHAL_ERR("Invalid dbg_cnt_ctrl type (%d) for %s\n",
			dbg_cnt_ctrl->type, ipahal_reg_name_str(reg));
		WARN_ON(1);
		return;

	};

	IPA_SETFIELD_IN_REG(*val, type,
		IPA_DEBUG_CNT_CTRL_n_DBG_CNT_TYPE_SHFT,
		IPA_DEBUG_CNT_CTRL_n_DBG_CNT_TYPE_BMSK);

	IPA_SETFIELD_IN_REG(*val, dbg_cnt_ctrl->product ? 1 : 0,
		IPA_DEBUG_CNT_CTRL_n_DBG_CNT_PRODUCT_SHFT,
		IPA_DEBUG_CNT_CTRL_n_DBG_CNT_PRODUCT_BMSK);

	IPA_SETFIELD_IN_REG(*val, dbg_cnt_ctrl->src_pipe,
		IPA_DEBUG_CNT_CTRL_n_DBG_CNT_SOURCE_PIPE_SHFT,
		IPA_DEBUG_CNT_CTRL_n_DBG_CNT_SOURCE_PIPE_BMSK);

	if (ipahal_ctx->hw_type <= IPA_HW_v3_1) {
		IPA_SETFIELD_IN_REG(*val, dbg_cnt_ctrl->rule_idx,
			IPA_DEBUG_CNT_CTRL_n_DBG_CNT_RULE_INDEX_SHFT,
			IPA_DEBUG_CNT_CTRL_n_DBG_CNT_RULE_INDEX_BMSK);
		IPA_SETFIELD_IN_REG(*val, dbg_cnt_ctrl->rule_idx_pipe_rule,
			IPA_DEBUG_CNT_CTRL_n_DBG_CNT_RULE_INDEX_PIPE_RULE_SHFT,
			IPA_DEBUG_CNT_CTRL_n_DBG_CNT_RULE_INDEX_PIPE_RULE_BMSK
			);
	} else {
		IPA_SETFIELD_IN_REG(*val, dbg_cnt_ctrl->rule_idx,
			IPA_DEBUG_CNT_CTRL_n_DBG_CNT_RULE_INDEX_SHFT,
			IPA_DEBUG_CNT_CTRL_n_DBG_CNT_RULE_INDEX_BMSK_V3_5);
	}
}

static void ipareg_parse_shared_mem_size(
	enum ipahal_reg_name reg, void *fields, u32 val)
{
	struct ipahal_reg_shared_mem_size *smem_sz =
		(struct ipahal_reg_shared_mem_size *)fields;

	memset(smem_sz, 0, sizeof(struct ipahal_reg_shared_mem_size));
	smem_sz->shared_mem_sz = IPA_GETFIELD_FROM_REG(val,
		IPA_SHARED_MEM_SIZE_SHARED_MEM_SIZE_SHFT,
		IPA_SHARED_MEM_SIZE_SHARED_MEM_SIZE_BMSK);

	smem_sz->shared_mem_baddr = IPA_GETFIELD_FROM_REG(val,
		IPA_SHARED_MEM_SIZE_SHARED_MEM_BADDR_SHFT,
		IPA_SHARED_MEM_SIZE_SHARED_MEM_BADDR_BMSK);
}

static void ipareg_construct_endp_init_rsrc_grp_n(
		enum ipahal_reg_name reg, const void *fields, u32 *val)
{
	struct ipahal_reg_endp_init_rsrc_grp *rsrc_grp =
		(struct ipahal_reg_endp_init_rsrc_grp *)fields;

	IPA_SETFIELD_IN_REG(*val, rsrc_grp->rsrc_grp,
		IPA_ENDP_INIT_RSRC_GRP_n_RSRC_GRP_SHFT,
		IPA_ENDP_INIT_RSRC_GRP_n_RSRC_GRP_BMSK);
}

static void ipareg_construct_endp_init_rsrc_grp_n_v3_5(
		enum ipahal_reg_name reg, const void *fields, u32 *val)
{
	struct ipahal_reg_endp_init_rsrc_grp *rsrc_grp =
		(struct ipahal_reg_endp_init_rsrc_grp *)fields;

	IPA_SETFIELD_IN_REG(*val, rsrc_grp->rsrc_grp,
		IPA_ENDP_INIT_RSRC_GRP_n_RSRC_GRP_SHFT_v3_5,
		IPA_ENDP_INIT_RSRC_GRP_n_RSRC_GRP_BMSK_v3_5);
}

static void ipareg_construct_endp_init_hdr_metadata_n(
		enum ipahal_reg_name reg, const void *fields, u32 *val)
{
	struct ipa_ep_cfg_metadata *metadata =
		(struct ipa_ep_cfg_metadata *)fields;

	IPA_SETFIELD_IN_REG(*val, metadata->qmap_id,
			IPA_ENDP_INIT_HDR_METADATA_n_METADATA_SHFT,
			IPA_ENDP_INIT_HDR_METADATA_n_METADATA_BMSK);
}

static void ipareg_construct_endp_init_hdr_metadata_mask_n(
		enum ipahal_reg_name reg, const void *fields, u32 *val)
{
	struct ipa_ep_cfg_metadata_mask *metadata_mask =
		(struct ipa_ep_cfg_metadata_mask *)fields;

	IPA_SETFIELD_IN_REG(*val, metadata_mask->metadata_mask,
			IPA_ENDP_INIT_HDR_METADATA_MASK_n_METADATA_MASK_SHFT,
			IPA_ENDP_INIT_HDR_METADATA_MASK_n_METADATA_MASK_BMSK);
}

static void ipareg_construct_endp_init_cfg_n(
	enum ipahal_reg_name reg, const void *fields, u32 *val)
{
	struct ipa_ep_cfg_cfg *cfg =
		(struct ipa_ep_cfg_cfg *)fields;
	u32 cs_offload_en;

	switch (cfg->cs_offload_en) {
	case IPA_DISABLE_CS_OFFLOAD:
		cs_offload_en = 0;
		break;
	case IPA_ENABLE_CS_OFFLOAD_UL:
		cs_offload_en = 1;
		break;
	case IPA_ENABLE_CS_OFFLOAD_DL:
		cs_offload_en = 2;
		break;
	default:
		IPAHAL_ERR("Invalid cs_offload_en value for %s\n",
			ipahal_reg_name_str(reg));
		WARN_ON(1);
		return;
	}

	IPA_SETFIELD_IN_REG(*val, cfg->frag_offload_en ? 1 : 0,
			IPA_ENDP_INIT_CFG_n_FRAG_OFFLOAD_EN_SHFT,
			IPA_ENDP_INIT_CFG_n_FRAG_OFFLOAD_EN_BMSK);
	IPA_SETFIELD_IN_REG(*val, cs_offload_en,
			IPA_ENDP_INIT_CFG_n_CS_OFFLOAD_EN_SHFT,
			IPA_ENDP_INIT_CFG_n_CS_OFFLOAD_EN_BMSK);
	IPA_SETFIELD_IN_REG(*val, cfg->cs_metadata_hdr_offset,
			IPA_ENDP_INIT_CFG_n_CS_METADATA_HDR_OFFSET_SHFT,
			IPA_ENDP_INIT_CFG_n_CS_METADATA_HDR_OFFSET_BMSK);
	IPA_SETFIELD_IN_REG(*val, cfg->gen_qmb_master_sel,
			IPA_ENDP_INIT_CFG_n_CS_GEN_QMB_MASTER_SEL_SHFT,
			IPA_ENDP_INIT_CFG_n_CS_GEN_QMB_MASTER_SEL_BMSK);

}

static void ipareg_construct_endp_init_deaggr_n(
		enum ipahal_reg_name reg, const void *fields, u32 *val)
{
	struct ipa_ep_cfg_deaggr *ep_deaggr =
		(struct ipa_ep_cfg_deaggr *)fields;

	IPA_SETFIELD_IN_REG(*val, ep_deaggr->deaggr_hdr_len,
		IPA_ENDP_INIT_DEAGGR_n_DEAGGR_HDR_LEN_SHFT,
		IPA_ENDP_INIT_DEAGGR_n_DEAGGR_HDR_LEN_BMSK);

	IPA_SETFIELD_IN_REG(*val, ep_deaggr->packet_offset_valid,
		IPA_ENDP_INIT_DEAGGR_n_PACKET_OFFSET_VALID_SHFT,
		IPA_ENDP_INIT_DEAGGR_n_PACKET_OFFSET_VALID_BMSK);

	IPA_SETFIELD_IN_REG(*val, ep_deaggr->packet_offset_location,
		IPA_ENDP_INIT_DEAGGR_n_PACKET_OFFSET_LOCATION_SHFT,
		IPA_ENDP_INIT_DEAGGR_n_PACKET_OFFSET_LOCATION_BMSK);

	IPA_SETFIELD_IN_REG(*val, ep_deaggr->max_packet_len,
		IPA_ENDP_INIT_DEAGGR_n_MAX_PACKET_LEN_SHFT,
		IPA_ENDP_INIT_DEAGGR_n_MAX_PACKET_LEN_BMSK);
}

static void ipareg_construct_endp_init_hol_block_en_n(
	enum ipahal_reg_name reg, const void *fields, u32 *val)
{
	struct ipa_ep_cfg_holb *ep_holb =
		(struct ipa_ep_cfg_holb *)fields;

	IPA_SETFIELD_IN_REG(*val, ep_holb->en,
		IPA_ENDP_INIT_HOL_BLOCK_EN_n_EN_SHFT,
		IPA_ENDP_INIT_HOL_BLOCK_EN_n_EN_BMSK);
}

static void ipareg_construct_endp_init_hol_block_timer_n(
	enum ipahal_reg_name reg, const void *fields, u32 *val)
{
	struct ipa_ep_cfg_holb *ep_holb =
		(struct ipa_ep_cfg_holb *)fields;

	IPA_SETFIELD_IN_REG(*val, ep_holb->tmr_val,
		IPA_ENDP_INIT_HOL_BLOCK_TIMER_n_TIMER_SHFT,
		IPA_ENDP_INIT_HOL_BLOCK_TIMER_n_TIMER_BMSK);
}


static void ipareg_construct_endp_init_hol_block_timer_n_v4_2(
	enum ipahal_reg_name reg, const void *fields, u32 *val)
{
	struct ipa_ep_cfg_holb *ep_holb =
		(struct ipa_ep_cfg_holb *)fields;

	IPA_SETFIELD_IN_REG(*val, ep_holb->scale,
		IPA_ENDP_INIT_HOL_BLOCK_TIMER_n_SCALE_SHFT_V_4_2,
		IPA_ENDP_INIT_HOL_BLOCK_TIMER_n_SCALE_BMSK_V_4_2);
	IPA_SETFIELD_IN_REG(*val, ep_holb->base_val,
		IPA_ENDP_INIT_HOL_BLOCK_TIMER_n_BASE_VALUE_SHFT_V_4_2,
		IPA_ENDP_INIT_HOL_BLOCK_TIMER_n_BASE_VALUE_BMSK_V_4_2);
}

static void ipareg_construct_endp_init_ctrl_n(enum ipahal_reg_name reg,
	const void *fields, u32 *val)
{
	struct ipa_ep_cfg_ctrl *ep_ctrl =
		(struct ipa_ep_cfg_ctrl *)fields;

	IPA_SETFIELD_IN_REG(*val, ep_ctrl->ipa_ep_suspend,
		IPA_ENDP_INIT_CTRL_n_ENDP_SUSPEND_SHFT,
		IPA_ENDP_INIT_CTRL_n_ENDP_SUSPEND_BMSK);

	IPA_SETFIELD_IN_REG(*val, ep_ctrl->ipa_ep_delay,
		IPA_ENDP_INIT_CTRL_n_ENDP_DELAY_SHFT,
		IPA_ENDP_INIT_CTRL_n_ENDP_DELAY_BMSK);
}

static void ipareg_parse_endp_init_ctrl_n(enum ipahal_reg_name reg,
	void *fields, u32 val)
{
	struct ipa_ep_cfg_ctrl *ep_ctrl =
		(struct ipa_ep_cfg_ctrl *)fields;

	ep_ctrl->ipa_ep_suspend =
		((val & IPA_ENDP_INIT_CTRL_n_ENDP_SUSPEND_BMSK) >>
			IPA_ENDP_INIT_CTRL_n_ENDP_SUSPEND_SHFT);

	ep_ctrl->ipa_ep_delay =
		((val & IPA_ENDP_INIT_CTRL_n_ENDP_DELAY_BMSK) >>
		IPA_ENDP_INIT_CTRL_n_ENDP_DELAY_SHFT);
}

static void ipareg_construct_endp_init_ctrl_n_v4_0(enum ipahal_reg_name reg,
	const void *fields, u32 *val)
{
	struct ipa_ep_cfg_ctrl *ep_ctrl =
		(struct ipa_ep_cfg_ctrl *)fields;

	WARN_ON(ep_ctrl->ipa_ep_suspend);

	IPA_SETFIELD_IN_REG(*val, ep_ctrl->ipa_ep_delay,
		IPA_ENDP_INIT_CTRL_n_ENDP_DELAY_SHFT,
		IPA_ENDP_INIT_CTRL_n_ENDP_DELAY_BMSK);
}

static void ipareg_construct_endp_init_ctrl_scnd_n(enum ipahal_reg_name reg,
	const void *fields, u32 *val)
{
	struct ipahal_ep_cfg_ctrl_scnd *ep_ctrl_scnd =
		(struct ipahal_ep_cfg_ctrl_scnd *)fields;

	IPA_SETFIELD_IN_REG(*val, ep_ctrl_scnd->endp_delay,
		IPA_ENDP_INIT_CTRL_SCND_n_ENDP_DELAY_SHFT,
		IPA_ENDP_INIT_CTRL_SCND_n_ENDP_DELAY_BMSK);
}

static void ipareg_construct_endp_init_nat_n(enum ipahal_reg_name reg,
		const void *fields, u32 *val)
{
	struct ipa_ep_cfg_nat *ep_nat =
		(struct ipa_ep_cfg_nat *)fields;

	IPA_SETFIELD_IN_REG(*val, ep_nat->nat_en,
		IPA_ENDP_INIT_NAT_n_NAT_EN_SHFT,
		IPA_ENDP_INIT_NAT_n_NAT_EN_BMSK);
}

static void ipareg_construct_endp_init_conn_track_n(enum ipahal_reg_name reg,
	const void *fields, u32 *val)
{
	struct ipa_ep_cfg_conn_track *ep_ipv6ct =
		(struct ipa_ep_cfg_conn_track *)fields;

	IPA_SETFIELD_IN_REG(*val, ep_ipv6ct->conn_track_en,
		IPA_ENDP_INIT_CONN_TRACK_n_CONN_TRACK_EN_SHFT,
		IPA_ENDP_INIT_CONN_TRACK_n_CONN_TRACK_EN_BMSK);
}

static void ipareg_construct_endp_init_mode_n(enum ipahal_reg_name reg,
		const void *fields, u32 *val)
{
	struct ipahal_reg_endp_init_mode *init_mode =
		(struct ipahal_reg_endp_init_mode *)fields;

	IPA_SETFIELD_IN_REG(*val, init_mode->ep_mode.mode,
		IPA_ENDP_INIT_MODE_n_MODE_SHFT,
		IPA_ENDP_INIT_MODE_n_MODE_BMSK);

	IPA_SETFIELD_IN_REG(*val, init_mode->dst_pipe_number,
		IPA_ENDP_INIT_MODE_n_DEST_PIPE_INDEX_SHFT,
		IPA_ENDP_INIT_MODE_n_DEST_PIPE_INDEX_BMSK);
}

static void ipareg_construct_endp_init_route_n(enum ipahal_reg_name reg,
	const void *fields, u32 *val)
{
	struct ipahal_reg_endp_init_route *ep_init_rt =
		(struct ipahal_reg_endp_init_route *)fields;

	IPA_SETFIELD_IN_REG(*val, ep_init_rt->route_table_index,
		IPA_ENDP_INIT_ROUTE_n_ROUTE_TABLE_INDEX_SHFT,
		IPA_ENDP_INIT_ROUTE_n_ROUTE_TABLE_INDEX_BMSK);

}

static void ipareg_parse_endp_init_aggr_n(enum ipahal_reg_name reg,
	void *fields, u32 val)
{
	struct ipa_ep_cfg_aggr *ep_aggr =
		(struct ipa_ep_cfg_aggr *)fields;

	memset(ep_aggr, 0, sizeof(struct ipa_ep_cfg_aggr));

	ep_aggr->aggr_en =
		(((val & IPA_ENDP_INIT_AGGR_n_AGGR_EN_BMSK) >>
			IPA_ENDP_INIT_AGGR_n_AGGR_EN_SHFT)
			== IPA_ENABLE_AGGR);
	ep_aggr->aggr =
		((val & IPA_ENDP_INIT_AGGR_n_AGGR_TYPE_BMSK) >>
			IPA_ENDP_INIT_AGGR_n_AGGR_TYPE_SHFT);
	ep_aggr->aggr_byte_limit =
		((val & IPA_ENDP_INIT_AGGR_n_AGGR_BYTE_LIMIT_BMSK) >>
			IPA_ENDP_INIT_AGGR_n_AGGR_BYTE_LIMIT_SHFT);
	ep_aggr->aggr_time_limit =
		((val & IPA_ENDP_INIT_AGGR_n_AGGR_TIME_LIMIT_BMSK) >>
			IPA_ENDP_INIT_AGGR_n_AGGR_TIME_LIMIT_SHFT);
	ep_aggr->aggr_pkt_limit =
		((val & IPA_ENDP_INIT_AGGR_n_AGGR_PKT_LIMIT_BMSK) >>
			IPA_ENDP_INIT_AGGR_n_AGGR_PKT_LIMIT_SHFT);
	ep_aggr->aggr_sw_eof_active =
		((val & IPA_ENDP_INIT_AGGR_n_AGGR_SW_EOF_ACTIVE_BMSK) >>
			IPA_ENDP_INIT_AGGR_n_AGGR_SW_EOF_ACTIVE_SHFT);
	ep_aggr->aggr_hard_byte_limit_en =
		((val & IPA_ENDP_INIT_AGGR_n_AGGR_HARD_BYTE_LIMIT_ENABLE_BMSK)
			>>
			IPA_ENDP_INIT_AGGR_n_AGGR_HARD_BYTE_LIMIT_ENABLE_SHFT);
}

static void ipareg_construct_endp_init_aggr_n(enum ipahal_reg_name reg,
	const void *fields, u32 *val)
{
	struct ipa_ep_cfg_aggr *ep_aggr =
		(struct ipa_ep_cfg_aggr *)fields;
	u32 byte_limit;
	u32 pkt_limit;


	IPA_SETFIELD_IN_REG(*val, ep_aggr->aggr_en,
		IPA_ENDP_INIT_AGGR_n_AGGR_EN_SHFT,
		IPA_ENDP_INIT_AGGR_n_AGGR_EN_BMSK);

	IPA_SETFIELD_IN_REG(*val, ep_aggr->aggr,
		IPA_ENDP_INIT_AGGR_n_AGGR_TYPE_SHFT,
		IPA_ENDP_INIT_AGGR_n_AGGR_TYPE_BMSK);

	/* make sure aggregation size does not cross HW boundaries */
	byte_limit = (ep_aggr->aggr_byte_limit >
		ipahal_aggr_get_max_byte_limit()) ?
		ipahal_aggr_get_max_byte_limit() :
		ep_aggr->aggr_byte_limit;
	IPA_SETFIELD_IN_REG(*val, byte_limit,
		IPA_ENDP_INIT_AGGR_n_AGGR_BYTE_LIMIT_SHFT,
		IPA_ENDP_INIT_AGGR_n_AGGR_BYTE_LIMIT_BMSK);

	IPA_SETFIELD_IN_REG(*val, ep_aggr->aggr_time_limit,
		IPA_ENDP_INIT_AGGR_n_AGGR_TIME_LIMIT_SHFT,
		IPA_ENDP_INIT_AGGR_n_AGGR_TIME_LIMIT_BMSK);

	/* make sure aggregation size does not cross HW boundaries */
	pkt_limit = (ep_aggr->aggr_pkt_limit >
		ipahal_aggr_get_max_pkt_limit()) ?
		ipahal_aggr_get_max_pkt_limit() :
		ep_aggr->aggr_pkt_limit;
	IPA_SETFIELD_IN_REG(*val, pkt_limit,
		IPA_ENDP_INIT_AGGR_n_AGGR_PKT_LIMIT_SHFT,
		IPA_ENDP_INIT_AGGR_n_AGGR_PKT_LIMIT_BMSK);

	IPA_SETFIELD_IN_REG(*val, ep_aggr->aggr_sw_eof_active,
		IPA_ENDP_INIT_AGGR_n_AGGR_SW_EOF_ACTIVE_SHFT,
		IPA_ENDP_INIT_AGGR_n_AGGR_SW_EOF_ACTIVE_BMSK);

	/* At IPAv3 hard_byte_limit is not supported */
	ep_aggr->aggr_hard_byte_limit_en = 0;
	IPA_SETFIELD_IN_REG(*val, ep_aggr->aggr_hard_byte_limit_en,
		IPA_ENDP_INIT_AGGR_n_AGGR_HARD_BYTE_LIMIT_ENABLE_SHFT,
		IPA_ENDP_INIT_AGGR_n_AGGR_HARD_BYTE_LIMIT_ENABLE_BMSK);
}

static void ipareg_construct_endp_init_hdr_ext_n(enum ipahal_reg_name reg,
	const void *fields, u32 *val)
{
	struct ipa_ep_cfg_hdr_ext *ep_hdr_ext;
	u8 hdr_endianness;

	ep_hdr_ext = (struct ipa_ep_cfg_hdr_ext *)fields;
	hdr_endianness = ep_hdr_ext->hdr_little_endian ? 0 : 1;

	IPA_SETFIELD_IN_REG(*val, ep_hdr_ext->hdr_pad_to_alignment,
		IPA_ENDP_INIT_HDR_EXT_n_HDR_PAD_TO_ALIGNMENT_SHFT,
		IPA_ENDP_INIT_HDR_EXT_n_HDR_PAD_TO_ALIGNMENT_BMSK_v3_0);

	IPA_SETFIELD_IN_REG(*val, ep_hdr_ext->hdr_total_len_or_pad_offset,
		IPA_ENDP_INIT_HDR_EXT_n_HDR_TOTAL_LEN_OR_PAD_OFFSET_SHFT,
		IPA_ENDP_INIT_HDR_EXT_n_HDR_TOTAL_LEN_OR_PAD_OFFSET_BMSK);

	IPA_SETFIELD_IN_REG(*val, ep_hdr_ext->hdr_payload_len_inc_padding,
		IPA_ENDP_INIT_HDR_EXT_n_HDR_PAYLOAD_LEN_INC_PADDING_SHFT,
		IPA_ENDP_INIT_HDR_EXT_n_HDR_PAYLOAD_LEN_INC_PADDING_BMSK);

	IPA_SETFIELD_IN_REG(*val, ep_hdr_ext->hdr_total_len_or_pad,
		IPA_ENDP_INIT_HDR_EXT_n_HDR_TOTAL_LEN_OR_PAD_SHFT,
		IPA_ENDP_INIT_HDR_EXT_n_HDR_TOTAL_LEN_OR_PAD_BMSK);

	IPA_SETFIELD_IN_REG(*val, ep_hdr_ext->hdr_total_len_or_pad_valid,
		IPA_ENDP_INIT_HDR_EXT_n_HDR_TOTAL_LEN_OR_PAD_VALID_SHFT,
		IPA_ENDP_INIT_HDR_EXT_n_HDR_TOTAL_LEN_OR_PAD_VALID_BMSK);

	IPA_SETFIELD_IN_REG(*val, hdr_endianness,
		IPA_ENDP_INIT_HDR_EXT_n_HDR_ENDIANNESS_SHFT,
		IPA_ENDP_INIT_HDR_EXT_n_HDR_ENDIANNESS_BMSK);
}

static void ipareg_construct_endp_init_hdr_n(enum ipahal_reg_name reg,
	const void *fields, u32 *val)
{
	struct ipa_ep_cfg_hdr *ep_hdr;

	ep_hdr = (struct ipa_ep_cfg_hdr *)fields;

	IPA_SETFIELD_IN_REG(*val, ep_hdr->hdr_metadata_reg_valid,
		IPA_ENDP_INIT_HDR_n_HDR_METADATA_REG_VALID_SHFT_v2,
		IPA_ENDP_INIT_HDR_n_HDR_METADATA_REG_VALID_BMSK_v2);

	IPA_SETFIELD_IN_REG(*val, ep_hdr->hdr_remove_additional,
		IPA_ENDP_INIT_HDR_n_HDR_LEN_INC_DEAGG_HDR_SHFT_v2,
		IPA_ENDP_INIT_HDR_n_HDR_LEN_INC_DEAGG_HDR_BMSK_v2);

	IPA_SETFIELD_IN_REG(*val, ep_hdr->hdr_a5_mux,
		IPA_ENDP_INIT_HDR_n_HDR_A5_MUX_SHFT,
		IPA_ENDP_INIT_HDR_n_HDR_A5_MUX_BMSK);

	IPA_SETFIELD_IN_REG(*val, ep_hdr->hdr_ofst_pkt_size,
		IPA_ENDP_INIT_HDR_n_HDR_OFST_PKT_SIZE_SHFT,
		IPA_ENDP_INIT_HDR_n_HDR_OFST_PKT_SIZE_BMSK);

	IPA_SETFIELD_IN_REG(*val, ep_hdr->hdr_ofst_pkt_size_valid,
		IPA_ENDP_INIT_HDR_n_HDR_OFST_PKT_SIZE_VALID_SHFT,
		IPA_ENDP_INIT_HDR_n_HDR_OFST_PKT_SIZE_VALID_BMSK);

	IPA_SETFIELD_IN_REG(*val, ep_hdr->hdr_additional_const_len,
		IPA_ENDP_INIT_HDR_n_HDR_ADDITIONAL_CONST_LEN_SHFT,
		IPA_ENDP_INIT_HDR_n_HDR_ADDITIONAL_CONST_LEN_BMSK);

	IPA_SETFIELD_IN_REG(*val, ep_hdr->hdr_ofst_metadata,
		IPA_ENDP_INIT_HDR_n_HDR_OFST_METADATA_SHFT,
		IPA_ENDP_INIT_HDR_n_HDR_OFST_METADATA_BMSK);

	IPA_SETFIELD_IN_REG(*val, ep_hdr->hdr_ofst_metadata_valid,
		IPA_ENDP_INIT_HDR_n_HDR_OFST_METADATA_VALID_SHFT,
		IPA_ENDP_INIT_HDR_n_HDR_OFST_METADATA_VALID_BMSK);

	IPA_SETFIELD_IN_REG(*val, ep_hdr->hdr_len,
		IPA_ENDP_INIT_HDR_n_HDR_LEN_SHFT,
		IPA_ENDP_INIT_HDR_n_HDR_LEN_BMSK);
}

static void ipareg_construct_route(enum ipahal_reg_name reg,
	const void *fields, u32 *val)
{
	struct ipahal_reg_route *route;

	route = (struct ipahal_reg_route *)fields;

	IPA_SETFIELD_IN_REG(*val, route->route_dis,
		IPA_ROUTE_ROUTE_DIS_SHFT,
		IPA_ROUTE_ROUTE_DIS_BMSK);

	IPA_SETFIELD_IN_REG(*val, route->route_def_pipe,
		IPA_ROUTE_ROUTE_DEF_PIPE_SHFT,
		IPA_ROUTE_ROUTE_DEF_PIPE_BMSK);

	IPA_SETFIELD_IN_REG(*val, route->route_def_hdr_table,
		IPA_ROUTE_ROUTE_DEF_HDR_TABLE_SHFT,
		IPA_ROUTE_ROUTE_DEF_HDR_TABLE_BMSK);

	IPA_SETFIELD_IN_REG(*val, route->route_def_hdr_ofst,
		IPA_ROUTE_ROUTE_DEF_HDR_OFST_SHFT,
		IPA_ROUTE_ROUTE_DEF_HDR_OFST_BMSK);

	IPA_SETFIELD_IN_REG(*val, route->route_frag_def_pipe,
		IPA_ROUTE_ROUTE_FRAG_DEF_PIPE_SHFT,
		IPA_ROUTE_ROUTE_FRAG_DEF_PIPE_BMSK);

	IPA_SETFIELD_IN_REG(*val, route->route_def_retain_hdr,
		IPA_ROUTE_ROUTE_DEF_RETAIN_HDR_SHFT,
		IPA_ROUTE_ROUTE_DEF_RETAIN_HDR_BMSK);
}

static void ipareg_construct_qsb_max_writes(enum ipahal_reg_name reg,
	const void *fields, u32 *val)
{
	struct ipahal_reg_qsb_max_writes *max_writes;

	max_writes = (struct ipahal_reg_qsb_max_writes *)fields;

	IPA_SETFIELD_IN_REG(*val, max_writes->qmb_0_max_writes,
			    IPA_QSB_MAX_WRITES_GEN_QMB_0_MAX_WRITES_SHFT,
			    IPA_QSB_MAX_WRITES_GEN_QMB_0_MAX_WRITES_BMSK);
	IPA_SETFIELD_IN_REG(*val, max_writes->qmb_1_max_writes,
			    IPA_QSB_MAX_WRITES_GEN_QMB_1_MAX_WRITES_SHFT,
			    IPA_QSB_MAX_WRITES_GEN_QMB_1_MAX_WRITES_BMSK);
}

static void ipareg_construct_qsb_max_reads(enum ipahal_reg_name reg,
	const void *fields, u32 *val)
{
	struct ipahal_reg_qsb_max_reads *max_reads;

	max_reads = (struct ipahal_reg_qsb_max_reads *)fields;

	IPA_SETFIELD_IN_REG(*val, max_reads->qmb_0_max_reads,
			    IPA_QSB_MAX_READS_GEN_QMB_0_MAX_READS_SHFT,
			    IPA_QSB_MAX_READS_GEN_QMB_0_MAX_READS_BMSK);
	IPA_SETFIELD_IN_REG(*val, max_reads->qmb_1_max_reads,
			    IPA_QSB_MAX_READS_GEN_QMB_1_MAX_READS_SHFT,
			    IPA_QSB_MAX_READS_GEN_QMB_1_MAX_READS_BMSK);
}

static void ipareg_construct_qsb_max_reads_v4_0(enum ipahal_reg_name reg,
	const void *fields, u32 *val)
{
	struct ipahal_reg_qsb_max_reads *max_reads;

	max_reads = (struct ipahal_reg_qsb_max_reads *)fields;

	IPA_SETFIELD_IN_REG(*val, max_reads->qmb_0_max_reads,
			    IPA_QSB_MAX_READS_GEN_QMB_0_MAX_READS_SHFT,
			    IPA_QSB_MAX_READS_GEN_QMB_0_MAX_READS_BMSK);
	IPA_SETFIELD_IN_REG(*val, max_reads->qmb_1_max_reads,
			    IPA_QSB_MAX_READS_GEN_QMB_1_MAX_READS_SHFT,
			    IPA_QSB_MAX_READS_GEN_QMB_1_MAX_READS_BMSK);
	IPA_SETFIELD_IN_REG(*val, max_reads->qmb_0_max_read_beats,
		    IPA_QSB_MAX_READS_GEN_QMB_0_MAX_READS_BEATS_SHFT_V4_0,
		    IPA_QSB_MAX_READS_GEN_QMB_0_MAX_READS_BEATS_BMSK_V4_0);
	IPA_SETFIELD_IN_REG(*val, max_reads->qmb_1_max_read_beats,
		    IPA_QSB_MAX_READS_GEN_QMB_1_MAX_READS_BEATS_SHFT_V4_0,
		    IPA_QSB_MAX_READS_GEN_QMB_1_MAX_READS_BEATS_BMSK_V4_0);
}

static void ipareg_parse_tx_cfg(enum ipahal_reg_name reg,
	void *fields, u32 val)
{
	struct ipahal_reg_tx_cfg *tx_cfg;

	tx_cfg = (struct ipahal_reg_tx_cfg *)fields;

	tx_cfg->tx0_prefetch_disable = IPA_GETFIELD_FROM_REG(val,
		IPA_TX_CFG_TX0_PREFETCH_DISABLE_SHFT_V3_5,
		IPA_TX_CFG_TX0_PREFETCH_DISABLE_BMSK_V3_5);

	tx_cfg->tx1_prefetch_disable = IPA_GETFIELD_FROM_REG(val,
		IPA_TX_CFG_TX1_PREFETCH_DISABLE_SHFT_V3_5,
		IPA_TX_CFG_TX1_PREFETCH_DISABLE_BMSK_V3_5);

	tx_cfg->tx0_prefetch_almost_empty_size = IPA_GETFIELD_FROM_REG(val,
		IPA_TX_CFG_PREFETCH_ALMOST_EMPTY_SIZE_SHFT_V3_5,
		IPA_TX_CFG_PREFETCH_ALMOST_EMPTY_SIZE_BMSK_V3_5);

	tx_cfg->tx1_prefetch_almost_empty_size =
		tx_cfg->tx0_prefetch_almost_empty_size;
}

static void ipareg_parse_tx_cfg_v4_0(enum ipahal_reg_name reg,
	void *fields, u32 val)
{
	struct ipahal_reg_tx_cfg *tx_cfg;

	tx_cfg = (struct ipahal_reg_tx_cfg *)fields;

	tx_cfg->tx0_prefetch_almost_empty_size = IPA_GETFIELD_FROM_REG(val,
		IPA_TX_CFG_PREFETCH_ALMOST_EMPTY_SIZE_TX0_SHFT_V4_0,
		IPA_TX_CFG_PREFETCH_ALMOST_EMPTY_SIZE_TX0_BMSK_V4_0);

	tx_cfg->tx1_prefetch_almost_empty_size = IPA_GETFIELD_FROM_REG(val,
		IPA_TX_CFG_PREFETCH_ALMOST_EMPTY_SIZE_TX1_SHFT_V4_0,
		IPA_TX_CFG_PREFETCH_ALMOST_EMPTY_SIZE_TX1_BMSK_V4_0);

	tx_cfg->dmaw_scnd_outsd_pred_en = IPA_GETFIELD_FROM_REG(val,
		IPA_TX_CFG_DMAW_SCND_OUTSD_PRED_EN_SHFT_V4_0,
		IPA_TX_CFG_DMAW_SCND_OUTSD_PRED_EN_BMSK_V4_0);

	tx_cfg->dmaw_scnd_outsd_pred_threshold = IPA_GETFIELD_FROM_REG(val,
		IPA_TX_CFG_DMAW_SCND_OUTSD_PRED_THRESHOLD_SHFT_V4_0,
		IPA_TX_CFG_DMAW_SCND_OUTSD_PRED_THRESHOLD_BMSK_V4_0);

	tx_cfg->dmaw_max_beats_256_dis = IPA_GETFIELD_FROM_REG(val,
		IPA_TX_CFG_DMAW_MAX_BEATS_256_DIS_SHFT_V4_0,
		IPA_TX_CFG_DMAW_MAX_BEATS_256_DIS_BMSK_V4_0);

	tx_cfg->pa_mask_en = IPA_GETFIELD_FROM_REG(val,
		IPA_TX_CFG_PA_MASK_EN_SHFT_V4_0,
		IPA_TX_CFG_PA_MASK_EN_BMSK_V4_0);
}

static void ipareg_construct_tx_cfg(enum ipahal_reg_name reg,
	const void *fields, u32 *val)
{
	struct ipahal_reg_tx_cfg *tx_cfg;

	tx_cfg = (struct ipahal_reg_tx_cfg *)fields;

	if (tx_cfg->tx0_prefetch_almost_empty_size !=
			tx_cfg->tx1_prefetch_almost_empty_size)
		ipa_assert();

	IPA_SETFIELD_IN_REG(*val, tx_cfg->tx0_prefetch_disable,
		IPA_TX_CFG_TX0_PREFETCH_DISABLE_SHFT_V3_5,
		IPA_TX_CFG_TX0_PREFETCH_DISABLE_BMSK_V3_5);

	IPA_SETFIELD_IN_REG(*val, tx_cfg->tx1_prefetch_disable,
		IPA_TX_CFG_TX1_PREFETCH_DISABLE_SHFT_V3_5,
		IPA_TX_CFG_TX1_PREFETCH_DISABLE_BMSK_V3_5);

	IPA_SETFIELD_IN_REG(*val, tx_cfg->tx0_prefetch_almost_empty_size,
		IPA_TX_CFG_PREFETCH_ALMOST_EMPTY_SIZE_SHFT_V3_5,
		IPA_TX_CFG_PREFETCH_ALMOST_EMPTY_SIZE_BMSK_V3_5);
}

static void ipareg_construct_tx_cfg_v4_0(enum ipahal_reg_name reg,
	const void *fields, u32 *val)
{
	struct ipahal_reg_tx_cfg *tx_cfg;

	tx_cfg = (struct ipahal_reg_tx_cfg *)fields;

	IPA_SETFIELD_IN_REG(*val, tx_cfg->tx0_prefetch_almost_empty_size,
		IPA_TX_CFG_PREFETCH_ALMOST_EMPTY_SIZE_TX0_SHFT_V4_0,
		IPA_TX_CFG_PREFETCH_ALMOST_EMPTY_SIZE_TX0_BMSK_V4_0);

	IPA_SETFIELD_IN_REG(*val, tx_cfg->tx1_prefetch_almost_empty_size,
		IPA_TX_CFG_PREFETCH_ALMOST_EMPTY_SIZE_TX1_SHFT_V4_0,
		IPA_TX_CFG_PREFETCH_ALMOST_EMPTY_SIZE_TX1_BMSK_V4_0);

	IPA_SETFIELD_IN_REG(*val, tx_cfg->dmaw_scnd_outsd_pred_threshold,
		IPA_TX_CFG_DMAW_SCND_OUTSD_PRED_THRESHOLD_SHFT_V4_0,
		IPA_TX_CFG_DMAW_SCND_OUTSD_PRED_THRESHOLD_BMSK_V4_0);

	IPA_SETFIELD_IN_REG(*val, tx_cfg->dmaw_max_beats_256_dis,
		IPA_TX_CFG_DMAW_MAX_BEATS_256_DIS_SHFT_V4_0,
		IPA_TX_CFG_DMAW_MAX_BEATS_256_DIS_BMSK_V4_0);

	IPA_SETFIELD_IN_REG(*val, tx_cfg->dmaw_scnd_outsd_pred_en,
		IPA_TX_CFG_DMAW_SCND_OUTSD_PRED_EN_SHFT_V4_0,
		IPA_TX_CFG_DMAW_SCND_OUTSD_PRED_EN_BMSK_V4_0);

	IPA_SETFIELD_IN_REG(*val, tx_cfg->pa_mask_en,
		IPA_TX_CFG_PA_MASK_EN_SHFT_V4_0,
		IPA_TX_CFG_PA_MASK_EN_BMSK_V4_0);
}

static void ipareg_construct_idle_indication_cfg(enum ipahal_reg_name reg,
	const void *fields, u32 *val)
{
	struct ipahal_reg_idle_indication_cfg *idle_indication_cfg;

	idle_indication_cfg = (struct ipahal_reg_idle_indication_cfg *)fields;

	IPA_SETFIELD_IN_REG(*val,
		idle_indication_cfg->enter_idle_debounce_thresh,
		IPA_IDLE_INDICATION_CFG_ENTER_IDLE_DEBOUNCE_THRESH_SHFT_V3_5,
		IPA_IDLE_INDICATION_CFG_ENTER_IDLE_DEBOUNCE_THRESH_BMSK_V3_5);

	IPA_SETFIELD_IN_REG(*val,
		idle_indication_cfg->const_non_idle_enable,
		IPA_IDLE_INDICATION_CFG_CONST_NON_IDLE_ENABLE_SHFT_V3_5,
		IPA_IDLE_INDICATION_CFG_CONST_NON_IDLE_ENABLE_BMSK_V3_5);
}

static void ipareg_construct_hps_queue_weights(enum ipahal_reg_name reg,
	const void *fields, u32 *val)
{
	struct ipahal_reg_rx_hps_weights *hps_weights;

	hps_weights = (struct ipahal_reg_rx_hps_weights *)fields;

	IPA_SETFIELD_IN_REG(*val,
		hps_weights->hps_queue_weight_0,
		IPA_HPS_FTCH_ARB_QUEUE_WEIGHTS_RX_HPS_QUEUE_WEIGHT_0_SHFT,
		IPA_HPS_FTCH_ARB_QUEUE_WEIGHTS_RX_HPS_QUEUE_WEIGHT_0_BMSK);

	IPA_SETFIELD_IN_REG(*val,
		hps_weights->hps_queue_weight_1,
		IPA_HPS_FTCH_ARB_QUEUE_WEIGHTS_RX_HPS_QUEUE_WEIGHT_1_SHFT,
		IPA_HPS_FTCH_ARB_QUEUE_WEIGHTS_RX_HPS_QUEUE_WEIGHT_1_BMSK);

	IPA_SETFIELD_IN_REG(*val,
		hps_weights->hps_queue_weight_2,
		IPA_HPS_FTCH_ARB_QUEUE_WEIGHTS_RX_HPS_QUEUE_WEIGHT_2_SHFT,
		IPA_HPS_FTCH_ARB_QUEUE_WEIGHTS_RX_HPS_QUEUE_WEIGHT_2_BMSK);

	IPA_SETFIELD_IN_REG(*val,
		hps_weights->hps_queue_weight_3,
		IPA_HPS_FTCH_ARB_QUEUE_WEIGHTS_RX_HPS_QUEUE_WEIGHT_3_SHFT,
		IPA_HPS_FTCH_ARB_QUEUE_WEIGHTS_RX_HPS_QUEUE_WEIGHT_3_BMSK);
}

static void ipareg_parse_hps_queue_weights(
	enum ipahal_reg_name reg, void *fields, u32 val)
{
	struct ipahal_reg_rx_hps_weights *hps_weights =
		(struct ipahal_reg_rx_hps_weights *)fields;

	memset(hps_weights, 0, sizeof(struct ipahal_reg_rx_hps_weights));

	hps_weights->hps_queue_weight_0 = IPA_GETFIELD_FROM_REG(val,
		IPA_HPS_FTCH_ARB_QUEUE_WEIGHTS_RX_HPS_QUEUE_WEIGHT_0_SHFT,
		IPA_HPS_FTCH_ARB_QUEUE_WEIGHTS_RX_HPS_QUEUE_WEIGHT_0_BMSK);

	hps_weights->hps_queue_weight_1 = IPA_GETFIELD_FROM_REG(val,
		IPA_HPS_FTCH_ARB_QUEUE_WEIGHTS_RX_HPS_QUEUE_WEIGHT_1_SHFT,
		IPA_HPS_FTCH_ARB_QUEUE_WEIGHTS_RX_HPS_QUEUE_WEIGHT_1_BMSK);

	hps_weights->hps_queue_weight_2 = IPA_GETFIELD_FROM_REG(val,
		IPA_HPS_FTCH_ARB_QUEUE_WEIGHTS_RX_HPS_QUEUE_WEIGHT_2_SHFT,
		IPA_HPS_FTCH_ARB_QUEUE_WEIGHTS_RX_HPS_QUEUE_WEIGHT_2_BMSK);

	hps_weights->hps_queue_weight_3 = IPA_GETFIELD_FROM_REG(val,
		IPA_HPS_FTCH_ARB_QUEUE_WEIGHTS_RX_HPS_QUEUE_WEIGHT_3_SHFT,
		IPA_HPS_FTCH_ARB_QUEUE_WEIGHTS_RX_HPS_QUEUE_WEIGHT_3_BMSK);
}

static void ipareg_construct_counter_cfg(enum ipahal_reg_name reg,
	const void *fields, u32 *val)
{
	struct ipahal_reg_counter_cfg *counter_cfg =
		(struct ipahal_reg_counter_cfg *)fields;

	IPA_SETFIELD_IN_REG(*val, counter_cfg->aggr_granularity,
		IPA_COUNTER_CFG_AGGR_GRANULARITY_SHFT,
		IPA_COUNTER_CFG_AGGR_GRANULARITY_BMSK);
}

static void ipareg_parse_counter_cfg(
	enum ipahal_reg_name reg, void *fields, u32 val)
{
	struct ipahal_reg_counter_cfg *counter_cfg =
		(struct ipahal_reg_counter_cfg *)fields;

	memset(counter_cfg, 0, sizeof(*counter_cfg));

	counter_cfg->aggr_granularity = IPA_GETFIELD_FROM_REG(val,
		IPA_COUNTER_CFG_AGGR_GRANULARITY_SHFT,
		IPA_COUNTER_CFG_AGGR_GRANULARITY_BMSK);
}

/*
 * struct ipahal_reg_obj - Register H/W information for specific IPA version
 * @construct - CB to construct register value from abstracted structure
 * @parse - CB to parse register value to abstracted structure
 * @offset - register offset relative to base address
 * @n_ofst - N parameterized register sub-offset
 * @n_start - starting n for n_registers
 * @n_end - ending n for n_registers
 * @en_print - enable this register to be printed when the device crashes
 */
struct ipahal_reg_obj {
	void (*construct)(enum ipahal_reg_name reg, const void *fields,
		u32 *val);
	void (*parse)(enum ipahal_reg_name reg, void *fields,
		u32 val);
	u32 offset;
	u32 n_ofst;
	int n_start;
	int n_end;
	bool en_print;
};

/*
 * This table contains the info regarding each register for IPAv3 and later.
 * Information like: offset and construct/parse functions.
 * All the information on the register on IPAv3 are statically defined below.
 * If information is missing regarding some register on some IPA version,
 *  the init function will fill it with the information from the previous
 *  IPA version.
 * Information is considered missing if all of the fields are 0.
 * If offset is -1, this means that the register is removed on the
 *  specific version.
 */
static struct ipahal_reg_obj ipahal_reg_objs[IPA_HW_MAX][IPA_REG_MAX] = {
	/* IPAv3 */
	[IPA_HW_v3_0][IPA_ROUTE] = {
		ipareg_construct_route, ipareg_parse_dummy,
		0x00000048, 0, 0, 0, 0},
	[IPA_HW_v3_0][IPA_IRQ_STTS_EE_n] = {
		ipareg_construct_dummy, ipareg_parse_dummy,
		0x00003008, 0x1000, 0, 0, 0},
	[IPA_HW_v3_0][IPA_IRQ_EN_EE_n] = {
		ipareg_construct_dummy, ipareg_parse_dummy,
		0x0000300c, 0x1000, 0, 0, 0},
	[IPA_HW_v3_0][IPA_IRQ_CLR_EE_n] = {
		ipareg_construct_dummy, ipareg_parse_dummy,
		0x00003010, 0x1000, 0, 0, 0},
	[IPA_HW_v3_0][IPA_IRQ_SUSPEND_INFO_EE_n] = {
		ipareg_construct_dummy, ipareg_parse_dummy,
		0x00003098, 0x1000, 0, 0, 0},
	[IPA_HW_v3_0][IPA_BCR] = {
		ipareg_construct_dummy, ipareg_parse_dummy,
		0x000001D0, 0, 0, 0, 0},
	[IPA_HW_v3_0][IPA_ENABLED_PIPES] = {
		ipareg_construct_dummy, ipareg_parse_dummy,
		0x00000038, 0, 0, 0, 0},
	[IPA_HW_v3_0][IPA_COMP_SW_RESET] = {
		ipareg_construct_dummy, ipareg_parse_dummy,
		0x00000040, 0, 0, 0, 0},
	[IPA_HW_v3_0][IPA_VERSION] = {
		ipareg_construct_dummy, ipareg_parse_dummy,
		0x00000034, 0, 0, 0, 0},
	[IPA_HW_v3_0][IPA_TAG_TIMER] = {
		ipareg_construct_dummy, ipareg_parse_dummy,
		0x00000060, 0, 0, 0, 0},
	[IPA_HW_v3_0][IPA_COMP_HW_VERSION] = {
		ipareg_construct_dummy, ipareg_parse_dummy,
		0x00000030, 0, 0, 0, 0},
	[IPA_HW_v3_0][IPA_SPARE_REG_1] = {
		ipareg_construct_dummy, ipareg_parse_dummy,
		0x00005090, 0, 0, 0, 0},
	[IPA_HW_v3_0][IPA_SPARE_REG_2] = {
		ipareg_construct_dummy, ipareg_parse_dummy,
		0x00005094, 0, 0, 0, 0},
	[IPA_HW_v3_0][IPA_COMP_CFG] = {
		ipareg_construct_comp_cfg, ipareg_parse_comp_cfg,
		0x0000003C, 0, 0, 0, 0},
	[IPA_HW_v3_0][IPA_STATE_AGGR_ACTIVE] = {
		ipareg_construct_dummy, ipareg_parse_dummy,
		0x0000010C, 0, 0, 0, 0},
	[IPA_HW_v3_0][IPA_ENDP_INIT_HDR_n] = {
		ipareg_construct_endp_init_hdr_n, ipareg_parse_dummy,
		0x00000810, 0x70, 0, 0, 0},
	[IPA_HW_v3_0][IPA_ENDP_INIT_HDR_EXT_n] = {
		ipareg_construct_endp_init_hdr_ext_n, ipareg_parse_dummy,
		0x00000814, 0x70, 0, 0, 0},
	[IPA_HW_v3_0][IPA_ENDP_INIT_AGGR_n] = {
		ipareg_construct_endp_init_aggr_n,
		ipareg_parse_endp_init_aggr_n,
		0x00000824, 0x70, 0, 0, 0},
	[IPA_HW_v3_0][IPA_AGGR_FORCE_CLOSE] = {
		ipareg_construct_dummy, ipareg_parse_dummy,
		0x000001EC, 0, 0, 0, 0},
	[IPA_HW_v3_0][IPA_ENDP_INIT_ROUTE_n] = {
		ipareg_construct_endp_init_route_n, ipareg_parse_dummy,
		0x00000828, 0x70, 0, 0, 0},
	[IPA_HW_v3_0][IPA_ENDP_INIT_MODE_n] = {
		ipareg_construct_endp_init_mode_n, ipareg_parse_dummy,
		0x00000820, 0x70, 0, 0, 0},
	[IPA_HW_v3_0][IPA_ENDP_INIT_NAT_n] = {
		ipareg_construct_endp_init_nat_n, ipareg_parse_dummy,
		0x0000080C, 0x70, 0, 0, 0},
	[IPA_HW_v3_0][IPA_ENDP_INIT_CTRL_n] = {
		ipareg_construct_endp_init_ctrl_n,
		ipareg_parse_endp_init_ctrl_n,
		0x00000800, 0x70, 0, 0, 0},
	[IPA_HW_v3_0][IPA_ENDP_INIT_CTRL_SCND_n] = {
		ipareg_construct_endp_init_ctrl_scnd_n, ipareg_parse_dummy,
		0x00000804, 0x70, 0, 0, 0},
	[IPA_HW_v3_0][IPA_ENDP_INIT_HOL_BLOCK_EN_n] = {
		ipareg_construct_endp_init_hol_block_en_n,
		ipareg_parse_dummy,
		0x0000082c, 0x70, 0, 0, 0},
	[IPA_HW_v3_0][IPA_ENDP_INIT_HOL_BLOCK_TIMER_n] = {
		ipareg_construct_endp_init_hol_block_timer_n,
		ipareg_parse_dummy,
		0x00000830, 0x70, 0, 0, 0},
	[IPA_HW_v3_0][IPA_ENDP_INIT_DEAGGR_n] = {
		ipareg_construct_endp_init_deaggr_n,
		ipareg_parse_dummy,
		0x00000834, 0x70, 0, 0, 0},
	[IPA_HW_v3_0][IPA_ENDP_INIT_SEQ_n] = {
		ipareg_construct_dummy, ipareg_parse_dummy,
		0x0000083C, 0x70, 0, 0, 0},
	[IPA_HW_v3_0][IPA_DEBUG_CNT_REG_n] = {
		ipareg_construct_dummy, ipareg_parse_dummy,
		0x00000600, 0x4, 0, 0, 0},
	[IPA_HW_v3_0][IPA_ENDP_INIT_CFG_n] = {
		ipareg_construct_endp_init_cfg_n, ipareg_parse_dummy,
		0x00000808, 0x70, 0, 0, 0},
	[IPA_HW_v3_0][IPA_IRQ_EE_UC_n] = {
		ipareg_construct_dummy, ipareg_parse_dummy,
		0x0000301c, 0x1000, 0, 0, 0},
	[IPA_HW_v3_0][IPA_ENDP_INIT_HDR_METADATA_MASK_n] = {
		ipareg_construct_endp_init_hdr_metadata_mask_n,
		ipareg_parse_dummy,
		0x00000818, 0x70, 0, 0, 0},
	[IPA_HW_v3_0][IPA_ENDP_INIT_HDR_METADATA_n] = {
		ipareg_construct_endp_init_hdr_metadata_n,
		ipareg_parse_dummy,
		0x0000081c, 0x70, 0, 0, 0},
	[IPA_HW_v3_0][IPA_ENDP_INIT_RSRC_GRP_n] = {
		ipareg_construct_endp_init_rsrc_grp_n,
		ipareg_parse_dummy,
		0x00000838, 0x70, 0, 0, 0},
	[IPA_HW_v3_0][IPA_SHARED_MEM_SIZE] = {
		ipareg_construct_dummy, ipareg_parse_shared_mem_size,
		0x00000054, 0, 0, 0, 0},
	[IPA_HW_v3_0][IPA_SRAM_DIRECT_ACCESS_n] = {
		ipareg_construct_dummy, ipareg_parse_dummy,
		0x00007000, 0x4, 0, 0, 0},
	[IPA_HW_v3_0][IPA_DEBUG_CNT_CTRL_n] = {
		ipareg_construct_debug_cnt_ctrl_n, ipareg_parse_dummy,
		0x00000640, 0x4, 0, 0, 0},
	[IPA_HW_v3_0][IPA_UC_MAILBOX_m_n] = {
		ipareg_construct_dummy, ipareg_parse_dummy,
		0x00032000, 0x4, 0, 0, 0},
	[IPA_HW_v3_0][IPA_FILT_ROUT_HASH_FLUSH] = {
		ipareg_construct_dummy, ipareg_parse_dummy,
		0x00000090, 0, 0, 0, 0},
	[IPA_HW_v3_0][IPA_SINGLE_NDP_MODE] = {
		ipareg_construct_single_ndp_mode, ipareg_parse_single_ndp_mode,
		0x00000068, 0, 0, 0, 0},
	[IPA_HW_v3_0][IPA_QCNCM] = {
		ipareg_construct_qcncm, ipareg_parse_qcncm,
		0x00000064, 0, 0, 0, 0},
	[IPA_HW_v3_0][IPA_SYS_PKT_PROC_CNTXT_BASE] = {
		ipareg_construct_dummy, ipareg_parse_dummy,
		0x000001e0, 0, 0, 0, 0},
	[IPA_HW_v3_0][IPA_LOCAL_PKT_PROC_CNTXT_BASE] = {
		ipareg_construct_dummy, ipareg_parse_dummy,
		0x000001e8, 0, 0, 0, 0},
	[IPA_HW_v3_0][IPA_ENDP_STATUS_n] = {
		ipareg_construct_endp_status_n, ipareg_parse_dummy,
		0x00000840, 0x70, 0, 0, 0},
	[IPA_HW_v3_0][IPA_ENDP_FILTER_ROUTER_HSH_CFG_n] = {
		ipareg_construct_hash_cfg_n, ipareg_parse_hash_cfg_n,
		0x0000085C, 0x70, 0, 0, 0},
	[IPA_HW_v3_0][IPA_SRC_RSRC_GRP_01_RSRC_TYPE_n] = {
		ipareg_construct_rsrg_grp_xy, ipareg_parse_dummy,
		0x00000400, 0x20, 0, 0, 0},
	[IPA_HW_v3_0][IPA_SRC_RSRC_GRP_23_RSRC_TYPE_n] = {
		ipareg_construct_rsrg_grp_xy, ipareg_parse_dummy,
		0x00000404, 0x20, 0, 0, 0},
	[IPA_HW_v3_0][IPA_SRC_RSRC_GRP_45_RSRC_TYPE_n] = {
		ipareg_construct_rsrg_grp_xy, ipareg_parse_dummy,
		0x00000408, 0x20, 0, 0, 0},
	[IPA_HW_v3_0][IPA_SRC_RSRC_GRP_67_RSRC_TYPE_n] = {
		ipareg_construct_rsrg_grp_xy, ipareg_parse_dummy,
		0x0000040C, 0x20, 0, 0, 0},
	[IPA_HW_v3_0][IPA_DST_RSRC_GRP_01_RSRC_TYPE_n] = {
		ipareg_construct_rsrg_grp_xy, ipareg_parse_dummy,
		0x00000500, 0x20, 0, 0, 0},
	[IPA_HW_v3_0][IPA_DST_RSRC_GRP_23_RSRC_TYPE_n] = {
		ipareg_construct_rsrg_grp_xy, ipareg_parse_dummy,
		0x00000504, 0x20, 0, 0, 0},
	[IPA_HW_v3_0][IPA_DST_RSRC_GRP_45_RSRC_TYPE_n] = {
		ipareg_construct_rsrg_grp_xy, ipareg_parse_dummy,
		0x00000508, 0x20, 0, 0, 0},
	[IPA_HW_v3_0][IPA_DST_RSRC_GRP_67_RSRC_TYPE_n] = {
		ipareg_construct_rsrg_grp_xy, ipareg_parse_dummy,
		0x0000050c, 0x20, 0, 0, 0},
	[IPA_HW_v3_0][IPA_RX_HPS_CLIENTS_MIN_DEPTH_0] = {
		ipareg_construct_rx_hps_clients_depth0, ipareg_parse_dummy,
		0x000023C4, 0, 0, 0, 0},
	[IPA_HW_v3_0][IPA_RX_HPS_CLIENTS_MIN_DEPTH_1] = {
		ipareg_construct_rx_hps_clients_depth1, ipareg_parse_dummy,
		0x000023C8, 0, 0, 0, 0},
	[IPA_HW_v3_0][IPA_RX_HPS_CLIENTS_MAX_DEPTH_0] = {
		ipareg_construct_rx_hps_clients_depth0, ipareg_parse_dummy,
		0x000023CC, 0, 0, 0, 0},
	[IPA_HW_v3_0][IPA_RX_HPS_CLIENTS_MAX_DEPTH_1] = {
		ipareg_construct_rx_hps_clients_depth1, ipareg_parse_dummy,
		0x000023D0, 0, 0, 0, 0},
	[IPA_HW_v3_0][IPA_QSB_MAX_WRITES] = {
		ipareg_construct_qsb_max_writes, ipareg_parse_dummy,
		0x00000074, 0, 0, 0, 0},
	[IPA_HW_v3_0][IPA_QSB_MAX_READS] = {
		ipareg_construct_qsb_max_reads, ipareg_parse_dummy,
		0x00000078, 0, 0, 0, 0},
	[IPA_HW_v3_0][IPA_DPS_SEQUENCER_FIRST] = {
		ipareg_construct_dummy, ipareg_parse_dummy,
		0x0001e000, 0, 0, 0, 0},
	[IPA_HW_v3_0][IPA_HPS_SEQUENCER_FIRST] = {
		ipareg_construct_dummy, ipareg_parse_dummy,
		0x0001e080, 0, 0, 0, 0},


	/* IPAv3.1 */
	[IPA_HW_v3_1][IPA_IRQ_SUSPEND_INFO_EE_n] = {
		ipareg_construct_dummy, ipareg_parse_dummy,
		0x00003030, 0x1000, 0, 0, 0},
	[IPA_HW_v3_1][IPA_SUSPEND_IRQ_EN_EE_n] = {
		ipareg_construct_dummy, ipareg_parse_dummy,
		0x00003034, 0x1000, 0, 0, 0},
	[IPA_HW_v3_1][IPA_SUSPEND_IRQ_CLR_EE_n] = {
		ipareg_construct_dummy, ipareg_parse_dummy,
		0x00003038, 0x1000, 0, 0, 0},


	/* IPAv3.5 */
	[IPA_HW_v3_5][IPA_TX_CFG] = {
		ipareg_construct_tx_cfg, ipareg_parse_tx_cfg,
		0x000001FC, 0, 0, 0, 0},
	[IPA_HW_v3_5][IPA_SRC_RSRC_GRP_01_RSRC_TYPE_n] = {
		ipareg_construct_rsrg_grp_xy_v3_5, ipareg_parse_dummy,
		0x00000400, 0x20, 0, 0, 0},
	[IPA_HW_v3_5][IPA_SRC_RSRC_GRP_23_RSRC_TYPE_n] = {
		ipareg_construct_rsrg_grp_xy_v3_5, ipareg_parse_dummy,
		0x00000404, 0x20, 0, 0, 0},
	[IPA_HW_v3_5][IPA_SRC_RSRC_GRP_45_RSRC_TYPE_n] = {
		ipareg_construct_dummy, ipareg_parse_dummy,
		-1, 0, 0, 0, 0},
	[IPA_HW_v3_5][IPA_SRC_RSRC_GRP_67_RSRC_TYPE_n] = {
		ipareg_construct_dummy, ipareg_parse_dummy,
		-1, 0, 0, 0, 0},
	[IPA_HW_v3_5][IPA_DST_RSRC_GRP_01_RSRC_TYPE_n] = {
		ipareg_construct_rsrg_grp_xy_v3_5, ipareg_parse_dummy,
		0x00000500, 0x20, 0, 0, 0},
	[IPA_HW_v3_5][IPA_DST_RSRC_GRP_23_RSRC_TYPE_n] = {
		ipareg_construct_rsrg_grp_xy_v3_5, ipareg_parse_dummy,
		0x00000504, 0x20, 0, 0, 0},
	[IPA_HW_v3_5][IPA_DST_RSRC_GRP_45_RSRC_TYPE_n] = {
		ipareg_construct_dummy, ipareg_parse_dummy,
		-1, 0, 0, 0, 0},
	[IPA_HW_v3_5][IPA_DST_RSRC_GRP_67_RSRC_TYPE_n] = {
		ipareg_construct_dummy, ipareg_parse_dummy,
		-1, 0, 0, 0, 0},
	[IPA_HW_v3_5][IPA_ENDP_INIT_RSRC_GRP_n] = {
		ipareg_construct_endp_init_rsrc_grp_n_v3_5,
		ipareg_parse_dummy,
		0x00000838, 0x70, 0, 0, 0},
	[IPA_HW_v3_5][IPA_RX_HPS_CLIENTS_MIN_DEPTH_0] = {
		ipareg_construct_rx_hps_clients_depth0_v3_5,
		ipareg_parse_dummy,
		0x000023C4, 0, 0, 0, 0},
	[IPA_HW_v3_5][IPA_RX_HPS_CLIENTS_MIN_DEPTH_1] = {
		ipareg_construct_dummy, ipareg_parse_dummy,
		-1, 0, 0, 0, 0},
	[IPA_HW_v3_5][IPA_RX_HPS_CLIENTS_MAX_DEPTH_0] = {
		ipareg_construct_rx_hps_clients_depth0_v3_5,
		ipareg_parse_dummy,
		0x000023CC, 0, 0, 0, 0},
	[IPA_HW_v3_5][IPA_RX_HPS_CLIENTS_MAX_DEPTH_1] = {
		ipareg_construct_dummy, ipareg_parse_dummy,
		-1, 0, 0, 0, 0},
	[IPA_HW_v3_5][IPA_SPARE_REG_1] = {
		ipareg_construct_dummy, ipareg_parse_dummy,
		0x00002780, 0, 0, 0, 0},
	[IPA_HW_v3_5][IPA_SPARE_REG_2] = {
		ipareg_construct_dummy, ipareg_parse_dummy,
		0x00002784, 0, 0, 0, 0},
	[IPA_HW_v3_5][IPA_IDLE_INDICATION_CFG] = {
		ipareg_construct_idle_indication_cfg, ipareg_parse_dummy,
		0x00000220, 0, 0, 0, 0},
	[IPA_HW_v3_5][IPA_HPS_FTCH_ARB_QUEUE_WEIGHT] = {
		ipareg_construct_hps_queue_weights,
		ipareg_parse_hps_queue_weights, 0x000005a4, 0, 0, 0, 0},
	[IPA_HW_v3_5][IPA_COUNTER_CFG] = {
		ipareg_construct_counter_cfg, ipareg_parse_counter_cfg,
		0x000001F0, 0, 0, 0, 0},

	/* IPAv4.0 */
	[IPA_HW_v4_0][IPA_IRQ_SUSPEND_INFO_EE_n] = {
		ipareg_construct_dummy, ipareg_parse_dummy,
		0x00003030, 0x1000, 0, 1, 1},
	[IPA_HW_v4_0][IPA_SUSPEND_IRQ_EN_EE_n] = {
		ipareg_construct_dummy, ipareg_parse_dummy,
		0x00003034, 0x1000, 0, 1, 1},
	[IPA_HW_v4_0][IPA_SUSPEND_IRQ_CLR_EE_n] = {
		ipareg_construct_dummy, ipareg_parse_dummy,
		0x00003038, 0x1000, 0, 1, 1},
	[IPA_HW_v4_0][IPA_IRQ_EN_EE_n] = {
		ipareg_construct_dummy, ipareg_parse_dummy,
		0x0000300c, 0x1000, 0, 1, 1},
	[IPA_HW_v4_0][IPA_TAG_TIMER] = {
		ipareg_construct_dummy, ipareg_parse_dummy,
		0x00000060, 0, 0, 0, 1},
	[IPA_HW_v4_0][IPA_ENDP_INIT_CTRL_n] = {
		ipareg_construct_endp_init_ctrl_n_v4_0, ipareg_parse_dummy,
		0x00000800, 0x70, 0, 23, 1},
	[IPA_HW_v4_0][IPA_ENDP_INIT_HDR_EXT_n] = {
		ipareg_construct_endp_init_hdr_ext_n, ipareg_parse_dummy,
		0x00000814, 0x70, 0, 23, 1},
	[IPA_HW_v4_0][IPA_ENDP_INIT_AGGR_n] = {
		ipareg_construct_endp_init_aggr_n,
		ipareg_parse_endp_init_aggr_n,
		0x00000824, 0x70, 0, 23, 1},
	[IPA_HW_v4_0][IPA_TX_CFG] = {
		ipareg_construct_tx_cfg_v4_0, ipareg_parse_tx_cfg_v4_0,
		0x000001FC, 0, 0, 0, 0},
	[IPA_HW_v4_0][IPA_DEBUG_CNT_REG_n] = {
		ipareg_construct_dummy, ipareg_parse_dummy,
		-1, 0, 0, 0, 0},
	[IPA_HW_v4_0][IPA_DEBUG_CNT_CTRL_n] = {
		ipareg_construct_debug_cnt_ctrl_n, ipareg_parse_dummy,
		-1, 0, 0, 0, 0},
	[IPA_HW_v4_0][IPA_QCNCM] = {
		ipareg_construct_qcncm, ipareg_parse_qcncm,
		-1, 0, 0, 0, 0},
	[IPA_HW_v4_0][IPA_SINGLE_NDP_MODE] = {
		ipareg_construct_single_ndp_mode, ipareg_parse_single_ndp_mode,
		-1, 0, 0, 0, 0},
	[IPA_HW_v4_0][IPA_QSB_MAX_READS] = {
		ipareg_construct_qsb_max_reads_v4_0, ipareg_parse_dummy,
		0x00000078, 0, 0, 0, 0},
	[IPA_HW_v4_0][IPA_FILT_ROUT_HASH_FLUSH] = {
		ipareg_construct_dummy, ipareg_parse_dummy,
		0x0000014c, 0, 0, 0, 0},
	[IPA_HW_v4_0][IPA_ENDP_INIT_HDR_n] = {
		ipareg_construct_endp_init_hdr_n, ipareg_parse_dummy,
		0x00000810, 0x70, 0, 23, 1},
	[IPA_HW_v4_0][IPA_ENDP_INIT_ROUTE_n] = {
		ipareg_construct_endp_init_route_n, ipareg_parse_dummy,
		-1, 0, 0, 0, 0},
	[IPA_HW_v4_0][IPA_ENDP_INIT_MODE_n] = {
		ipareg_construct_endp_init_mode_n, ipareg_parse_dummy,
		0x00000820, 0x70, 0, 10, 1},
	[IPA_HW_v4_0][IPA_ENDP_INIT_NAT_n] = {
		ipareg_construct_endp_init_nat_n, ipareg_parse_dummy,
		0x0000080C, 0x70, 0, 10, 1},
	[IPA_HW_v4_0][IPA_ENDP_STATUS_n] = {
		ipareg_construct_endp_status_n_v4_0, ipareg_parse_dummy,
		0x00000840, 0x70, 0, 23, 1},
	[IPA_HW_v4_0][IPA_ENDP_FILTER_ROUTER_HSH_CFG_n] = {
		ipareg_construct_hash_cfg_n, ipareg_parse_hash_cfg_n,
		0x0000085C, 0x70, 0, 32, 1},
	[IPA_HW_v4_0][IPA_ENDP_INIT_CONN_TRACK_n] = {
		ipareg_construct_endp_init_conn_track_n,
		ipareg_parse_dummy,
		0x00000850, 0x70, 0, 10, 1},
	[IPA_HW_v4_0][IPA_ENDP_INIT_CTRL_SCND_n] = {
		ipareg_construct_endp_init_ctrl_scnd_n, ipareg_parse_dummy,
		0x00000804, 0x70, 0, 23, 1},
	[IPA_HW_v4_0][IPA_ENDP_INIT_HOL_BLOCK_EN_n] = {
		ipareg_construct_endp_init_hol_block_en_n,
		ipareg_parse_dummy,
		0x0000082c, 0x70, 10, 23, 1},
	[IPA_HW_v4_0][IPA_ENDP_INIT_HOL_BLOCK_TIMER_n] = {
		ipareg_construct_endp_init_hol_block_timer_n,
		ipareg_parse_dummy,
		0x00000830, 0x70, 10, 23, 1},
	[IPA_HW_v4_0][IPA_ENDP_INIT_DEAGGR_n] = {
		ipareg_construct_endp_init_deaggr_n,
		ipareg_parse_dummy,
		0x00000834, 0x70, 0, 10, 1},
	[IPA_HW_v4_0][IPA_ENDP_INIT_SEQ_n] = {
		ipareg_construct_dummy, ipareg_parse_dummy,
		0x0000083C, 0x70, 0, 10, 1},
	[IPA_HW_v4_0][IPA_ENDP_INIT_CFG_n] = {
		ipareg_construct_endp_init_cfg_n, ipareg_parse_dummy,
		0x00000808, 0x70, 0, 23, 1},
	[IPA_HW_v4_0][IPA_IRQ_EE_UC_n] = {
		ipareg_construct_dummy, ipareg_parse_dummy,
		0x0000301c, 0x1000, 0, 0, 1},
	[IPA_HW_v4_0][IPA_ENDP_INIT_HDR_METADATA_MASK_n] = {
		ipareg_construct_endp_init_hdr_metadata_mask_n,
		ipareg_parse_dummy,
		0x00000818, 0x70, 10, 23, 1},
	[IPA_HW_v4_0][IPA_ENDP_INIT_HDR_METADATA_n] = {
		ipareg_construct_endp_init_hdr_metadata_n,
		ipareg_parse_dummy,
		0x0000081c, 0x70, 0, 10, 1},
	[IPA_HW_v4_0][IPA_CLKON_CFG] = {
		ipareg_construct_clkon_cfg, ipareg_parse_clkon_cfg,
		0x00000044, 0, 0, 0, 0},
	[IPA_HW_v4_0][IPA_STAT_QUOTA_BASE_n] = {
		ipareg_construct_dummy, ipareg_parse_dummy,
		0x00000700, 0x4, 0, 0, 0},
	[IPA_HW_v4_0][IPA_STAT_QUOTA_MASK_n] = {
		ipareg_construct_dummy, ipareg_parse_dummy,
		0x00000708, 0x4, 0, 0, 0},
	[IPA_HW_v4_0][IPA_STAT_TETHERING_BASE_n] = {
		ipareg_construct_dummy, ipareg_parse_dummy,
		0x00000710, 0x4, 0, 0, 0},
	[IPA_HW_v4_0][IPA_STAT_TETHERING_MASK_n] = {
		ipareg_construct_dummy, ipareg_parse_dummy,
		0x00000718, 0x4, 0, 0, 0},
	[IPA_HW_v4_0][IPA_STAT_FILTER_IPV4_BASE] = {
		ipareg_construct_dummy, ipareg_parse_dummy,
		0x00000720, 0, 0, 0, 0},
	[IPA_HW_v4_0][IPA_STAT_FILTER_IPV6_BASE] = {
		ipareg_construct_dummy, ipareg_parse_dummy,
		0x00000724, 0, 0, 0, 0},
	[IPA_HW_v4_0][IPA_STAT_ROUTER_IPV4_BASE] = {
		ipareg_construct_dummy, ipareg_parse_dummy,
		0x00000728, 0, 0, 0, 0},
	[IPA_HW_v4_0][IPA_STAT_ROUTER_IPV6_BASE] = {
		ipareg_construct_dummy, ipareg_parse_dummy,
		0x0000072C, 0, 0, 0, 0},
	[IPA_HW_v4_0][IPA_STAT_FILTER_IPV4_START_ID] = {
		ipareg_construct_dummy, ipareg_parse_dummy,
		0x00000730, 0, 0, 0, 0},
	[IPA_HW_v4_0][IPA_STAT_FILTER_IPV6_START_ID] = {
		ipareg_construct_dummy, ipareg_parse_dummy,
		0x00000734, 0, 0, 0, 0},
	[IPA_HW_v4_0][IPA_STAT_ROUTER_IPV4_START_ID] = {
		ipareg_construct_dummy, ipareg_parse_dummy,
		0x00000738, 0, 0, 0, 0},
	[IPA_HW_v4_0][IPA_STAT_ROUTER_IPV6_START_ID] = {
		ipareg_construct_dummy, ipareg_parse_dummy,
		0x0000073C, 0, 0, 0, 0},
	[IPA_HW_v4_0][IPA_STAT_FILTER_IPV4_END_ID] = {
		ipareg_construct_dummy, ipareg_parse_dummy,
		0x00000740, 0, 0, 0, 0},
	[IPA_HW_v4_0][IPA_STAT_FILTER_IPV6_END_ID] = {
		ipareg_construct_dummy, ipareg_parse_dummy,
		0x00000744, 0, 0, 0, 0},
	[IPA_HW_v4_0][IPA_STAT_ROUTER_IPV4_END_ID] = {
		ipareg_construct_dummy, ipareg_parse_dummy,
		0x00000748, 0, 0, 0, 0},
	[IPA_HW_v4_0][IPA_STAT_ROUTER_IPV6_END_ID] = {
		ipareg_construct_dummy, ipareg_parse_dummy,
		0x0000074C, 0, 0, 0, 0},
	[IPA_HW_v4_0][IPA_STAT_DROP_CNT_BASE_n] = {
		ipareg_construct_dummy, ipareg_parse_dummy,
		0x00000750, 0x4, 3, 1},
	[IPA_HW_v4_0][IPA_STAT_DROP_CNT_MASK_n] = {
		ipareg_construct_dummy, ipareg_parse_dummy,
		0x00000758, 0x4, 0, 0, 1},
	[IPA_HW_v4_0][IPA_STATE_TX_WRAPPER] = {
		ipareg_construct_dummy, ipareg_parse_dummy,
		0x00000090, 0, 0, 0, 1},
	[IPA_HW_v4_0][IPA_STATE_TX1] = {
		ipareg_construct_dummy, ipareg_parse_dummy,
		0x00000094, 0, 0, 0, 1},
	[IPA_HW_v4_0][IPA_STATE_FETCHER] = {
		ipareg_construct_dummy, ipareg_parse_dummy,
		0x00000098, 0, 0, 0, 1},
	[IPA_HW_v4_0][IPA_STATE_FETCHER_MASK] = {
		ipareg_construct_dummy, ipareg_parse_dummy,
		0x0000009C, 0, 0, 0, 1},
	[IPA_HW_v4_0][IPA_STATE_DFETCHER] = {
		ipareg_construct_dummy, ipareg_parse_dummy,
		0x000000A0, 0, 0, 0, 1},
	[IPA_HW_v4_0][IPA_STATE_ACL] = {
		ipareg_construct_dummy, ipareg_parse_dummy,
		0x000000A4, 0, 0, 0, 1},
	[IPA_HW_v4_0][IPA_STATE] = {
		ipareg_construct_dummy, ipareg_parse_dummy,
		0x000000A8, 0, 0, 0, 1},
	[IPA_HW_v4_0][IPA_STATE_RX_ACTIVE] = {
		ipareg_construct_dummy, ipareg_parse_dummy,
		0x000000AC, 0, 0, 0, 1},
	[IPA_HW_v4_0][IPA_STATE_TX0] = {
		ipareg_construct_dummy, ipareg_parse_dummy,
		0x000000B0, 0, 0, 0, 1},
	[IPA_HW_v4_0][IPA_STATE_AGGR_ACTIVE] = {
		ipareg_construct_dummy, ipareg_parse_dummy,
		0x000000B4, 0, 0, 0, 1},
	[IPA_HW_v4_0][IPA_STATE_GSI_TLV] = {
		ipareg_construct_dummy, ipareg_parse_dummy,
		0x000000B8, 0, 0, 0, 1},
	[IPA_HW_v4_0][IPA_STATE_GSI_AOS] = {
		ipareg_construct_dummy, ipareg_parse_dummy,
		0x000000B8, 0, 0, 0, 1},
	[IPA_HW_v4_0][IPA_STATE_GSI_IF] = {
		ipareg_construct_dummy, ipareg_parse_dummy,
		0x000000C0, 0, 0, 0, 1},
	[IPA_HW_v4_0][IPA_STATE_GSI_SKIP] = {
		ipareg_construct_dummy, ipareg_parse_dummy,
		0x000000C4, 0, 0, 0, 1},
	[IPA_HW_v4_0][IPA_SNOC_FEC_EE_n] = {
		ipareg_construct_dummy, ipareg_parse_dummy,
		0x00003018, 0x1000, 0, 0, 1},
	[IPA_HW_v4_0][IPA_FEC_ADDR_EE_n] = {
		ipareg_construct_dummy, ipareg_parse_dummy,
		0x00003020, 0x1000, 0, 0, 1},
	[IPA_HW_v4_0][IPA_FEC_ADDR_MSB_EE_n] = {
		ipareg_construct_dummy, ipareg_parse_dummy,
		0x00003024, 0x1000, 0, 0, 1},
	[IPA_HW_v4_0][IPA_FEC_ATTR_EE_n] = {
		ipareg_construct_dummy, ipareg_parse_dummy,
		0x00003028, 0x1000, 0, 0, 1},
	[IPA_HW_v4_0][IPA_MBIM_DEAGGR_FEC_ATTR_EE_n] = {
		ipareg_construct_dummy, ipareg_parse_dummy,
		0x00003028, 0x1000, 0, 0, 1},
	[IPA_HW_v4_0][IPA_GEN_DEAGGR_FEC_ATTR_EE_n] = {
		ipareg_construct_dummy, ipareg_parse_dummy,
		0x00003028, 0x1000, 0, 0, 1},
	[IPA_HW_v4_0][IPA_HOLB_DROP_IRQ_INFO_EE_n] = {
		ipareg_construct_dummy, ipareg_parse_dummy,
		0x0000303C, 0x1000, 0, 0, 1},
	[IPA_HW_v4_0][IPA_HOLB_DROP_IRQ_EN_EE_n] = {
		ipareg_construct_dummy, ipareg_parse_dummy,
		0x00003040, 0x1000, 0, 0, 1},
	[IPA_HW_v4_0][IPA_HOLB_DROP_IRQ_CLR_EE_n] = {
		ipareg_construct_dummy, ipareg_parse_dummy,
		0x00003044, 0x1000, 0, 0, 1},
	[IPA_HW_v4_0][IPA_ENDP_INIT_CTRL_STATUS_n] = {
		ipareg_construct_dummy, ipareg_parse_dummy,
		0x00000864, 0x70, 0, 23, 1},
	[IPA_HW_v4_0][IPA_ENDP_INIT_PROD_CFG_n] = {
		ipareg_construct_dummy, ipareg_parse_dummy,
		0x00000CC8, 0x70, 10, 23, 1},
	[IPA_HW_v4_0][IPA_ENDP_INIT_RSRC_GRP_n] = {
		ipareg_construct_endp_init_rsrc_grp_n_v3_5,
		ipareg_parse_dummy,
		0x00000838, 0x70, 0, 23, 1},
	[IPA_HW_v4_0][IPA_ENDP_WEIGHTS_n] = {
		ipareg_construct_dummy, ipareg_parse_dummy,
		0x00000CA4, 0x70, 10, 23, 1},
	[IPA_HW_v4_0][IPA_ENDP_YELLOW_RED_MARKER] = {
		ipareg_construct_dummy, ipareg_parse_dummy,
		0x00000CC0, 0x70, 10, 23, 1},
<<<<<<< HEAD
=======
	[IPA_HW_v4_2][IPA_IDLE_INDICATION_CFG] = {
		ipareg_construct_idle_indication_cfg, ipareg_parse_dummy,
		0x00000240, 0, 0, 0, 0},
	[IPA_HW_v4_2][IPA_ENDP_INIT_HOL_BLOCK_TIMER_n] = {
		ipareg_construct_endp_init_hol_block_timer_n_v4_2,
		ipareg_parse_dummy,
		0x00000830, 0x70, 8, 17, 1},
>>>>>>> d8914c3a
};

int ipahal_print_all_regs(void)
{
	int i, j;

	IPAHAL_DBG("Printing all registers for ipa_hw_type %d\n",
		ipahal_ctx->hw_type);

	if ((ipahal_ctx->hw_type < IPA_HW_v4_0) ||
		(ipahal_ctx->hw_type >= IPA_HW_MAX)) {
		IPAHAL_ERR("invalid IPA HW type (%d)\n", ipahal_ctx->hw_type);
		return -EINVAL;
	}

	for (i = 0; i < IPA_REG_MAX ; i++) {
<<<<<<< HEAD
		if (!ipahal_reg_objs[IPA_HW_v4_0][i].en_print)
=======
		if (!ipahal_reg_objs[ipahal_ctx->hw_type][i].en_print)
>>>>>>> d8914c3a
			continue;

		j = ipahal_reg_objs[ipahal_ctx->hw_type][i].n_start;

		if (j == ipahal_reg_objs[ipahal_ctx->hw_type][i].n_end)
			IPAHAL_DBG_REG("%s=0x%x\n", ipahal_reg_name_str(i),
				ipahal_read_reg_n(i, j));

		for (; j < ipahal_reg_objs[ipahal_ctx->hw_type][i].n_end; j++)
			IPAHAL_DBG_REG("%s_%u=0x%x\n", ipahal_reg_name_str(i),
				j, ipahal_read_reg_n(i, j));
	}
	return 0;
}

/*
 * ipahal_reg_init() - Build the registers information table
 *  See ipahal_reg_objs[][] comments
 *
 * Note: As global variables are initialized with zero, any un-overridden
 *  register entry will be zero. By this we recognize them.
 */
int ipahal_reg_init(enum ipa_hw_type ipa_hw_type)
{
	int i;
	int j;
	struct ipahal_reg_obj zero_obj;

	IPAHAL_DBG_LOW("Entry - HW_TYPE=%d\n", ipa_hw_type);

	if ((ipa_hw_type < 0) || (ipa_hw_type >= IPA_HW_MAX)) {
		IPAHAL_ERR("invalid IPA HW type (%d)\n", ipa_hw_type);
		return -EINVAL;
	}

	memset(&zero_obj, 0, sizeof(zero_obj));
	for (i = IPA_HW_v3_0 ; i < ipa_hw_type ; i++) {
		for (j = 0; j < IPA_REG_MAX ; j++) {
			if (!memcmp(&ipahal_reg_objs[i+1][j], &zero_obj,
				sizeof(struct ipahal_reg_obj))) {
				memcpy(&ipahal_reg_objs[i+1][j],
					&ipahal_reg_objs[i][j],
					sizeof(struct ipahal_reg_obj));
			} else {
				/*
				 * explicitly overridden register.
				 * Check validity
				 */
				if (!ipahal_reg_objs[i+1][j].offset) {
					IPAHAL_ERR(
					  "reg=%s with zero offset ipa_ver=%d\n",
					  ipahal_reg_name_str(j), i+1);
					WARN_ON(1);
				}
				if (!ipahal_reg_objs[i+1][j].construct) {
					IPAHAL_ERR(
					  "reg=%s with NULL construct func ipa_ver=%d\n",
					  ipahal_reg_name_str(j), i+1);
					WARN_ON(1);
				}
				if (!ipahal_reg_objs[i+1][j].parse) {
					IPAHAL_ERR(
					  "reg=%s with NULL parse func ipa_ver=%d\n",
					  ipahal_reg_name_str(j), i+1);
					WARN_ON(1);
				}
			}
		}
	}

	return 0;
}

/*
 * ipahal_reg_name_str() - returns string that represent the register
 * @reg_name: [in] register name
 */
const char *ipahal_reg_name_str(enum ipahal_reg_name reg_name)
{
	if (reg_name < 0 || reg_name >= IPA_REG_MAX) {
		IPAHAL_ERR("requested name of invalid reg=%d\n", reg_name);
		return "Invalid Register";
	}

	return ipareg_name_to_str[reg_name];
}

/*
 * ipahal_read_reg_n() - Get n parameterized reg value
 */
u32 ipahal_read_reg_n(enum ipahal_reg_name reg, u32 n)
{
	u32 offset;

	if (reg >= IPA_REG_MAX) {
		IPAHAL_ERR("Invalid register reg=%u\n", reg);
		WARN_ON(1);
		return -EINVAL;
	}

	IPAHAL_DBG_LOW("read from %s n=%u\n",
		ipahal_reg_name_str(reg), n);

	offset = ipahal_reg_objs[ipahal_ctx->hw_type][reg].offset;
	if (offset == -1) {
		IPAHAL_ERR("Read access to obsolete reg=%s\n",
			ipahal_reg_name_str(reg));
		WARN_ON(1);
		return -EPERM;
	}
	offset += ipahal_reg_objs[ipahal_ctx->hw_type][reg].n_ofst * n;
	return ioread32(ipahal_ctx->base + offset);
}

/*
 * ipahal_read_reg_mn() - Get mn parameterized reg value
 */
u32 ipahal_read_reg_mn(enum ipahal_reg_name reg, u32 m, u32 n)
{
	u32 offset;

	if (reg >= IPA_REG_MAX) {
		IPAHAL_ERR("Invalid register reg=%u\n", reg);
		WARN_ON(1);
		return -EINVAL;
	}

	IPAHAL_DBG_LOW("read %s m=%u n=%u\n",
		ipahal_reg_name_str(reg), m, n);
	offset = ipahal_reg_objs[ipahal_ctx->hw_type][reg].offset;
	if (offset == -1) {
		IPAHAL_ERR("Read access to obsolete reg=%s\n",
			ipahal_reg_name_str(reg));
		WARN_ON_ONCE(1);
		return -EPERM;
	}
	/*
	 * Currently there is one register with m and n parameters
	 *	IPA_UC_MAILBOX_m_n. The m value of it is 0x80.
	 * If more such registers will be added in the future,
	 *	we can move the m parameter to the table above.
	 */
	offset += 0x80 * m;
	offset += ipahal_reg_objs[ipahal_ctx->hw_type][reg].n_ofst * n;
	return ioread32(ipahal_ctx->base + offset);
}

/*
 * ipahal_write_reg_mn() - Write to m/n parameterized reg a raw value
 */
void ipahal_write_reg_mn(enum ipahal_reg_name reg, u32 m, u32 n, u32 val)
{
	u32 offset;

	if (reg >= IPA_REG_MAX) {
		IPAHAL_ERR("Invalid register reg=%u\n", reg);
		WARN_ON(1);
		return;
	}

	IPAHAL_DBG_LOW("write to %s m=%u n=%u val=%u\n",
		ipahal_reg_name_str(reg), m, n, val);
	offset = ipahal_reg_objs[ipahal_ctx->hw_type][reg].offset;
	if (offset == -1) {
		IPAHAL_ERR("Write access to obsolete reg=%s\n",
			ipahal_reg_name_str(reg));
		WARN_ON(1);
		return;
	}
	/*
	 * Currently there is one register with m and n parameters
	 *	IPA_UC_MAILBOX_m_n. The m value of it is 0x80.
	 * If more such registers will be added in the future,
	 *	we can move the m parameter to the table above.
	 */
	offset +=  0x80 * m;
	offset += ipahal_reg_objs[ipahal_ctx->hw_type][reg].n_ofst * n;
	iowrite32(val, ipahal_ctx->base + offset);
}

/*
 * ipahal_read_reg_n_fields() - Get the parsed value of n parameterized reg
 */
u32 ipahal_read_reg_n_fields(enum ipahal_reg_name reg, u32 n, void *fields)
{
	u32 val = 0;
	u32 offset;

	if (!fields) {
		IPAHAL_ERR("Input error fields\n");
		WARN_ON(1);
		return -EINVAL;
	}

	if (reg >= IPA_REG_MAX) {
		IPAHAL_ERR("Invalid register reg=%u\n", reg);
		WARN_ON(1);
		return -EINVAL;
	}

	IPAHAL_DBG_LOW("read from %s n=%u and parse it\n",
		ipahal_reg_name_str(reg), n);
	offset = ipahal_reg_objs[ipahal_ctx->hw_type][reg].offset;
	if (offset == -1) {
		IPAHAL_ERR("Read access to obsolete reg=%s\n",
			ipahal_reg_name_str(reg));
		WARN_ON(1);
		return -EPERM;
	}
	offset += ipahal_reg_objs[ipahal_ctx->hw_type][reg].n_ofst * n;
	val = ioread32(ipahal_ctx->base + offset);
	ipahal_reg_objs[ipahal_ctx->hw_type][reg].parse(reg, fields, val);

	return val;
}

/*
 * ipahal_write_reg_n_fields() - Write to n parameterized reg a prased value
 */
void ipahal_write_reg_n_fields(enum ipahal_reg_name reg, u32 n,
		const void *fields)
{
	u32 val = 0;
	u32 offset;

	if (!fields) {
		IPAHAL_ERR("Input error fields=%pK\n", fields);
		WARN_ON(1);
		return;
	}

	if (reg >= IPA_REG_MAX) {
		IPAHAL_ERR("Invalid register reg=%u\n", reg);
		WARN_ON(1);
		return;
	}

	IPAHAL_DBG_LOW("write to %s n=%u after constructing it\n",
		ipahal_reg_name_str(reg), n);
	offset = ipahal_reg_objs[ipahal_ctx->hw_type][reg].offset;
	if (offset == -1) {
		IPAHAL_ERR("Write access to obsolete reg=%s\n",
			ipahal_reg_name_str(reg));
		WARN_ON(1);
		return;
	}
	offset += ipahal_reg_objs[ipahal_ctx->hw_type][reg].n_ofst * n;
	ipahal_reg_objs[ipahal_ctx->hw_type][reg].construct(reg, fields, &val);

	iowrite32(val, ipahal_ctx->base + offset);
}

/*
 * Get the offset of a m/n parameterized register
 */
u32 ipahal_get_reg_mn_ofst(enum ipahal_reg_name reg, u32 m, u32 n)
{
	u32 offset;

	if (reg >= IPA_REG_MAX) {
		IPAHAL_ERR("Invalid register reg=%u\n", reg);
		WARN_ON(1);
		return -EINVAL;
	}

	IPAHAL_DBG_LOW("get offset of %s m=%u n=%u\n",
		ipahal_reg_name_str(reg), m, n);
	offset = ipahal_reg_objs[ipahal_ctx->hw_type][reg].offset;
	if (offset == -1) {
		IPAHAL_ERR("Access to obsolete reg=%s\n",
			ipahal_reg_name_str(reg));
		WARN_ON(1);
		return -EPERM;
	}
	/*
	 * Currently there is one register with m and n parameters
	 *	IPA_UC_MAILBOX_m_n. The m value of it is 0x80.
	 * If more such registers will be added in the future,
	 *	we can move the m parameter to the table above.
	 */
	offset +=  0x80 * m;
	offset += ipahal_reg_objs[ipahal_ctx->hw_type][reg].n_ofst * n;

	return offset;
}

u32 ipahal_get_reg_base(void)
{
	return 0x00040000;
}


/*
 * Specific functions
 * These functions supply specific register values for specific operations
 *  that cannot be reached by generic functions.
 * E.g. To disable aggregation, need to write to specific bits of the AGGR
 *  register. The other bits should be untouched. This oeprate is very specific
 *  and cannot be generically defined. For such operations we define these
 *  specific functions.
 */

u32 ipahal_aggr_get_max_byte_limit(void)
{
	return
		IPA_ENDP_INIT_AGGR_n_AGGR_BYTE_LIMIT_BMSK >>
		IPA_ENDP_INIT_AGGR_n_AGGR_BYTE_LIMIT_SHFT;
}

u32 ipahal_aggr_get_max_pkt_limit(void)
{
	return
		IPA_ENDP_INIT_AGGR_n_AGGR_PKT_LIMIT_BMSK >>
		IPA_ENDP_INIT_AGGR_n_AGGR_PKT_LIMIT_SHFT;
}

void ipahal_get_aggr_force_close_valmask(int ep_idx,
	struct ipahal_reg_valmask *valmask)
{
	u32 shft;
	u32 bmsk;

	if (!valmask) {
		IPAHAL_ERR("Input error\n");
		return;
	}

	memset(valmask, 0, sizeof(struct ipahal_reg_valmask));

	if (ipahal_ctx->hw_type <= IPA_HW_v3_1) {
		shft = IPA_AGGR_FORCE_CLOSE_AGGR_FORCE_CLOSE_PIPE_BITMAP_SHFT;
		bmsk = IPA_AGGR_FORCE_CLOSE_AGGR_FORCE_CLOSE_PIPE_BITMAP_BMSK;
	} else if (ipahal_ctx->hw_type <= IPA_HW_v3_5_1) {
		shft =
		IPA_AGGR_FORCE_CLOSE_AGGR_FORCE_CLOSE_PIPE_BITMAP_SHFT_V3_5;
		bmsk =
		IPA_AGGR_FORCE_CLOSE_AGGR_FORCE_CLOSE_PIPE_BITMAP_BMSK_V3_5;
	} else {
		shft =
		IPA_AGGR_FORCE_CLOSE_AGGR_FORCE_CLOSE_PIPE_BITMAP_SHFT_V4_0;
		bmsk =
		IPA_AGGR_FORCE_CLOSE_AGGR_FORCE_CLOSE_PIPE_BITMAP_BMSK_V4_0;
	}

	if (ep_idx > (sizeof(valmask->val) * 8 - 1)) {
		IPAHAL_ERR("too big ep_idx %d\n", ep_idx);
		ipa_assert();
		return;
	}
	IPA_SETFIELD_IN_REG(valmask->val, 1 << ep_idx, shft, bmsk);
	valmask->mask = bmsk;
}

void ipahal_get_fltrt_hash_flush_valmask(
	struct ipahal_reg_fltrt_hash_flush *flush,
	struct ipahal_reg_valmask *valmask)
{
	if (!flush || !valmask) {
		IPAHAL_ERR("Input error: flush=%pK ; valmask=%pK\n",
			flush, valmask);
		return;
	}

	memset(valmask, 0, sizeof(struct ipahal_reg_valmask));

	if (flush->v6_rt)
		valmask->val |=
			(1<<IPA_FILT_ROUT_HASH_FLUSH_IPv6_ROUT_SHFT);
	if (flush->v6_flt)
		valmask->val |=
			(1<<IPA_FILT_ROUT_HASH_FLUSH_IPv6_FILT_SHFT);
	if (flush->v4_rt)
		valmask->val |=
			(1<<IPA_FILT_ROUT_HASH_FLUSH_IPv4_ROUT_SHFT);
	if (flush->v4_flt)
		valmask->val |=
			(1<<IPA_FILT_ROUT_HASH_FLUSH_IPv4_FILT_SHFT);

	valmask->mask = valmask->val;
}<|MERGE_RESOLUTION|>--- conflicted
+++ resolved
@@ -2271,8 +2271,6 @@
 	[IPA_HW_v4_0][IPA_ENDP_YELLOW_RED_MARKER] = {
 		ipareg_construct_dummy, ipareg_parse_dummy,
 		0x00000CC0, 0x70, 10, 23, 1},
-<<<<<<< HEAD
-=======
 	[IPA_HW_v4_2][IPA_IDLE_INDICATION_CFG] = {
 		ipareg_construct_idle_indication_cfg, ipareg_parse_dummy,
 		0x00000240, 0, 0, 0, 0},
@@ -2280,7 +2278,6 @@
 		ipareg_construct_endp_init_hol_block_timer_n_v4_2,
 		ipareg_parse_dummy,
 		0x00000830, 0x70, 8, 17, 1},
->>>>>>> d8914c3a
 };
 
 int ipahal_print_all_regs(void)
@@ -2297,11 +2294,7 @@
 	}
 
 	for (i = 0; i < IPA_REG_MAX ; i++) {
-<<<<<<< HEAD
-		if (!ipahal_reg_objs[IPA_HW_v4_0][i].en_print)
-=======
 		if (!ipahal_reg_objs[ipahal_ctx->hw_type][i].en_print)
->>>>>>> d8914c3a
 			continue;
 
 		j = ipahal_reg_objs[ipahal_ctx->hw_type][i].n_start;
