/* Copyright (c) 2012-2017, The Linux Foundation. All rights reserved.
 *
 * This program is free software; you can redistribute it and/or modify
 * it under the terms of the GNU General Public License version 2 and
 * only version 2 as published by the Free Software Foundation.
 *
 * This program is distributed in the hope that it will be useful,
 * but WITHOUT ANY WARRANTY; without even the implied warranty of
 * MERCHANTABILITY or FITNESS FOR A PARTICULAR PURPOSE.  See the
 * GNU General Public License for more details.
 *
 */

#ifndef _MSM_VIDC_COMMON_H_
#define _MSM_VIDC_COMMON_H_
#include "msm_vidc_internal.h"

struct vb2_buf_entry {
	struct list_head list;
	struct vb2_buffer *vb;
};

extern const char *const mpeg_video_vidc_extradata[];

enum load_calc_quirks {
	LOAD_CALC_NO_QUIRKS = 0,
	LOAD_CALC_IGNORE_TURBO_LOAD = 1 << 0,
	LOAD_CALC_IGNORE_THUMBNAIL_LOAD = 1 << 1,
	LOAD_CALC_IGNORE_NON_REALTIME_LOAD = 1 << 2,
};

enum hal_buffer get_hal_buffer_type(unsigned int type,
		unsigned int plane_num);
struct msm_vidc_core *get_vidc_core(int core_id);
const struct msm_vidc_format *msm_comm_get_pixel_fmt_index(
	const struct msm_vidc_format fmt[], int size, int index, int fmt_type);
struct msm_vidc_format *msm_comm_get_pixel_fmt_fourcc(
	struct msm_vidc_format fmt[], int size, int fourcc, int fmt_type);
struct buf_queue *msm_comm_get_vb2q(
		struct msm_vidc_inst *inst, enum v4l2_buf_type type);
int msm_comm_try_state(struct msm_vidc_inst *inst, int state);
int msm_comm_try_get_bufreqs(struct msm_vidc_inst *inst);
int msm_comm_try_set_prop(struct msm_vidc_inst *inst,
	enum hal_property ptype, void *pdata);
int msm_comm_try_get_prop(struct msm_vidc_inst *inst,
	enum hal_property ptype, union hal_get_property *hprop);
int msm_comm_set_recon_buffers(struct msm_vidc_inst *inst);
int msm_comm_set_scratch_buffers(struct msm_vidc_inst *inst);
int msm_comm_set_persist_buffers(struct msm_vidc_inst *inst);
int msm_comm_set_output_buffers(struct msm_vidc_inst *inst);
int msm_comm_queue_output_buffers(struct msm_vidc_inst *inst);
int msm_comm_qbuf(struct msm_vidc_inst *inst, struct msm_vidc_buffer *mbuf);
void msm_comm_flush_dynamic_buffers(struct msm_vidc_inst *inst);
int msm_comm_flush(struct msm_vidc_inst *inst, u32 flags);
int msm_comm_release_scratch_buffers(struct msm_vidc_inst *inst,
					bool check_for_reuse);
int msm_comm_release_persist_buffers(struct msm_vidc_inst *inst);
int msm_comm_release_recon_buffers(struct msm_vidc_inst *inst);
int msm_comm_release_output_buffers(struct msm_vidc_inst *inst,
	bool force_release);
void msm_comm_validate_output_buffers(struct msm_vidc_inst *inst);
int msm_comm_force_cleanup(struct msm_vidc_inst *inst);
int msm_comm_suspend(int core_id);
int msm_vidc_update_host_buff_counts(struct msm_vidc_inst *inst);
enum hal_extradata_id msm_comm_get_hal_extradata_index(
	enum v4l2_mpeg_vidc_extradata index);
struct hal_buffer_requirements *get_buff_req_buffer(
			struct msm_vidc_inst *inst, u32 buffer_type);
#define IS_PRIV_CTRL(idx) (\
		(V4L2_CTRL_ID2WHICH(idx) == V4L2_CTRL_CLASS_MPEG) && \
		V4L2_CTRL_DRIVER_PRIV(idx))
void msm_comm_session_clean(struct msm_vidc_inst *inst);
int msm_comm_kill_session(struct msm_vidc_inst *inst);
enum multi_stream msm_comm_get_stream_output_mode(struct msm_vidc_inst *inst);
enum hal_buffer msm_comm_get_hal_output_buffer(struct msm_vidc_inst *inst);
int msm_comm_smem_alloc(struct msm_vidc_inst *inst, size_t size, u32 align,
		u32 flags, enum hal_buffer buffer_type, int map_kernel,
		struct msm_smem *smem);
void msm_comm_smem_free(struct msm_vidc_inst *inst, struct msm_smem *smem);
int msm_comm_smem_cache_operations(struct msm_vidc_inst *inst,
		struct msm_smem *mem, enum smem_cache_ops cache_ops);
enum hal_video_codec get_hal_codec(int fourcc);
enum hal_domain get_hal_domain(int session_type);
int msm_comm_check_core_init(struct msm_vidc_core *core);
int msm_comm_get_inst_load(struct msm_vidc_inst *inst,
			enum load_calc_quirks quirks);
int msm_comm_get_load(struct msm_vidc_core *core,
			enum session_type type, enum load_calc_quirks quirks);
int msm_comm_set_color_format(struct msm_vidc_inst *inst,
		enum hal_buffer buffer_type, int fourcc);
int msm_comm_g_ctrl(struct msm_vidc_inst *inst, struct v4l2_control *ctrl);
int msm_comm_s_ctrl(struct msm_vidc_inst *inst, struct v4l2_control *ctrl);
int msm_comm_g_ctrl_for_id(struct msm_vidc_inst *inst, int id);
int msm_comm_ctrl_init(struct msm_vidc_inst *inst,
		struct msm_vidc_ctrl *drv_ctrls, u32 num_ctrls,
		const struct v4l2_ctrl_ops *ctrl_ops);
int msm_comm_ctrl_deinit(struct msm_vidc_inst *inst);
void msm_comm_cleanup_internal_buffers(struct msm_vidc_inst *inst);
int msm_vidc_comm_s_parm(struct msm_vidc_inst *inst, struct v4l2_streamparm *a);
bool msm_comm_turbo_session(struct msm_vidc_inst *inst);
void msm_comm_print_inst_info(struct msm_vidc_inst *inst);
int msm_comm_v4l2_to_hal(int id, int value);
int msm_comm_hal_to_v4l2(int id, int value);
int msm_comm_session_continue(void *instance);
enum hal_uncompressed_format msm_comm_get_hal_uncompressed(int fourcc);
u32 get_frame_size_nv12(int plane, u32 height, u32 width);
u32 get_frame_size_nv12_ubwc(int plane, u32 height, u32 width);
u32 get_frame_size_rgba(int plane, u32 height, u32 width);
u32 get_frame_size_nv21(int plane, u32 height, u32 width);
u32 get_frame_size_tp10_ubwc(int plane, u32 height, u32 width);
struct vb2_buffer *msm_comm_get_vb_using_vidc_buffer(
		struct msm_vidc_inst *inst, struct msm_vidc_buffer *mbuf);
struct msm_vidc_buffer *msm_comm_get_buffer_using_device_planes(
		struct msm_vidc_inst *inst, u32 *planes);
struct msm_vidc_buffer *msm_comm_get_vidc_buffer(struct msm_vidc_inst *inst,
		struct vb2_buffer *vb2);
void msm_comm_put_vidc_buffer(struct msm_vidc_inst *inst,
		struct msm_vidc_buffer *mbuf);
<<<<<<< HEAD
void handle_release_buffer_reference(struct msm_vidc_inst *inst, u32 *planes);
=======
void handle_release_buffer_reference(struct msm_vidc_inst *inst,
		struct msm_vidc_buffer *mbuf);
>>>>>>> 70be28c9
int msm_comm_vb2_buffer_done(struct msm_vidc_inst *inst,
		struct vb2_buffer *vb);
int msm_comm_flush_vidc_buffer(struct msm_vidc_inst *inst,
		struct msm_vidc_buffer *mbuf);
int msm_comm_unmap_vidc_buffer(struct msm_vidc_inst *inst,
		struct msm_vidc_buffer *mbuf);
bool msm_comm_compare_dma_plane(struct msm_vidc_inst *inst,
		struct msm_vidc_buffer *mbuf, unsigned long *dma_planes, u32 i);
bool msm_comm_compare_dma_planes(struct msm_vidc_inst *inst,
		struct msm_vidc_buffer *mbuf, unsigned long *dma_planes);
bool msm_comm_compare_vb2_plane(struct msm_vidc_inst *inst,
		struct msm_vidc_buffer *mbuf, struct vb2_buffer *vb2, u32 i);
bool msm_comm_compare_vb2_planes(struct msm_vidc_inst *inst,
		struct msm_vidc_buffer *mbuf, struct vb2_buffer *vb2);
bool msm_comm_compare_device_plane(struct msm_vidc_buffer *mbuf,
		u32 *planes, u32 i);
bool msm_comm_compare_device_planes(struct msm_vidc_buffer *mbuf,
		u32 *planes);
int msm_comm_qbuf_cache_operations(struct msm_vidc_inst *inst,
		struct v4l2_buffer *b);
int msm_comm_dqbuf_cache_operations(struct msm_vidc_inst *inst,
			struct v4l2_buffer *b);
void print_vidc_buffer(u32 tag, const char *str, struct msm_vidc_inst *inst,
		struct msm_vidc_buffer *mbuf);
void print_vb2_buffer(u32 tag, const char *str, struct msm_vidc_inst *inst,
		struct vb2_buffer *vb2);
void print_v4l2_buffer(u32 tag, const char *str, struct msm_vidc_inst *inst,
		struct v4l2_buffer *v4l2);
<<<<<<< HEAD
=======
void kref_put_mbuf(struct msm_vidc_buffer *mbuf);
bool kref_get_mbuf(struct msm_vidc_inst *inst, struct msm_vidc_buffer *mbuf);

>>>>>>> 70be28c9
#endif<|MERGE_RESOLUTION|>--- conflicted
+++ resolved
@@ -116,12 +116,8 @@
 		struct vb2_buffer *vb2);
 void msm_comm_put_vidc_buffer(struct msm_vidc_inst *inst,
 		struct msm_vidc_buffer *mbuf);
-<<<<<<< HEAD
-void handle_release_buffer_reference(struct msm_vidc_inst *inst, u32 *planes);
-=======
 void handle_release_buffer_reference(struct msm_vidc_inst *inst,
 		struct msm_vidc_buffer *mbuf);
->>>>>>> 70be28c9
 int msm_comm_vb2_buffer_done(struct msm_vidc_inst *inst,
 		struct vb2_buffer *vb);
 int msm_comm_flush_vidc_buffer(struct msm_vidc_inst *inst,
@@ -150,10 +146,7 @@
 		struct vb2_buffer *vb2);
 void print_v4l2_buffer(u32 tag, const char *str, struct msm_vidc_inst *inst,
 		struct v4l2_buffer *v4l2);
-<<<<<<< HEAD
-=======
 void kref_put_mbuf(struct msm_vidc_buffer *mbuf);
 bool kref_get_mbuf(struct msm_vidc_inst *inst, struct msm_vidc_buffer *mbuf);
 
->>>>>>> 70be28c9
 #endif