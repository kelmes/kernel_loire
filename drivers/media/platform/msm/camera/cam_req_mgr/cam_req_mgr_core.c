--- conflicted
+++ resolved
@@ -1518,11 +1518,7 @@
 	link = (struct cam_req_mgr_core_link *)priv;
 	task_data = (struct crm_task_payload *)data;
 	flush_info  = (struct cam_req_mgr_flush_info *)&task_data->u;
-<<<<<<< HEAD
-	CAM_INFO(CAM_CRM, "link_hdl %x req_id %lld type %d",
-=======
 	CAM_DBG(CAM_REQ, "link_hdl %x req_id %lld type %d",
->>>>>>> 51ba3aec
 		flush_info->link_hdl,
 		flush_info->req_id,
 		flush_info->flush_type);
