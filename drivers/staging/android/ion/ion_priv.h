/*
 * drivers/staging/android/ion/ion_priv.h
 *
 * Copyright (C) 2011 Google, Inc.
 * Copyright (c) 2011-2017, The Linux Foundation. All rights reserved.
 *
 * This software is licensed under the terms of the GNU General Public
 * License version 2, as published by the Free Software Foundation, and
 * may be copied, distributed, and modified under those terms.
 *
 * This program is distributed in the hope that it will be useful,
 * but WITHOUT ANY WARRANTY; without even the implied warranty of
 * MERCHANTABILITY or FITNESS FOR A PARTICULAR PURPOSE.  See the
 * GNU General Public License for more details.
 *
 */

#ifndef _ION_PRIV_H
#define _ION_PRIV_H

#include <linux/device.h>
#include <linux/dma-direction.h>
#include <linux/kref.h>
#include <linux/mm_types.h>
#include <linux/mutex.h>
#include <linux/rbtree.h>
#include <linux/seq_file.h>

#include "msm_ion_priv.h"
#include <linux/sched.h>
#include <linux/shrinker.h>
#include <linux/types.h>
#ifdef CONFIG_ION_POOL_CACHE_POLICY
#include <asm/cacheflush.h>
#endif
#include <linux/device.h>

#include "ion.h"

struct ion_buffer *ion_handle_buffer(struct ion_handle *handle);

/**
 * struct mem_map_data - represents information about the memory map for a heap
 * @node:		list node used to store in the list of mem_map_data
 * @addr:		start address of memory region.
 * @addr:		end address of memory region.
 * @size:		size of memory region
 * @client_name:		name of the client who owns this buffer.
 *
 */
struct mem_map_data {
	struct list_head node;
	ion_phys_addr_t addr;
	ion_phys_addr_t addr_end;
	unsigned long size;
	const char *client_name;
};

/**
 * struct ion_buffer - metadata for a particular buffer
 * @ref:		reference count
 * @node:		node in the ion_device buffers tree
 * @dev:		back pointer to the ion_device
 * @heap:		back pointer to the heap the buffer came from
 * @flags:		buffer specific flags
 * @private_flags:	internal buffer specific flags
 * @size:		size of the buffer
 * @priv_virt:		private data to the buffer representable as
 *			a void *
 * @priv_phys:		private data to the buffer representable as
 *			an ion_phys_addr_t (and someday a phys_addr_t)
 * @lock:		protects the buffers cnt fields
 * @kmap_cnt:		number of times the buffer is mapped to the kernel
 * @vaddr:		the kenrel mapping if kmap_cnt is not zero
 * @sg_table:		the sg table for the buffer.  Note that if you need
 *			an sg_table for this buffer, you should likely be
 *			using Ion as a DMA Buf exporter and using
 *			dma_buf_map_attachment rather than trying to use this
 *			field directly.
 * @pages:		flat array of pages in the buffer -- used by fault
 *			handler and only valid for buffers that are faulted in
 * @vmas:		list of vma's mapping this buffer
 * @handle_count:	count of handles referencing this buffer
 * @task_comm:		taskcomm of last client to reference this buffer in a
 *			handle, used for debugging
 * @pid:		pid of last client to reference this buffer in a
 *			handle, used for debugging
*/
struct ion_buffer {
	struct kref ref;
	union {
		struct rb_node node;
		struct list_head list;
	};
	struct ion_device *dev;
	struct ion_heap *heap;
	unsigned long flags;
	unsigned long private_flags;
	size_t size;
	union {
		void *priv_virt;
		ion_phys_addr_t priv_phys;
	};
	struct mutex lock;
	int kmap_cnt;
	void *vaddr;
	struct sg_table *sg_table;
	struct page **pages;
	struct list_head vmas;
	/* used to track orphaned buffers */
	int handle_count;
	char task_comm[TASK_COMM_LEN];
	pid_t pid;
};
void ion_buffer_destroy(struct ion_buffer *buffer);

/**
 * struct ion_heap_ops - ops to operate on a given heap
 * @allocate:		allocate memory
 * @free:		free memory. Will be called with
 *			ION_PRIV_FLAG_SHRINKER_FREE set in buffer flags when
 *			called from a shrinker. In that case, the pages being
 *			free'd must be truly free'd back to the system, not put
 *			in a page pool or otherwise cached.
 * @phys		get physical address of a buffer (only define on
 *			physically contiguous heaps)
 * @map_dma		map the memory for dma to a scatterlist
 * @unmap_dma		unmap the memory for dma
 * @map_kernel		map memory to the kernel
 * @unmap_kernel	unmap memory to the kernel
 * @map_user		map memory to userspace
 * @unmap_user		unmap memory to userspace
 *
 * allocate, phys, and map_user return 0 on success, -errno on error.
 * map_dma and map_kernel return pointer on success, ERR_PTR on
 * error. @free will be called with ION_PRIV_FLAG_SHRINKER_FREE set in
 * the buffer's private_flags when called from a shrinker. In that
 * case, the pages being free'd must be truly free'd back to the
 * system, not put in a page pool or otherwise cached.
 */
struct ion_heap_ops {
	int (*allocate)(struct ion_heap *heap,
			struct ion_buffer *buffer, unsigned long len,
			unsigned long align, unsigned long flags);
	void (*free)(struct ion_buffer *buffer);
	int (*phys)(struct ion_heap *heap, struct ion_buffer *buffer,
		    ion_phys_addr_t *addr, size_t *len);
	struct sg_table * (*map_dma)(struct ion_heap *heap,
				     struct ion_buffer *buffer);
	void (*unmap_dma)(struct ion_heap *heap, struct ion_buffer *buffer);
	void * (*map_kernel)(struct ion_heap *heap, struct ion_buffer *buffer);
	void (*unmap_kernel)(struct ion_heap *heap, struct ion_buffer *buffer);
	int (*map_user)(struct ion_heap *mapper, struct ion_buffer *buffer,
			struct vm_area_struct *vma);
	int (*shrink)(struct ion_heap *heap, gfp_t gfp_mask, int nr_to_scan);
	void (*unmap_user)(struct ion_heap *mapper, struct ion_buffer *buffer);
	int (*print_debug)(struct ion_heap *heap, struct seq_file *s,
			   const struct list_head *mem_map);
};

/**
 * heap flags - flags between the heaps and core ion code
 */
#define ION_HEAP_FLAG_DEFER_FREE (1 << 0)

/**
 * private flags - flags internal to ion
 */
/*
 * Buffer is being freed from a shrinker function. Skip any possible
 * heap-specific caching mechanism (e.g. page pools). Guarantees that
 * any buffer storage that came from the system allocator will be
 * returned to the system allocator.
 */
#define ION_PRIV_FLAG_SHRINKER_FREE (1 << 0)

/**
 * struct ion_heap - represents a heap in the system
 * @node:		rb node to put the heap on the device's tree of heaps
 * @dev:		back pointer to the ion_device
 * @type:		type of heap
 * @ops:		ops struct as above
 * @flags:		flags
 * @id:			id of heap, also indicates priority of this heap when
 *			allocating.  These are specified by platform data and
 *			MUST be unique
 * @name:		used for debugging
 * @shrinker:		a shrinker for the heap
 * @priv:		private heap data
 * @free_list:		free list head if deferred free is used
 * @free_list_size	size of the deferred free list in bytes
 * @lock:		protects the free list
 * @waitqueue:		queue to wait on from deferred free thread
 * @task:		task struct of deferred free thread
 * @debug_show:		called when heap debug file is read to add any
 *			heap specific debug info to output
 *
 * Represents a pool of memory from which buffers can be made.  In some
 * systems the only heap is regular system memory allocated via vmalloc.
 * On others, some blocks might require large physically contiguous buffers
 * that are allocated from a specially reserved heap.
 */
struct ion_heap {
	struct plist_node node;
	struct ion_device *dev;
	enum ion_heap_type type;
	struct ion_heap_ops *ops;
	unsigned long flags;
	unsigned int id;
	const char *name;
	struct shrinker shrinker;
	void *priv;
	struct list_head free_list;
	size_t free_list_size;
	spinlock_t free_lock;
	wait_queue_head_t waitqueue;
	struct task_struct *task;

	int (*debug_show)(struct ion_heap *heap, struct seq_file *, void *);
	atomic_long_t total_allocated;
	atomic_long_t total_handles;
};

/**
 * ion_buffer_cached - this ion buffer is cached
 * @buffer:		buffer
 *
 * indicates whether this ion buffer is cached
 */
bool ion_buffer_cached(struct ion_buffer *buffer);

/**
 * ion_buffer_fault_user_mappings - fault in user mappings of this buffer
 * @buffer:		buffer
 *
 * indicates whether userspace mappings of this buffer will be faulted
 * in, this can affect how buffers are allocated from the heap.
 */
bool ion_buffer_fault_user_mappings(struct ion_buffer *buffer);

/**
 * ion_device_create - allocates and returns an ion device
 * @custom_ioctl:	arch specific ioctl function if applicable
 *
 * returns a valid device or -PTR_ERR
 */
struct ion_device *ion_device_create(long (*custom_ioctl)
				     (struct ion_client *client,
				      unsigned int cmd,
				      unsigned long arg));

/**
 * ion_device_destroy - free and device and it's resource
 * @dev:		the device
 */
void ion_device_destroy(struct ion_device *dev);

/**
 * ion_device_add_heap - adds a heap to the ion device
 * @dev:		the device
 * @heap:		the heap to add
 */
void ion_device_add_heap(struct ion_device *dev, struct ion_heap *heap);

struct pages_mem {
	struct page **pages;
	u32 size;
	void (*free_fn)(const void *);
};

/**
 * some helpers for common operations on buffers using the sg_table
 * and vaddr fields
 */
void *ion_heap_map_kernel(struct ion_heap *, struct ion_buffer *);
void ion_heap_unmap_kernel(struct ion_heap *, struct ion_buffer *);
int ion_heap_map_user(struct ion_heap *, struct ion_buffer *,
			struct vm_area_struct *);
int ion_heap_buffer_zero(struct ion_buffer *buffer);
int ion_heap_pages_zero(struct page *page, size_t size, pgprot_t pgprot);

int msm_ion_heap_high_order_page_zero(struct device *dev, struct page *page,
				      int order);
struct ion_heap *get_ion_heap(int heap_id);
int msm_ion_heap_sg_table_zero(struct device *dev, struct sg_table *sg,
			       size_t size);
int msm_ion_heap_pages_zero(struct page **pages, int num_pages);
int msm_ion_heap_alloc_pages_mem(struct pages_mem *pages_mem);
void msm_ion_heap_free_pages_mem(struct pages_mem *pages_mem);

long msm_ion_custom_ioctl(struct ion_client *client,
			  unsigned int cmd,
			  unsigned long arg);

int ion_heap_is_system_secure_heap_type(enum ion_heap_type type);
int get_secure_vmid(unsigned long flags);
int get_vmid(unsigned long flags);
bool is_secure_vmid_valid(int vmid);
unsigned int count_set_bits(unsigned long val);
int populate_vm_list(unsigned long flags, unsigned int *vm_list, int nelems);

/**
 * Functions to help assign/unassign sg_table for System Secure Heap
 */

int ion_system_secure_heap_unassign_sg(struct sg_table *sgt, int source_vmid);
int ion_system_secure_heap_assign_sg(struct sg_table *sgt, int dest_vmid);
int ion_system_secure_heap_prefetch(struct ion_heap *heap, void *data);
int ion_system_secure_heap_drain(struct ion_heap *heap, void *data);

/**
 * ion_heap_init_shrinker
 * @heap:		the heap
 *
 * If a heap sets the ION_HEAP_FLAG_DEFER_FREE flag or defines the shrink op
 * this function will be called to setup a shrinker to shrink the freelists
 * and call the heap's shrink op.
 */
void ion_heap_init_shrinker(struct ion_heap *heap);

/**
 * ion_heap_init_shrinker
 * @heap:		the heap
 *
 * If a heap sets the ION_HEAP_FLAG_DEFER_FREE flag or defines the shrink op
 * this function will be called to setup a shrinker to shrink the freelists
 * and call the heap's shrink op.
 */
void ion_heap_init_shrinker(struct ion_heap *heap);

/**
 * ion_heap_init_deferred_free -- initialize deferred free functionality
 * @heap:		the heap
 *
 * If a heap sets the ION_HEAP_FLAG_DEFER_FREE flag this function will
 * be called to setup deferred frees. Calls to free the buffer will
 * return immediately and the actual free will occur some time later
 */
int ion_heap_init_deferred_free(struct ion_heap *heap);

/**
 * ion_heap_freelist_add - add a buffer to the deferred free list
 * @heap:		the heap
 * @buffer:		the buffer
 *
 * Adds an item to the deferred freelist.
 */
void ion_heap_freelist_add(struct ion_heap *heap, struct ion_buffer *buffer);

/**
 * ion_heap_freelist_drain - drain the deferred free list
 * @heap:		the heap
 * @size:		amount of memory to drain in bytes
 *
 * Drains the indicated amount of memory from the deferred freelist immediately.
 * Returns the total amount freed.  The total freed may be higher depending
 * on the size of the items in the list, or lower if there is insufficient
 * total memory on the freelist.
 */
size_t ion_heap_freelist_drain(struct ion_heap *heap, size_t size);

/**
 * ion_heap_freelist_drain_from_shrinker - drain the deferred free
 *				list, skipping any heap-specific
 *				pooling or caching mechanisms
 *
 * @heap:		the heap
 * @size:		amount of memory to drain in bytes
 *
 * Drains the indicated amount of memory from the deferred freelist immediately.
 * Returns the total amount freed.  The total freed may be higher depending
 * on the size of the items in the list, or lower if there is insufficient
 * total memory on the freelist.
 *
 * Unlike with @ion_heap_freelist_drain, don't put any pages back into
 * page pools or otherwise cache the pages. Everything must be
 * genuinely free'd back to the system. If you're free'ing from a
 * shrinker you probably want to use this. Note that this relies on
 * the heap.ops.free callback honoring the
 * ION_PRIV_FLAG_SHRINKER_FREE flag.
 */
size_t ion_heap_freelist_drain_from_shrinker(struct ion_heap *heap,
					     size_t size);

/**
 * ion_heap_freelist_size - returns the size of the freelist in bytes
 * @heap:		the heap
 */
size_t ion_heap_freelist_size(struct ion_heap *heap);


/**
 * functions for creating and destroying the built in ion heaps.
 * architectures can add their own custom architecture specific
 * heaps as appropriate.
 */

struct ion_heap *ion_heap_create(struct ion_platform_heap *);
void ion_heap_destroy(struct ion_heap *);
struct ion_heap *ion_system_heap_create(struct ion_platform_heap *);
void ion_system_heap_destroy(struct ion_heap *);

struct ion_heap *ion_system_contig_heap_create(struct ion_platform_heap *);
void ion_system_contig_heap_destroy(struct ion_heap *);

struct ion_heap *ion_carveout_heap_create(struct ion_platform_heap *);
void ion_carveout_heap_destroy(struct ion_heap *);

struct ion_heap *ion_chunk_heap_create(struct ion_platform_heap *);
void ion_chunk_heap_destroy(struct ion_heap *);
#ifdef CONFIG_CMA
struct ion_heap *ion_cma_heap_create(struct ion_platform_heap *);
void ion_cma_heap_destroy(struct ion_heap *);
#else
static inline struct ion_heap *ion_cma_heap_create(struct ion_platform_heap *h)
{
	return NULL;
}

static inline void ion_cma_heap_destroy(struct ion_heap *h) {}
#endif

struct ion_heap *ion_system_secure_heap_create(struct ion_platform_heap *heap);
void ion_system_secure_heap_destroy(struct ion_heap *heap);

struct ion_heap *ion_cma_secure_heap_create(struct ion_platform_heap *heap);
void ion_cma_secure_heap_destroy(struct ion_heap *heap);

/**
 * kernel api to allocate/free from carveout -- used when carveout is
 * used to back an architecture specific custom heap
 */
ion_phys_addr_t ion_carveout_allocate(struct ion_heap *heap, unsigned long size,
				      unsigned long align);
void ion_carveout_free(struct ion_heap *heap, ion_phys_addr_t addr,
		       unsigned long size);
/**
 * The carveout heap returns physical addresses, since 0 may be a valid
 * physical address, this is used to indicate allocation failed
 */
#define ION_CARVEOUT_ALLOCATE_FAIL -1

/**
 * functions for creating and destroying a heap pool -- allows you
 * to keep a pool of pre allocated memory to use from your heap.  Keeping
 * a pool of memory that is ready for dma, ie any cached mapping have been
 * invalidated from the cache, provides a significant performance benefit on
 * many systems
 */

/**
 * struct ion_page_pool - pagepool struct
 * @high_count:		number of highmem items in the pool
 * @low_count:		number of lowmem items in the pool
 * @high_items:		list of highmem items
 * @low_items:		list of lowmem items
 * @mutex:		lock protecting this struct and especially the count
 *			item list
 * @gfp_mask:		gfp_mask to use from alloc
 * @order:		order of pages in the pool
 * @list:		plist node for list of pools
 *
 * Allows you to keep a pool of pre allocated pages to use from your heap.
 * Keeping a pool of pages that is ready for dma, ie any cached mapping have
 * been invalidated from the cache, provides a significant performance benefit
 * on many systems
 */
struct ion_page_pool {
	int high_count;
	int low_count;
	struct list_head high_items;
	struct list_head low_items;
	struct mutex mutex;
	struct device *dev;
	gfp_t gfp_mask;
	unsigned int order;
	struct plist_node list;
};

struct ion_page_pool *ion_page_pool_create(struct device *dev, gfp_t gfp_mask,
					   unsigned int order);
void ion_page_pool_destroy(struct ion_page_pool *);
void *ion_page_pool_alloc(struct ion_page_pool *a, bool *from_pool);
void *ion_page_pool_alloc_pool_only(struct ion_page_pool *a);
void ion_page_pool_free(struct ion_page_pool *a, struct page *b);
void ion_page_pool_free_immediate(struct ion_page_pool *, struct page *);
int ion_page_pool_total(struct ion_page_pool *pool, bool high);
size_t ion_system_heap_secure_page_pool_total(struct ion_heap *heap, int vmid);

#ifdef CONFIG_ION_POOL_CACHE_POLICY
static inline void ion_page_pool_alloc_set_cache_policy
				(struct ion_page_pool *pool,
				struct page *page){
	void *va = page_address(page);

	if (va)
		set_memory_wc((unsigned long)va, 1 << pool->order);
}

static inline void ion_page_pool_free_set_cache_policy
				(struct ion_page_pool *pool,
				struct page *page){
	void *va = page_address(page);

	if (va)
		set_memory_wb((unsigned long)va, 1 << pool->order);

}
#else
static inline void ion_page_pool_alloc_set_cache_policy
				(struct ion_page_pool *pool,
				struct page *page){ }

static inline void ion_page_pool_free_set_cache_policy
				(struct ion_page_pool *pool,
				struct page *page){ }
#endif


/** ion_page_pool_shrink - shrinks the size of the memory cached in the pool
 * @pool:		the pool
 * @gfp_mask:		the memory type to reclaim
 * @nr_to_scan:		number of items to shrink in pages
 *
 * returns the number of items freed in pages
 */
int ion_page_pool_shrink(struct ion_page_pool *pool, gfp_t gfp_mask,
			  int nr_to_scan);

/**
 * ion_pages_sync_for_device - cache flush pages for use with the specified
 *                             device
 * @dev:		the device the pages will be used with
 * @page:		the first page to be flushed
 * @size:		size in bytes of region to be flushed
 * @dir:		direction of dma transfer
 */
void ion_pages_sync_for_device(struct device *dev, struct page *page,
		size_t size, enum dma_data_direction dir);

int ion_walk_heaps(struct ion_client *client, int heap_id,
		   enum ion_heap_type type, void *data,
		   int (*f)(struct ion_heap *heap, void *data));

<<<<<<< HEAD
struct ion_handle *ion_handle_get_by_id(struct ion_client *client,
					int id);

=======
>>>>>>> a925dfbd
int ion_handle_put(struct ion_handle *handle);

void show_ion_usage(struct ion_device *dev);

int ion_share_dma_buf_fd_nolock(struct ion_client *client,
				struct ion_handle *handle);

#endif /* _ION_PRIV_H */<|MERGE_RESOLUTION|>--- conflicted
+++ resolved
@@ -2,7 +2,7 @@
  * drivers/staging/android/ion/ion_priv.h
  *
  * Copyright (C) 2011 Google, Inc.
- * Copyright (c) 2011-2017, The Linux Foundation. All rights reserved.
+ * Copyright (c) 2011-2018, The Linux Foundation. All rights reserved.
  *
  * This software is licensed under the terms of the GNU General Public
  * License version 2, as published by the Free Software Foundation, and
@@ -542,12 +542,9 @@
 		   enum ion_heap_type type, void *data,
 		   int (*f)(struct ion_heap *heap, void *data));
 
-<<<<<<< HEAD
-struct ion_handle *ion_handle_get_by_id(struct ion_client *client,
-					int id);
-
-=======
->>>>>>> a925dfbd
+struct ion_handle *ion_handle_get_by_id_nolock(struct ion_client *client,
+					       int id);
+
 int ion_handle_put(struct ion_handle *handle);
 
 void show_ion_usage(struct ion_device *dev);
@@ -555,4 +552,29 @@
 int ion_share_dma_buf_fd_nolock(struct ion_client *client,
 				struct ion_handle *handle);
 
+bool ion_handle_validate(struct ion_client *client, struct ion_handle *handle);
+
+void lock_client(struct ion_client *client);
+
+void unlock_client(struct ion_client *client);
+
+struct ion_buffer *get_buffer(struct ion_handle *handle);
+
+/**
+ * This function is same as ion_free() except it won't use client->lock.
+ */
+void ion_free_nolock(struct ion_client *client, struct ion_handle *handle);
+
+/**
+ * This function is same as ion_phys() except it won't use client->lock.
+ */
+int ion_phys_nolock(struct ion_client *client, struct ion_handle *handle,
+		    ion_phys_addr_t *addr, size_t *len);
+
+/**
+ * This function is same as ion_import_dma_buf() except it won't use
+ * client->lock.
+ */
+struct ion_handle *ion_import_dma_buf_fd_nolock(struct ion_client *client, int fd);
+
 #endif /* _ION_PRIV_H */