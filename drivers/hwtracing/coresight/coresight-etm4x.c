--- conflicted
+++ resolved
@@ -63,14 +63,8 @@
 
 static bool etm4_arch_supported(u8 arch)
 {
-<<<<<<< HEAD
 	switch (arch) {
 	case ETM_ARCH_MAJOR_V4:
-=======
-	/* Mask out the minor version number */
-	switch (arch & 0xf0) {
-	case ETM_ARCH_V4:
->>>>>>> 286f9710
 		break;
 	default:
 		return false;
