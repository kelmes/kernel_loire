--- conflicted
+++ resolved
@@ -148,10 +148,7 @@
 	int			full_soc;
 	int			sys_soc;
 	int			last_adj_ssoc;
-<<<<<<< HEAD
-=======
 	int			recharge_soc;
->>>>>>> e71e1637
 	struct alarm		alarm_timer;
 	u32			sdam_data[SDAM_MAX];
 
