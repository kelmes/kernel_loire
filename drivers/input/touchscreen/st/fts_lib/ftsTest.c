--- conflicted
+++ resolved
@@ -818,15 +818,9 @@
 				&trows,
 				&tcolumns);
 			if (ret < 0 || (trows != 1 || tcolumns != 2)) {
-<<<<<<< HEAD
-				logError(1, "%s %s:MS_RAW_MIN_MAX failed...",
-					tag, __func__);
-				logError(1, "ERROR %02X\n",
-=======
 				logError(0, "%s %s:MS_RAW_MIN_MAX failed...",
 					tag, __func__);
 				logError(0, "ERROR %02X\n",
->>>>>>> d8914c3a
 					ERROR_PROD_TEST_DATA);
 				ret |= ERROR_PROD_TEST_DATA;
 				goto ERROR_LIMITS;
@@ -838,15 +832,9 @@
 				thresholds[0],
 				thresholds[1]);
 			if (ret != OK) {
-<<<<<<< HEAD
-				logError(1, "%s %s:MS RAW failed...",
-					tag, __func__);
-				logError(1, "ERROR COUNT = %d\n", ret);
-=======
 				logError(0, "%s %s:MS RAW failed...",
 					tag, __func__);
 				logError(0, "ERROR COUNT = %d\n", ret);
->>>>>>> d8914c3a
 				logError(0, "%s MS RAW MIN MAX TEST:...", tag);
 				logError(0, "FAIL\n\n", tag);
 				count_fail += 1;
@@ -1565,15 +1553,9 @@
 	 //read MS compensation data
 	ret = readMutualSenseCompensationData(MS_KEY, &msCompData);
 	if (ret < 0) {
-<<<<<<< HEAD
-		logError(1, "%s production_test_data: ", tag);
-		logError(1, "readMutualSenseCompensationData failed... ");
-		logError(1, "ERROR %02X\n", ERROR_PROD_TEST_DATA);
-=======
 		logError(0, "%s production_test_data: ", tag);
 		logError(0, "readMutualSenseCompensationData failed... ");
 		logError(0, "ERROR %02X\n", ERROR_PROD_TEST_DATA);
->>>>>>> d8914c3a
 		return (ret | ERROR_PROD_TEST_DATA);
 	}
 
@@ -1593,17 +1575,10 @@
 			&trows,
 			&tcolumns);
 		if (ret < 0 || (trows != 1 || tcolumns != 2)) {
-<<<<<<< HEAD
-			logError(1, "%s production_test_data: ", tag);
-			logError(1, "parseProductionTestLimits ");
-			logError(1, "MS_KEY_CX1_MIN_MAX failed... ");
-			logError(1, "ERROR %02X\n", ERROR_PROD_TEST_DATA);
-=======
 			logError(0, "%s production_test_data: ", tag);
 			logError(0, "parseProductionTestLimits ");
 			logError(0, "MS_KEY_CX1_MIN_MAX failed... ");
 			logError(0, "ERROR %02X\n", ERROR_PROD_TEST_DATA);
->>>>>>> d8914c3a
 			ret |= ERROR_PROD_TEST_DATA;
 			goto ERROR_LIMITS;
 		}
@@ -3653,15 +3628,9 @@
 	int res = OK, ret;
 
 	if (todo == NULL) {
-<<<<<<< HEAD
-		logError(1, "%s %s: ", tag, __func__);
-		logError(1, "No TestToDo specified!! ");
-		logError(1, "ERROR = %02X\n",
-=======
 		logError(0, "%s %s: ", tag, __func__);
 		logError(0, "No TestToDo specified!! ");
 		logError(0, "ERROR = %02X\n",
->>>>>>> d8914c3a
 			(ERROR_OP_NOT_ALLOW | ERROR_PROD_TEST_DATA));
 		return (ERROR_OP_NOT_ALLOW | ERROR_PROD_TEST_DATA);
 	}
@@ -3670,15 +3639,9 @@
 	ret = production_test_ms_raw(path_limits, stop_on_fail, todo);
 	res |= ret;
 	if (ret < 0) {
-<<<<<<< HEAD
-		logError(1, "%s %s: ", tag, __func__);
-		logError(1, "production_test_ms_raw failed... ");
-		logError(1, "ERROR = %02X\n", ret);
-=======
 		logError(0, "%s %s: ", tag, __func__);
 		logError(0, "production_test_ms_raw failed... ");
 		logError(0, "ERROR = %02X\n", ret);
->>>>>>> d8914c3a
 		if (stop_on_fail == 1)
 			goto END;
 	}
@@ -3686,15 +3649,9 @@
 	ret = production_test_ms_cx(path_limits, stop_on_fail, todo);
 	res |= ret;
 	if (ret < 0) {
-<<<<<<< HEAD
-		logError(1, "%s %s: ", tag, __func__);
-		logError(1, "production_test_ms_cx failed... ");
-		logError(1, "ERROR = %02X\n", ret);
-=======
 		logError(0, "%s %s: ", tag, __func__);
 		logError(0, "production_test_ms_cx failed... ");
 		logError(0, "ERROR = %02X\n", ret);
->>>>>>> d8914c3a
 		if (stop_on_fail == 1)
 			goto END;
 	}
@@ -3702,15 +3659,9 @@
 	ret = production_test_ss_raw(path_limits, stop_on_fail, todo);
 	res |= ret;
 	if (ret < 0) {
-<<<<<<< HEAD
-		logError(1, "%s %s: ", tag, __func__);
-		logError(1, "production_test_ss_raw failed... ");
-		logError(1, "ERROR = %02X\n", ret);
-=======
 		logError(0, "%s %s: ", tag, __func__);
 		logError(0, "production_test_ss_raw failed... ");
 		logError(0, "ERROR = %02X\n", ret);
->>>>>>> d8914c3a
 		if (stop_on_fail == 1)
 			goto END;
 	}
@@ -3718,15 +3669,9 @@
 	ret = production_test_ss_ix_cx(path_limits, stop_on_fail, todo);
 	res |= ret;
 	if (ret < 0) {
-<<<<<<< HEAD
-		logError(1, "%s %s: ", tag, __func__);
-		logError(1, "production_test_ss_ix_cx failed... ");
-		logError(1, "ERROR = %02X\n", ret);
-=======
 		logError(0, "%s %s: ", tag, __func__);
 		logError(0, "production_test_ss_ix_cx failed... ");
 		logError(0, "ERROR = %02X\n", ret);
->>>>>>> d8914c3a
 		if (stop_on_fail == 1)
 			goto END;
 	}
@@ -3763,11 +3708,7 @@
 	if (res < OK) {
 		logError(1, "%s %s: ERROR %08X ...\n", tag, __func__, res);
 	} else {
-<<<<<<< HEAD
-		logError(1, "%s Saving Flag DONE!\n", tag);
-=======
 		logError(0, "%s Saving Flag DONE!\n", tag);
->>>>>>> d8914c3a
 		res = OK;
 	}
 	return res;
@@ -3800,11 +3741,7 @@
 #endif
 
 	if (fd != 0) {
-<<<<<<< HEAD
-		logError(1, "%s %s: ERROR %02X\n",
-=======
 		logError(0, "%s %s: ERROR %02X\n",
->>>>>>> d8914c3a
 			tag, __func__, ERROR_FILE_NOT_FOUND);
 		return ERROR_FILE_NOT_FOUND;
 	}
